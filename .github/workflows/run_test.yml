name: run-test

on:
  pull_request:
    branches:
      - main

jobs:
  generate-matrix:
    runs-on: ubuntu-latest
    outputs:
      matrix: ${{ steps.set-matrix.outputs.matrix }}

    steps:
      - name: Check out repository
        uses: actions/checkout@v4

      - name: Set up Ruby
        uses: ruby/setup-ruby@v1
        with:
          ruby-version: 3.4

      - name: Generate test matrix
        id: set-matrix
        run: |
          chmod +x .github/scripts/generate_matrix.rb
          echo "matrix=$(ruby .github/scripts/generate_matrix.rb contract)" >> $GITHUB_OUTPUT

  test-gnoswap:
    needs: generate-matrix
    runs-on: ubuntu-latest
    strategy:
      fail-fast: false
      matrix: ${{fromJson(needs.generate-matrix.outputs.matrix)}}

    steps:
      - name: Check out gnoswap repo
        uses: actions/checkout@v4

      - name: Check out gno(master - before change std prefix)
        uses: actions/checkout@v4
        with:
          repository: gnolang/gno
<<<<<<< HEAD
          ref: main
=======
          ref: ec696d40ae44eee809e3ca2c7cdb2ce4c6eece04
>>>>>>> ee0e4dec
          path: ./gno

      - name: Set up Go
        uses: actions/setup-go@v5
        with:
          go-version: "1.22"

      - name: Config gnovm
        run: |
          sed -i 's/ctx.Timestamp += (count \* 5)/ctx.Timestamp += (count \* 2)/g' ./gno/gnovm/tests/stdlibs/std/std.go

      - name: Install gno
        run: |
          cd gno
          make install.gno

      - name: Set up python
        uses: actions/setup-python@v4
        with:
          python-version: 3.12

      - name: Checkout gnoswap(main)
        uses: actions/checkout@v4
        with:
          path: ./tmp/gnoswap

      - name: Run setup.py
        run: |
          cd tmp/gnoswap
          python3 setup.py -w /home/runner/work/gnoswap/gnoswap

      - name: "Run tests for ${{ matrix.name }}"
        run: |
          chmod +x .github/scripts/run_tests.rb
          ruby .github/scripts/run_tests.rb \
            -f "${{ matrix.folder }}" \
            -r "/home/runner/work/gnoswap/gnoswap/gno"<|MERGE_RESOLUTION|>--- conflicted
+++ resolved
@@ -41,11 +41,7 @@
         uses: actions/checkout@v4
         with:
           repository: gnolang/gno
-<<<<<<< HEAD
-          ref: main
-=======
           ref: ec696d40ae44eee809e3ca2c7cdb2ce4c6eece04
->>>>>>> ee0e4dec
           path: ./gno
 
       - name: Set up Go
