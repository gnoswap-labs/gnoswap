--- conflicted
+++ resolved
@@ -1,20 +1,10 @@
 package staker
 
 import (
-<<<<<<< HEAD
-=======
-	u256 "gno.land/p/gnoswap/uint256"
-
->>>>>>> 799a33ef
 	"gno.land/r/gnoswap/v1/consts"
 	"gno.land/r/gnoswap/v1/gns"
-<<<<<<< HEAD
-
-	ufmt "gno.land/p/demo/ufmt"
 
 	u256 "gno.land/p/gnoswap/uint256"
-=======
->>>>>>> 799a33ef
 )
 
 // Q96
