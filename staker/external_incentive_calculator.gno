package staker

import (
	//"time"

	//u256 "gno.land/p/gnoswap/uint256"
	//"gno.land/r/gnoswap/v1/consts"
)

<<<<<<< HEAD
// region *****refactor******
/*
type ExternalIncentiveMap map[string]ExternalIncentive

=======
>>>>>>> 0753ab55
// ExternalCalculator manages the calculation of external incentive rewards.
//
// This maintains its own timestamp to ensure consistent time-based calculations
// accross multiple operation calls.
//
// TODO: better name
type ExternalCalculator struct {
	height int64
	now    int64
}

func NewExternalCalculator(height int64) *ExternalCalculator {
	now := time.Now().Unix()
	return &ExternalCalculator{height, now}
}

// calculate processes all active incentives and their rewards.
//
// it iterates throught incentives, checks their activity status,
// and processes rewards only for active ones to optimize computation.
//
// To maintain the functional purity, it passes the [ExternalIncentiveMap] as an argument.
func (ec *ExternalCalculator) calculate(ictvs Incentives) {
	for id, ictv := range ictvs {
		if !ec.active(ictv) {
			continue
		}

		ec.process(id, ictv)
		externalLastCalculatedTimestamp[id] = ec.now
	}
}

// active determines if an incentive is currently valid based on its time window.
func (ec *ExternalCalculator) active(ictv ExternalIncentive) bool {
	return ictv.startTimestamp <= ec.now && ec.now <= ictv.endTimestamp
}

// process handles reward calculation for a single incentive across all its positions.
//
// SIDE EFFECT: updates the global state once all position calculations are done,
// maintaining consistency in reward distribution timing.
func (ec *ExternalCalculator) process(ictvId string, ictv ExternalIncentive) {
	for _, tokId := range poolsPositions[ictv.targetPoolPath] {
		if ec.must(tokId, ictvId, ictv) {
			blockPassed := ec.getBlockPassed(tokId, ictvId, ictv)
			ec.updatePosition(tokId, ictvId, ictv, blockPassed)
			ec.initPositionMaps(tokId, ictvId, ictv, blockPassed)

			rewardMathComputeExternalRewardAmount2(tokId, ictvId)
			positionsExternalLastCalculatedHeight[tokId][ictvId] = ec.height
		}
	}
}

// must determines if a position should receive rewards at this calculation cycle.
//
// it checks both the time elapsed and liquidity conditions to ensure
// rewards are only calculated for valid, active positions.
func (ec *ExternalCalculator) must(tokId uint64, ictvId string, ictv ExternalIncentive) bool {
	passed := ec.getBlockPassed(tokId, ictvId, ictv)
	if passed == 0 {
		return false
	}

	liqRatioX96, exist := positionsLiquidityRatio[tokId]
	return exist && !liqRatioX96.IsZero()
}

// getBlockPassed calculates the number of blocks that have passed since the last
// reward calculation.
//
// TOO MANY SIDE-EFFECTS: use block height instead of timestamp
func (ec *ExternalCalculator) getBlockPassed(tokId uint64, ictvId string, ictv ExternalIncentive) int64 {
	deposit, exist := deposits.Get(tokId)
	if !exist {
		return 0
	}
	last := max(ictv.startTimestamp, deposit.StakeTimestamp())
	last = max(last, externalLastCalculatedTimestamp[ictvId])

	// WARNING: error prone. need to use block height instead of timestamp
	return (ec.now - last) / consts.BLOCK_GENERATION_INTERVAL
}

// updatePosition calculates the reward amount for a single position.
//
// It applies the liquidity ratio to the total pool reward and ensures
// the result is in Q96 format.
func (ec *ExternalCalculator) updatePosition(
	tokId uint64,
	ictvId string,
	ictv ExternalIncentive,
	blockPassed int64,
) *u256.Uint {
	// TODO: reuse this value that extracted from `must`?
	liqRatioX96 := positionsLiquidityRatio[tokId]

	currentPoolRewardX96 := u256.Zero().Mul(
		ictv.rewardPerBlockX96,
		u256.NewUint(uint64(blockPassed)),
	)

	positionAmount := u256.Zero().Mul(currentPoolRewardX96, liqRatioX96) // X96X96
	positionAmount = u256.Zero().Div(positionAmount, _q96)               // X96

	rewardLeft := new(u256.Uint).Mul(ictv.rewardLeft, _q96)
	if positionAmount.Gt(rewardLeft) {
		return rewardLeft
	}

	return positionAmount
}

// initPositionMaps ensures all necessary data structures are initialized
// for a position's reward tracking.
//
// WARNING: this initialization is required before any reward calculations can proceed,
// preventing null pointer exceptions and maintaining consistent reward tracking.
//
// IDEMPOTENT: calling it multiple times with the same parameters will result in the same state.
func (ex *ExternalCalculator) initPositionMaps(tokId uint64, ictvId string, ictv ExternalIncentive, blocksPassed int64) {
	liqRatioX96, exist := positionsLiquidityRatio[tokId]
	if exist == false || liqRatioX96.IsZero() {
		return
	}

	currentPoolRewardX96 := u256.Zero().Mul(ictv.rewardPerBlockX96, u256.NewUint(uint64(blocksPassed)))
	positionAmountX96X96 := u256.Zero().Mul(currentPoolRewardX96, liqRatioX96)
	positionAmountX96 := u256.Zero().Div(positionAmountX96X96, _q96)

	if _, exist := positionLastExternal[tokId]; !exist {
		positionLastExternal[tokId] = make(map[string]*u256.Uint)
	}

	if _, exist := positionsExternalLastCalculatedHeight[tokId]; !exist {
		positionsExternalLastCalculatedHeight[tokId] = make(map[string]int64)
		positionsExternalLastCalculatedHeight[tokId][ictvId] = ex.height - int64(blocksPassed)
	}

	if _, exist := positionsExternalWarmUpAmount[tokId]; !exist {
		positionsExternalWarmUpAmount[tokId] = make(map[string]warmUpAmount)
	}

	if _, exist := positionsExternalWarmUpAmount[tokId][ictvId]; !exist {
		positionsExternalWarmUpAmount[tokId][ictvId] = warmUpAmount{}
	}

	if _, exist := positionExternal[tokId]; !exist {
		positionExternal[tokId] = make(map[string]externalRewards)
	}

	_, exist = positionExternal[tokId][ictvId]
	if !exist {
		positionExternal[tokId][ictvId] = createNewPositionReward(ictvId, ictv.targetPoolPath, ictv.rewardToken, positionAmountX96)
		positionLastExternal[tokId][ictvId] = u256.Zero()
	} else {
		tempLastExternalAmount := positionExternal[tokId][ictvId].tokenAmountX96
		positionLastExternal[tokId][ictvId] = tempLastExternalAmount
		positionExternal[tokId][ictvId] = externalRewards{
			incentiveId:    ictvId,
			poolPath:       ictv.targetPoolPath,
			tokenPath:      ictv.rewardToken,
			tokenAmountX96: new(u256.Uint).Add(tempLastExternalAmount, positionAmountX96),
		}
	}
}

// createNewPositionReward creates a new position reward record.
func createNewPositionReward(
	ictvId string,
	poolPath string,
	tokenPath string,
	positionAmountX96 *u256.Uint,
) externalRewards {
	return externalRewards{
		incentiveId:    ictvId,
		poolPath:       poolPath,
		tokenPath:      tokenPath,
		tokenAmountX96: positionAmountX96,
	}
}

// updateExistingPositionReward creates a new reward record with updated amounts.
func updateExistingPositionReward(
	existing externalRewards,
	positionAmountX96 *u256.Uint,
) externalRewards {
	return externalRewards{
		incentiveId:    existing.incentiveId,
		poolPath:       existing.poolPath,
		tokenPath:      existing.tokenPath,
		tokenAmountX96: new(u256.Uint).Add(existing.tokenAmountX96, positionAmountX96),
	}
}

// updatePositionRewards coordinates the creation or update of position rewards.
func (ex *ExternalCalculator) updatePositionRewards(
	tokId uint64,
	ictvId string,
	ictv ExternalIncentive,
	positionAmountX96 *u256.Uint,
) {
	amount, exist := positionExternal[tokId][ictvId]
	if exist {
		positionLastExternal[tokId][ictvId] = amount.tokenAmountX96
		positionExternal[tokId][ictvId] = updateExistingPositionReward(
			amount,
			positionAmountX96,
		)
		return
	}

	newReward := createNewPositionReward(
		ictvId,
		ictv.targetPoolPath,
		ictv.rewardToken,
		positionAmountX96,
	)
	positionExternal[tokId][ictvId] = newReward
	positionLastExternal[tokId][ictvId] = positionAmountX96
}

// 남는 수량 어떻게?
*/<|MERGE_RESOLUTION|>--- conflicted
+++ resolved
@@ -7,13 +7,6 @@
 	//"gno.land/r/gnoswap/v1/consts"
 )
 
-<<<<<<< HEAD
-// region *****refactor******
-/*
-type ExternalIncentiveMap map[string]ExternalIncentive
-
-=======
->>>>>>> 0753ab55
 // ExternalCalculator manages the calculation of external incentive rewards.
 //
 // This maintains its own timestamp to ensure consistent time-based calculations
@@ -237,5 +230,4 @@
 	positionLastExternal[tokId][ictvId] = positionAmountX96
 }
 
-// 남는 수량 어떻게?
-*/+// 남는 수량 어떻게?