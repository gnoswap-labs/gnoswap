--- conflicted
+++ resolved
@@ -19,24 +19,18 @@
 // Panics:
 //   - If the pool incentives do not exist for the given pool path
 func StakerPoolIncentives(poolPath string) []string {
-	data, err := QueryPoolData(poolPath)
-	if err != nil {
-		panic(addDetailToError(errDataNotFound, err.Error()))
-	}
-
-<<<<<<< HEAD
-	return data.ActiveIncentives
-=======
-	ictvList, exist := poolIncentives.Get(poolPath)
-	if !exist {
-		panic(addDetailToError(
-			errDataNotFound,
-			ufmt.Sprintf("poolPath(%s) incentives does not exist", poolPath),
-		))
-	}
-
-	return ictvList
->>>>>>> 0753ab55
+	pool, ok := pools.Get(poolPath)
+	if !ok {
+		panic(ufmt.Sprintf("poolPath(%s) pool does not exist", poolPath))
+	}
+
+	ids := []string{}
+	pool.incentives.byTime.Iterate("", "", func(key string, value interface{}) bool {
+		ids = append(ids, key)
+		return true
+	})
+
+	return ids
 }
 
 // StakerIncentiveTargetPoolPath returns the target pool path for a given incentive
@@ -50,24 +44,17 @@
 // Panics:
 //   - If the incentive does nor exist for the given incentive ID
 func StakerIncentiveTargetPoolPath(incentiveId string) string {
-	data, err := QueryIncentiveData(incentiveId)
-	if err != nil {
-		panic(addDetailToError(errDataNotFound, err.Error()))
-	}
-
-<<<<<<< HEAD
-	return data.PoolPath
-=======
-	ictv, exist := incentives.Get(incentiveId)
-	if !exist {
-		panic(addDetailToError(
-			errDataNotFound,
-			ufmt.Sprintf("incentiveId(%s) incentive does not exist", incentiveId),
-		))
-	}
-
-	return ictv.targetPoolPath
->>>>>>> 0753ab55
+	pool, ok := pools.Get(poolPath)
+	if !ok {
+		panic(ufmt.Sprintf("poolPath(%s) pool does not exist", poolPath))
+	}
+
+	incentive := pool.incentives.byTime.Get(incentiveId)
+	if incentive == nil {
+		panic(ufmt.Sprintf("incentiveId(%s) incentive does not exist", incentiveId))
+	}
+
+	return incentive.(*ExternalIncentive).targetPoolPath
 }
 
 // StakerIncentiveRewardToken returns the reward token for a given incentive
@@ -81,31 +68,17 @@
 // Panics:
 //   - If the incentive does not exist for the given incentiveId
 func StakerIncentiveRewardToken(incentiveId string) string {
-<<<<<<< HEAD
-	data, err := QueryIncentiveData(incentiveId)
-	if err != nil {
-		panic(addDetailToError(errDataNotFound, err.Error()))
-	}
-
-	return data.RewardToken
-=======
-	en.MintAndDistributeGns()
-	if consts.EMISSION_REFACTORED {
-		CalcPoolPositionRefactor()
-	} else {
-		CalcPoolPosition()
-	}
-
-	ictv, exist := incentives.Get(incentiveId)
-	if !exist {
-		panic(addDetailToError(
-			errDataNotFound,
-			ufmt.Sprintf("incentiveId(%s) incentive does not exist", incentiveId),
-		))
-	}
-
-	return ictv.rewardToken
->>>>>>> 0753ab55
+	pool, ok := pools.Get(poolPath)
+	if !ok {
+		panic(ufmt.Sprintf("poolPath(%s) pool does not exist", poolPath))
+	}
+
+	incentive := pool.incentives.byTime.Get(incentiveId)
+	if incentive == nil {
+		panic(ufmt.Sprintf("incentiveId(%s) incentive does not exist", incentiveId))
+	}
+
+	return incentive.(*ExternalIncentive).rewardToken
 }
 
 // StakerIncentiveRewardAmount returns the reward amount for a given incentive as a Uint256
@@ -119,31 +92,15 @@
 // Panics:
 //   - If the incentive does not exist for the given incentiveId
 func StakerIncentiveRewardAmount(incentiveId string) *u256.Uint {
-<<<<<<< HEAD
-	data, err := QueryIncentiveData(incentiveId)
-	if err != nil {
-		panic(addDetailToError(errDataNotFound, err.Error()))
-	}
-
-	return data.RewardAmount
-=======
-	en.MintAndDistributeGns()
-	if consts.EMISSION_REFACTORED {
-		CalcPoolPositionRefactor()
-	} else {
-		CalcPoolPosition()
-	}
-
-	ictv, exist := incentives.Get(incentiveId)
-	if !exist {
-		panic(addDetailToError(
-			errDataNotFound,
-			ufmt.Sprintf("incentiveId(%s) incentive does not exist", incentiveId),
-		))
-	}
-
-	return ictv.rewardAmount
->>>>>>> 0753ab55
+	pool, ok := pools.Get(poolPath)
+	if !ok {
+		panic(ufmt.Sprintf("poolPath(%s) pool does not exist", poolPath))
+	}
+
+	incentive := pool.incentives.byTime.Get(incentiveId)
+	if incentive == nil {
+		panic(ufmt.Sprintf("incentiveId(%s) incentive does not exist", incentiveId))
+	}
 }
 
 // StakerIncentiveRewardAmountStr returns the reward amount for a given incentive as a string
@@ -157,26 +114,17 @@
 // Panics:
 //   - If the incentive does not exist for the given incentiveId
 func StakerIncentiveRewardAmountStr(incentiveId string) string {
-<<<<<<< HEAD
-	return StakerIncentiveRewardAmount(incentiveId).ToString()
-=======
-	en.MintAndDistributeGns()
-	if consts.EMISSION_REFACTORED {
-		CalcPoolPositionRefactor()
-	} else {
-		CalcPoolPosition()
-	}
-
-	ictv, exist := incentives.Get(incentiveId)
-	if !exist {
-		panic(addDetailToError(
-			errDataNotFound,
-			ufmt.Sprintf("incentiveId(%s) incentive does not exist", incentiveId),
-		))
-	}
-
-	return ictv.rewardAmount.ToString()
->>>>>>> 0753ab55
+	pool, ok := pools.Get(poolPath)
+	if !ok {
+		panic(ufmt.Sprintf("poolPath(%s) pool does not exist", poolPath))
+	}
+
+	incentive := pool.incentives.byTime.Get(incentiveId)
+	if incentive == nil {
+		panic(ufmt.Sprintf("incentiveId(%s) incentive does not exist", incentiveId))
+	}
+
+	return u256.NewUint(incentive.(*ExternalIncentive).rewardAmount).ToString()
 }
 
 // StakerIncentiveStartTimestamp returns the start timestamp for a given incentive
@@ -190,31 +138,17 @@
 // Panics:
 //   - If the incentive does not exist for the given incentiveId
 func StakerIncentiveStartTimestamp(incentiveId string) int64 {
-<<<<<<< HEAD
-	data, err := QueryIncentiveData(incentiveId)
-	if err != nil {
-		panic(addDetailToError(errDataNotFound, err.Error()))
-	}
-
-	return data.StartTimestamp
-=======
-	en.MintAndDistributeGns()
-	if consts.EMISSION_REFACTORED {
-		CalcPoolPositionRefactor()
-	} else {
-		CalcPoolPosition()
-	}
-
-	ictv, exist := incentives.Get(incentiveId)
-	if !exist {
-		panic(addDetailToError(
-			errDataNotFound,
-			ufmt.Sprintf("incentiveId(%s) incentive does not exist", incentiveId),
-		))
-	}
-
-	return ictv.startTimestamp
->>>>>>> 0753ab55
+	pool, ok := pools.Get(poolPath)
+	if !ok {
+		panic(ufmt.Sprintf("poolPath(%s) pool does not exist", poolPath))
+	}
+
+	incentive := pool.incentives.byTime.Get(incentiveId)
+	if incentive == nil {
+		panic(ufmt.Sprintf("incentiveId(%s) incentive does not exist", incentiveId))
+	}
+
+	return incentive.(*ExternalIncentive).startTimestamp
 }
 
 // StakerIncentiveEndTimestamp returns the end timestamp for a given incentive
@@ -228,31 +162,17 @@
 // Panics:
 //   - If the incentive does not exist for the given incentiveId
 func StakerIncentiveEndTimestamp(incentiveId string) int64 {
-<<<<<<< HEAD
-	data, err := QueryIncentiveData(incentiveId)
-	if err != nil {
-		panic(addDetailToError(errDataNotFound, err.Error()))
-	}
-
-	return data.EndTimestamp
-=======
-	en.MintAndDistributeGns()
-	if consts.EMISSION_REFACTORED {
-		CalcPoolPositionRefactor()
-	} else {
-		CalcPoolPosition()
-	}
-
-	ictv, exist := incentives.Get(incentiveId)
-	if !exist {
-		panic(addDetailToError(
-			errDataNotFound,
-			ufmt.Sprintf("incentiveId(%s) incentive does not exist", incentiveId),
-		))
-	}
-
-	return ictv.endTimestamp
->>>>>>> 0753ab55
+	pool, ok := pools.Get(poolPath)
+	if !ok {
+		panic(ufmt.Sprintf("poolPath(%s) pool does not exist", poolPath))
+	}
+
+	incentive := pool.incentives.byTime.Get(incentiveId)
+	if incentive == nil {
+		panic(ufmt.Sprintf("incentiveId(%s) incentive does not exist", incentiveId))
+	}
+
+	return incentive.(*ExternalIncentive).endTimestamp
 }
 
 // StakerIncentiveRefundee returns the refundee address for a given incentive
@@ -266,24 +186,17 @@
 // Panics:
 //   - If the incentive does not exist for the given incentiveId
 func StakerIncentiveRefundee(incentiveId string) std.Address {
-	data, err := QueryIncentiveData(incentiveId)
-	if err != nil {
-		panic(addDetailToError(errDataNotFound, err.Error()))
-	}
-
-<<<<<<< HEAD
-	return data.Refundee
-=======
-	ictv, exist := incentives.Get(incentiveId)
-	if !exist {
-		panic(addDetailToError(
-			errDataNotFound,
-			ufmt.Sprintf("incentiveId(%s) incentive does not exist", incentiveId),
-		))
-	}
-
-	return ictv.refundee
->>>>>>> 0753ab55
+	pool, ok := pools.Get(poolPath)
+	if !ok {
+		panic(ufmt.Sprintf("poolPath(%s) pool does not exist", poolPath))
+	}
+
+	incentive := pool.incentives.byTime.Get(incentiveId)
+	if incentive == nil {
+		panic(ufmt.Sprintf("incentiveId(%s) incentive does not exist", incentiveId))
+	}
+
+	return incentive.(*ExternalIncentive).refundee
 }
 
 // StakerDepositOwner returns the owner address of a deposit for a given LP token ID
@@ -297,26 +210,17 @@
 // Panics:
 //   - If the deposit does not exist for the given lpTokenId
 func StakerDepositOwner(lpTokenId uint64) std.Address {
-<<<<<<< HEAD
-	return deposits.Get(lpTokenId).owner
-=======
-	en.MintAndDistributeGns()
-	if consts.EMISSION_REFACTORED {
-		CalcPoolPositionRefactor()
-	} else {
-		CalcPoolPosition()
-	}
-
-	deposit, exist := deposits.Get(lpTokenId)
-	if !exist {
-		panic(addDetailToError(
-			errDataNotFound,
-			ufmt.Sprintf("tokenId(%d) deposit does not exist", lpTokenId),
-		))
+	pool, ok := pools.Get(poolPath)
+	if !ok {
+		panic(ufmt.Sprintf("poolPath(%s) pool does not exist", poolPath))
+	}
+
+	deposit := pool.deposits.Get(lpTokenId)
+	if deposit == nil {
+		panic(ufmt.Sprintf("lpTokenId(%d) deposit does not exist", lpTokenId))
 	}
 
 	return deposit.owner
->>>>>>> 0753ab55
 }
 
 // StakerDepositNumberOfStakes returns the number of stakes for a given LP token ID
@@ -361,26 +265,17 @@
 // Panics:
 //   - If the deposit does not exist for the given lpTokenId
 func StakerDepositStakeTimestamp(lpTokenId uint64) int64 {
-<<<<<<< HEAD
-	return deposits.Get(lpTokenId).stakeTimestamp
-=======
-	en.MintAndDistributeGns()
-	if consts.EMISSION_REFACTORED {
-		CalcPoolPositionRefactor()
-	} else {
-		CalcPoolPosition()
-	}
-
-	deposit, exist := deposits.Get(lpTokenId)
-	if !exist {
-		panic(addDetailToError(
-			errDataNotFound,
-			ufmt.Sprintf("tokenId(%d) deposit does not exist", lpTokenId),
-		))
+	pool, ok := pools.Get(poolPath)
+	if !ok {
+		panic(ufmt.Sprintf("poolPath(%s) pool does not exist", poolPath))
+	}
+
+	deposit := pool.deposits.Get(lpTokenId)
+	if deposit == nil {
+		panic(ufmt.Sprintf("lpTokenId(%d) deposit does not exist", lpTokenId))
 	}
 
 	return deposit.stakeTimestamp
->>>>>>> 0753ab55
 }
 
 // StakerDepositTargetPoolPath returns the target pool path for a given LP token ID
@@ -394,26 +289,17 @@
 // Panics:
 //   - If the deposit does not exist for the given lpTokenId
 func StakerDepositTargetPoolPath(lpTokenId uint64) string {
-<<<<<<< HEAD
-	return deposits.Get(lpTokenId).targetPoolPath
-=======
-	en.MintAndDistributeGns()
-	if consts.EMISSION_REFACTORED {
-		CalcPoolPositionRefactor()
-	} else {
-		CalcPoolPosition()
-	}
-
-	deposit, exist := deposits.Get(lpTokenId)
-	if !exist {
-		panic(addDetailToError(
-			errDataNotFound,
-			ufmt.Sprintf("tokenId(%d) deposit does not exist", lpTokenId),
-		))
+	pool, ok := pools.Get(poolPath)
+	if !ok {
+		panic(ufmt.Sprintf("poolPath(%s) pool does not exist", poolPath))
+	}
+
+	deposit := pool.deposits.Get(lpTokenId)
+	if deposit == nil {
+		panic(ufmt.Sprintf("lpTokenId(%d) deposit does not exist", lpTokenId))
 	}
 
 	return deposit.targetPoolPath
->>>>>>> 0753ab55
 }
 
 // StakerPoolTier returns the tier of a given pool
@@ -427,22 +313,5 @@
 // Panics:
 //   - If the pool tier does not exist for the given poolPath
 func StakerPoolTier(poolPath string) uint64 {
-<<<<<<< HEAD
-	data, err := QueryPoolData(poolPath)
-	if err != nil {
-		panic(addDetailToError(errDataNotFound, err.Error()))
-	}
-
-	return data.Tier
-=======
-	internalTier, exist := poolTiers.Get(poolPath)
-	if !exist {
-		panic(addDetailToError(
-			errDataNotFound,
-			ufmt.Sprintf("poolPath(%s) poolTier does not exist", poolPath),
-		))
-	}
-
-	return internalTier.Tier()
->>>>>>> 0753ab55
+	return poolTier.CurrentTier(poolPath, std.GetHeight())
 }