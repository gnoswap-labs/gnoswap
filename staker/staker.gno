package staker

import (
	"std"
	"strconv"
	"time"

	"gno.land/p/demo/avl"
	"gno.land/p/demo/ufmt"

	"gno.land/r/gnoswap/v1/common"
	"gno.land/r/gnoswap/v1/consts"

	"gno.land/r/gnoswap/v1/gnft"
	"gno.land/r/gnoswap/v1/gns"

	en "gno.land/r/gnoswap/v1/emission"
	pl "gno.land/r/gnoswap/v1/pool"
	pn "gno.land/r/gnoswap/v1/position"

	i256 "gno.land/p/gnoswap/int256"
	u256 "gno.land/p/gnoswap/uint256"

	pusers "gno.land/p/demo/users"
)

type Deposits struct {
	tree *avl.Tree
}

func NewDeposits() *Deposits {
	return &Deposits{
		tree: avl.NewTree(), // tokenId -> Deposit
	}
}

func (self *Deposits) Get(tokenId uint64) *Deposit {
	depositI, ok := self.tree.Get(EncodeUint(tokenId))
	if !ok {
		panic(addDetailToError(
			errDataNotFound,
			ufmt.Sprintf("tokenId(%d) not found", tokenId),
		))
	}
	deposit := depositI.(*Deposit)
	return deposit
}

func (self *Deposits) Set(tokenId uint64, deposit *Deposit) {
	self.tree.Set(EncodeUint(tokenId), deposit)
}

func (self *Deposits) Has(tokenId uint64) bool {
	return self.tree.Has(EncodeUint(tokenId))
}

func (self *Deposits) Remove(tokenId uint64) {
	self.tree.Remove(EncodeUint(tokenId))
}

func (self *Deposits) Iterate(start uint64, end uint64, fn func(tokenId uint64, deposit *Deposit) bool) {
	self.tree.Iterate(EncodeUint(start), EncodeUint(end), func(tokenId string, depositI interface{}) bool {
		return fn(DecodeUint(tokenId), depositI.(*Deposit))
	})
}

func (self *Deposits) Size() int {
	return self.tree.Size()
}

type ExternalIncentives struct {
	tree *avl.Tree
}

func NewExternalIncentives() *ExternalIncentives {
	return &ExternalIncentives{
		tree: avl.NewTree(),
	}
}

func (self *ExternalIncentives) Get(incentiveId string) *ExternalIncentive {
	incentiveI, ok := self.tree.Get(incentiveId)
	if !ok {
		panic(addDetailToError(
			errDataNotFound,
			ufmt.Sprintf("incentiveId(%s) not found", incentiveId),
		))
	}

	incentive := incentiveI.(*ExternalIncentive)
	return incentive
}

func (self *ExternalIncentives) Set(incentiveId string, incentive *ExternalIncentive) {
	self.tree.Set(incentiveId, incentive)
}

func (self *ExternalIncentives) Has(incentiveId string) bool {
	return self.tree.Has(incentiveId)
}

func (self *ExternalIncentives) Remove(incentiveId string) {
	self.tree.Remove(incentiveId)
}

func (self *ExternalIncentives) Size() int {
	return self.tree.Size()
}

var (
	// deposits stores deposit information for each tokenId
	deposits *Deposits = NewDeposits()

	// externalIncentives stores external incentive information for each incentiveId
	externalIncentives *ExternalIncentives = NewExternalIncentives()

	// poolTier stores pool tier information
	poolTier *PoolTier
)

const (
	TIMESTAMP_90DAYS  = 7776000
	TIMESTAMP_180DAYS = 15552000
	TIMESTAMP_365DAYS = 31536000

	MAX_UNIX_EPOCH_TIME = 253402300799 // 9999-12-31 23:59:59

	MUST_EXISTS_IN_TIER_1 = "gno.land/r/demo/wugnot:gno.land/r/gnoswap/v1/gns:3000"

	INTERNAL = true
	EXTERNAL = false
)

func init() {
	// init pool tiers
	// tier 1
	// ONLY GNOT:GNS 0.3%

<<<<<<< HEAD
	poolTier = NewPoolTier(uint64(std.GetHeight()), MUST_EXISTS_IN_TIER_1, en.GetStakerEmissionUpdates)
	pools.GetOrCreate(MUST_EXISTS_IN_TIER_1, 0/*FIXME XXX: WE NEED TO GET THE TICK*/) // must update pools tree
=======
	poolTier = NewPoolTier(uint64(std.GetHeight()), MUST_EXISTS_IN_TIER_1, en.GetEmission, en.GetHalvingBlocksInRange)
	pools.GetOrCreate(MUST_EXISTS_IN_TIER_1) // must update pools tree
>>>>>>> 79ebcfb8
}

// StakeToken stakes an LP token into the staker contract. It transfer the LP token
// ownership to the staker contract.
//
// State Transition:
//  1. Token ownership transfers from user -> staker contract
//  2. Position operator changes to caller
//  3. Deposit record is created and stored
//  4. Internal warm up amount is set to 0
//
// Requirements:
//  1. Token must have non-zero liquidity
//  2. Pool must have either internal or external incentives
//  3. Caller must be token owner or approved operator
//
// Parameters:
//   - tokenId (uint64): The ID of the LP token to stake
//
// Returns:
//   - poolPath (string): The path of the pool to which the LP token is staked
//   - token0Amount (string): The amount of token0 in the LP token
//   - token1Amount (string): The amount of token1 in the LP token
//
// ref: https://docs.gnoswap.io/contracts/staker/staker.gno#staketoken
func StakeToken(tokenId uint64) (string, string, string) {

	println("================== Stake Token (", tokenId, ") ==================")
	assertOnlyNotHalted()
	assertOnlyNotStaked(tokenId)

	en.MintAndDistributeGns()

	owner := gnft.MustOwnerOf(tid(tokenId))
	caller := getPrevAddr()

	token0Amount, token1Amount, err := calculateStakeTokenAmount(tokenId, owner, caller)
	if err != nil {
		panic(err.Error())
	}

	// check pool path from tokenId
	poolPath := pn.PositionGetPositionPoolKey(tokenId)
	pool, ok := pools.Get(poolPath)
	if !ok {
		panic(addDetailToError(
			errNonIncentivizedPool,
			ufmt.Sprintf("can not stake position to non existing pool(%s)", poolPath),
		))
	}
	currentHeight := std.GetHeight()
	liquidity := getLiquidity(tokenId)

	tickLower, tickUpper := getTickOf(tokenId)

	// staked status
	deposit := &Deposit{
		owner:             caller,
		stakeTimestamp:    time.Now().Unix(),
		stakeHeight:       currentHeight,
		targetPoolPath:    poolPath,
		tickLower:         tickLower,
		tickUpper:         tickUpper,
		liquidity:         liquidity,
		lastCollectHeight: uint64(currentHeight),
		warmups:           InstantiateWarmup(currentHeight),
	}

	currentTick := pl.PoolGetSlot0Tick(poolPath)

	deposits.Set(tokenId, deposit)

	if caller == owner { // if caller is owner, transfer NFT ownership to staker contract
		if err := transferDeposit(tokenId, owner, caller, consts.STAKER_ADDR); err != nil {
			panic(err.Error())
		}
	}

	// after transfer, set caller(user) as position operator (to collect fee and reward)
	pn.SetPositionOperator(tokenId, caller)

	signedLiquidity := i256.FromUint256(liquidity)

	isInRange := false
	println("[", currentHeight, "][", tokenId, "] currentTick: ", currentTick)

	// TODO: call cache functions at the every staker related state change
	poolTier.cacheReward(uint64(currentHeight), pools)
	pool.cacheExternalReward(uint64(currentHeight))

	if pn.PositionIsInRange(tokenId) {
		isInRange = true
		pool.modifyDeposit(tokenId, signedLiquidity, uint64(currentHeight))
	}

	// this could happen because of how position stores the ticks.
	// ticks are negated if the token1 < token0
	upperTick := pool.ticks.Get(tickUpper)
	lowerTick := pool.ticks.Get(tickLower)
	upperTick.modifyDepositUpper(uint64(currentHeight), currentTick, signedLiquidity)
	println("upperTick id : ", upperTick.id)
	println("upperTick stakedLiquidityGross: ", upperTick.stakedLiquidityGross.ToString())
	println("upperTick stakedLiquidityDelta: ", upperTick.stakedLiquidityDelta.ToString())
	//println("upperTick Size: ", upperTick.cross.tree.Size())
	lowerTick.modifyDepositLower(uint64(currentHeight), currentTick, signedLiquidity)
	println("lowerTick id: ", lowerTick.id)
	println("lowerTick stakedLiquidityGross: ", lowerTick.stakedLiquidityGross.ToString())
	println("lowerTick stakedLiquidityDelta: ", lowerTick.stakedLiquidityDelta.ToString())
	//println("lowerTick Size: ", lowerTick.cross.tree.Size())

	prevAddr, prevPkgPath := getPrev()

	std.Emit(
		"StakeToken",
		"prevAddr", prevAddr,
		"prevRealm", prevPkgPath,
		"lpTokenId", strconv.FormatUint(tokenId, 10),
		"poolPath", poolPath,
		"amount0", token0Amount,
		"amount1", token1Amount,
		"liquidity", liquidity.ToString(),
		"currentTick", strconv.FormatInt(int64(currentTick), 10),
		"isInRange", strconv.FormatBool(isInRange),
	)

	// positionsInternalWarmUpAmount[tokenId] = warmUpAmount{}
	return poolPath, token0Amount, token1Amount
}

// calculateStakeData validates staking requirements and prepares staking data.
//
// It checks if the token is already staked, verifies ownership, and ensures the pool has incentives.
// If successful, it returns the staking data; otherwise, it returns an error.
//
// Parameters:
//   - tokenId: The ID of the LP token to stake
//   - owner: The owner of the LP token
//   - caller: The caller of the staking operation
//
// Returns:
//   - *stakeResult: The staking data if successful
//   - error: An error if any validation fails
func calculateStakeTokenAmount(tokenId uint64, owner, caller std.Address) (string, string, error) {
	exist := deposits.Has(tokenId)
	if exist {
		return "", "", errAlreadyStaked
	}

	if err := requireTokenOwnership(owner, caller); err != nil {
		return "", "", err
	}

	if err := tokenHasLiquidity(tokenId); err != nil {
		return "", "", err
	}

	poolPath := pn.PositionGetPositionPoolKey(tokenId)
	if err := poolHasIncentives(poolPath); err != nil {
		return "", "", err
	}

	token0Amount, token1Amount := getTokenPairBalanceFromPosition(poolPath, tokenId)

	return token0Amount, token1Amount, nil
}

// transferDeposit transfers the ownership of a deposit token (NFT) to a new owner.
//
// This function ensures that the caller is not the same as the recipient (`to`).
// If the caller is not the owner or the recipient, it attempts to transfer the NFT
// ownership from the current owner to the recipient.
//
// Parameters:
// - tokenId (uint64): The unique identifier of the token (NFT) to transfer.
// - owner (std.Address): The current owner of the token.
// - caller (std.Address): The address attempting to initiate the transfer.
// - to (std.Address): The address to which the token will be transferred.
//
// Returns:
//   - error: Returns an error if the caller is the same as the recipient (`to`).
//     Otherwise, it delegates the transfer to `gnft.TransferFrom` and returns any error
//     that may occur during the transfer.
func transferDeposit(tokenId uint64, owner, caller, to std.Address) error {
	if caller == to {
		return ufmt.Errorf(
			"%v: only owner(%s) can transfer tokenId(%d), called from %s",
			errNoPermission, owner, tokenId, caller,
		)
	}
	// transfer NFT ownership
	return gnft.TransferFrom(owner, to, tid(tokenId))
}

////////////////////////////////////////////////////////////

// CollectReward harvests accumulated rewards for a staked position. This includes both
// inernal GNS emission and external incentive rewards.
//
// State Transition:
//  1. Warm-up amounts are cleares for both internal and external rewards
//  2. Reward tokens are transferred to the owner
//  3. Penalty fees are transferred to protocol/community addresses
//  4. GNS balance is recalculated
//
// Requirements:
//   - Contract must not be halted
//   - Caller must be the position owner
//   - Position must be staked (have a deposit record)
//
// Parameters:
//   - tokenId (uint64): The ID of the LP token to collect rewards from
//   - unwrapResult (bool): Whether to unwrap WUGNOT to GNOT
//
// Returns:
//   - poolPath (string): The path of the pool to which the LP token is staked
//
// ref: https://docs.gnoswap.io/contracts/staker/staker.gno#collectreward
func CollectReward(tokenId uint64, unwrapResult bool) (string, string) {

	println("")
	println("")
	println("")
	println("")
	println("================== CollectReward (", tokenId, ") ==================")

	assertOnlyNotHalted()

	en.MintAndDistributeGns()

	deposit := deposits.Get(tokenId)
	caller := getPrevAddr()
	if err := common.SatisfyCond(caller == deposit.owner); err != nil {
		panic(addDetailToError(errNoPermission, ufmt.Sprintf("caller is not owner of tokenId(%d)", tokenId)))
	}

	currentHeight := std.GetHeight()
	// get all internal and external rewards
	reward := calcPositionReward(uint64(currentHeight), tokenId)

	// update lastCollectHeight to current height
	deposit.lastCollectHeight = uint64(currentHeight)

	// transfer external rewards to user
	externalReward := reward.External
	for incentiveId, amount := range externalReward {
		incentive := externalIncentives.Get(incentiveId)
		rewardToken := incentive.rewardToken
		if incentive.rewardAmount < amount {
			panic(addDetailToError(
				errInsufficientReward,
				ufmt.Sprintf("incentiveId(%s) has insufficient reward(%d)", incentiveId, amount),
			))
		}
		incentive.rewardAmount -= amount
		incentive.rewardLeft = incentive.rewardAmount
		externalIncentives.Set(incentiveId, incentive)

		toUser := handleUnstakingFee(rewardToken, amount, false, tokenId, incentive.targetPoolPath)

		teller := common.GetTokenTeller(rewardToken)
		teller.Transfer(deposit.owner, toUser)
	}

	// do nothing for external penalty
	// it will be stored in staker, and when external ends will be refunded
	externalIncentivePenalty := reward.ExternalPenalty
	externalIncentiveReward := reward.External

	// TODO:
	// externalPenalty should be stored in staker
	// And update reward ledger

	// println("externalPenalty", externalPenalty)

	// internal reward to user
	toUser := handleUnstakingFee(consts.GNS_PATH, reward.Internal, true, tokenId, deposit.targetPoolPath)
	println("toUser", toUser)
	if toUser > 0 {
		println("gns balance (staker) : ", gns.BalanceOf(pusers.AddressOrName(consts.STAKER_ADDR)))

		println("sending reward", toUser, "to", deposit.owner, "// gns balance (staker) :", gns.BalanceOf(pusers.AddressOrName(consts.STAKER_ADDR)))
		gns.Transfer(a2u(deposit.owner), toUser)
		println("sending reward ok")
		println()

		// internal penalty to community pool
		println("sending penalty", reward.InternalPenalty, "to community pool // gns balance (staker) :", gns.BalanceOf(pusers.AddressOrName(consts.STAKER_ADDR)))
		gns.Transfer(a2u(consts.COMMUNITY_POOL_ADDR), reward.InternalPenalty)
		println("sending penalty ok")
		println()

		// TODO:
		// reward ledger update!!
	}

	// FIXME @mconcat
	// panic: slice index out of bounds: 0 (len=0)
	unClaimableInternal, unClaimableExternal := ProcessUnClaimableReward(deposit.targetPoolPath, uint64(currentHeight))
	println("unClaimableInternal : ", unClaimableInternal)
	if unClaimableInternal > 0 {
		// internal unclaimable to community pool
		println("sending unClaimableInternal", unClaimableInternal, " to community pool // gns balance (staker) :", gns.BalanceOf(pusers.AddressOrName(consts.STAKER_ADDR)))
		gns.Transfer(a2u(consts.COMMUNITY_POOL_ADDR), unClaimableInternal)
		println("sending unClaimableInternal ok")
		println()
	}

	prevAddr, prevPkgPath := getPrev()
	std.Emit(
		"CollectReward",
		"prevAddr", prevAddr,
		"prevRealm", prevPkgPath,
		"lpTokenId", strconv.FormatUint(tokenId, 10),
		"internal_poolPath", deposit.targetPoolPath,
		"internal_incentiveId", "INTERNAL",
		"internal_rewardToken", consts.GNS_PATH,
		"internal_recipient", deposit.owner.String(),
		"internal_reward", strconv.FormatUint(reward.Internal, 10),
		"internal_toUser", strconv.FormatUint(toUser, 10),
		"internal_toFee", strconv.FormatUint(reward.Internal-toUser, 10),
		"internal_toPenalty", strconv.FormatUint(reward.InternalPenalty, 10),
		"internal_unClaimable", strconv.FormatUint(unClaimableInternal, 10),
	)

	return strconv.FormatUint(toUser, 10), strconv.FormatUint(reward.InternalPenalty, 10)
}

/*
func applyCollectReward(
	result *collectResult,
	unwrap bool,
) ([]externalRewardResult, internalRewardResult) {
	rewardResults := make([]externalRewardResult, 0)

	// apply external rewards
	result.externalRewards.Iterate("", "", func(ictvId string, value interface{}) bool {
		reward := value.(externalRewardInfo)
		rewardResult := applyExternalReward(result.tokenId, reward, result.owner, unwrap)
		rewardResults = append(rewardResults, rewardResult)
		return false // continue to iterate
	})

	// apply internal rewards
	internalRewardResult := applyInternalReward(result.tokenId, result.internalRewards, result.owner)

	// update staker GNS balance
	lastCalculatedBalance = calculateGnsBalance()

	return rewardResults, internalRewardResult
}

func calculateGnsBalance() uint64 {
	return gnsBalance(consts.STAKER_ADDR) - externalGnsAmount() - externalDepositGnsAmount()
}
*/

////////////////////////////////////////////////////////////

// UnstakeToken withdraws an LP token from staking, collecting all pending rewards
// and returning the token to its original owner.
//
// State transitions:
//  1. All pending rewards are collected (calls CollectReward)
//  2. Token ownership transfers back to original owner
//  3. Position operator is cleared
//  4. All staking state is cleaned up:
//     - Deposit record removed
//     - Position GNS balances cleared
//     - Warm-up amounts cleared
//     - Position removed from reward tracking
//
// Requirements:
// - Contract must not be halted
// - Position must be staked (have deposit record)
// - Rewards are automatically collected before unstaking
//
// Params:
// - tokenId (uint64): ID of the staked LP token
// - unwrapResult (bool): If true, unwraps any WUGNOT rewards to GNOT
//
// Returns:
// - poolPath (string): The pool path associated with the unstaked position
// - token0Amount (string): Final amount of token0 in the position
// - token1Amount (string): Final amount of token1 in the position
//
// ref: https://docs.gnoswap.io/contracts/staker/staker.gno#unstaketoken
func UnstakeToken(tokenId uint64, unwrapResult bool) (string, string, string) { // poolPath, token0Amount, token1Amount
	assertOnlyNotHalted()

	// unstaked status
	deposit := deposits.Get(tokenId)
	poolPath := deposit.targetPoolPath

	// Claim All Rewards
	CollectReward(tokenId, unwrapResult)
	token0Amount, token1Amount := getTokenPairBalanceFromPosition(poolPath, tokenId)

	applyUnStake(tokenId)

	// transfer NFT ownership to origin owner
	gnft.TransferFrom(consts.STAKER_ADDR, deposit.owner, tid(tokenId))
	pn.SetPositionOperator(tokenId, consts.ZERO_ADDRESS)

	prevAddr, prevPkgPath := getPrev()
	std.Emit(
		"UnstakeToken",
		"prevAddr", prevAddr,
		"prevRealm", prevPkgPath,
		"lpTokenId", ufmt.Sprintf("%d", tokenId),
		"unwrapResult", ufmt.Sprintf("%t", unwrapResult),
		"internal_poolPath", poolPath,
		"internal_from", deposit.owner.String(),
		"internal_to", consts.STAKER_ADDR.String(),
		"internal_amount0", token0Amount,
		"internal_amount1", token1Amount,
	)

	return poolPath, token0Amount, token1Amount
}

func applyUnStake(tokenId uint64) {
	deposit := deposits.Get(tokenId)
	pool, ok := pools.Get(deposit.targetPoolPath)
	if !ok {
		panic(addDetailToError(
			errDataNotFound,
			ufmt.Sprintf("pool(%s) does not exist", deposit.targetPoolPath),
		))
	}

	currentHeight := uint64(std.GetHeight())
	currentTick := pl.PoolGetSlot0Tick(deposit.targetPoolPath)
	signedLiquidity := i256.FromUint256(deposit.liquidity)
	signedLiquidity = signedLiquidity.Neg(signedLiquidity)
	if pn.PositionIsInRange(tokenId) {
		pool.modifyDeposit(tokenId, signedLiquidity, currentHeight)
	}

	upperTick := pool.ticks.Get(deposit.tickUpper)
	lowerTick := pool.ticks.Get(deposit.tickLower)
	upperTick.modifyDepositUpper(currentHeight, currentTick, signedLiquidity)
	lowerTick.modifyDepositLower(currentHeight, currentTick, signedLiquidity)

	deposits.Remove(tokenId)

	owner := gnft.MustOwnerOf(tid(tokenId))
	caller := getPrevAddr()

	token0Amount, token1Amount, err := calculateStakeTokenAmount(tokenId, owner, caller)
	if err != nil {
		panic(err.Error())
	}

	prevAddr, prevPkgPath := getPrev()
	std.Emit(
		"UnstakeToken",
		"prevAddr", prevAddr,
		"prevRealm", prevPkgPath,
		"lpTokenId", strconv.FormatUint(tokenId, 10),
		"internal_poolPath", deposit.targetPoolPath,
		"internal_from", GetOrigPkgAddr().String(),
		"internal_to", deposit.owner.String(),
		"internal_amount0", token0Amount,
		"internal_amount1", token1Amount,
	)
}

// requireTokenOwnership validates that the caller has permission to operate the token.
func requireTokenOwnership(owner, caller std.Address) error {
	callerIsOwner := owner == caller
	stakerIsOwner := owner == consts.STAKER_ADDR

	if err := common.SatisfyCond(callerIsOwner || stakerIsOwner); err != nil {
		return errNoPermission
	}

	return nil
}

// poolHasIncentives checks if the pool has any active incentives (internal or external).
func poolHasIncentives(poolPath string) error {
	pool, ok := pools.Get(poolPath)
	if !ok {
		return ufmt.Errorf(
			"%v: can not stake position to non existent pool(%s)",
			errNonIncentivizedPool, poolPath,
		)
	}
	hasInternal := poolTier.IsInternallyIncentivizedPool(uint64(std.GetHeight()), poolPath)
	hasExternal := pool.IsExternallyIncentivizedPool(uint64(std.GetHeight()))
	if hasInternal == false && hasExternal == false {
		return ufmt.Errorf(
			"%v: can not stake position to non incentivized pool(%s)",
			errNonIncentivizedPool, poolPath,
		)
	}
	return nil
}

// tokenHasLiquidity checks if the target tokenId has non-zero liquidity
func tokenHasLiquidity(tokenId uint64) error {
	liquidity := getLiquidity(tokenId)

	if liquidity.Lte(u256.Zero()) {
		return ufmt.Errorf(
			"%v: tokenId(%d) has no liquidity",
			errZeroLiquidity, tokenId,
		)
	}
	return nil
}

func getLiquidity(tokenId uint64) *u256.Uint {
	liq := pn.PositionGetPositionLiquidityStr(tokenId)
	return u256.MustFromDecimal(liq)
}

func assertOnlyNotStaked(tokenId uint64) {
	if deposits.Has(tokenId) {
		panic(addDetailToError(
			errAlreadyStaked,
			ufmt.Sprintf("tokenId(%d) already staked", tokenId),
		))
	}
}

func getTokenPairBalanceFromPosition(poolPath string, tokenId uint64) (string, string) {
	pool := pl.GetPoolFromPoolPath(poolPath)

	currentX96 := pool.Slot0SqrtPriceX96()
	lowerX96 := common.TickMathGetSqrtRatioAtTick(pn.PositionGetPositionTickLower(tokenId))
	upperX96 := common.TickMathGetSqrtRatioAtTick(pn.PositionGetPositionTickUpper(tokenId))

	token0Balance, token1Balance := common.GetAmountsForLiquidity(
		currentX96,
		lowerX96,
		upperX96,
		u256.MustFromDecimal(pn.PositionGetPositionLiquidityStr(tokenId)),
	)

	if token0Balance == "" {
		token0Balance = "0"
	}
	if token1Balance == "" {
		token1Balance = "0"
	}
	println("[", tokenId, "]=== token0Balance: ", token0Balance, ", token1Balance: ", token1Balance)
	return token0Balance, token1Balance
}

func getTickOf(tokenId uint64) (int32, int32) {
	tickLower := pn.PositionGetPositionTickLower(tokenId)
	tickUpper := pn.PositionGetPositionTickUpper(tokenId)
	if tickUpper < tickLower {
		panic(ufmt.Sprintf("tickUpper(%d) is less than tickLower(%d)", tickUpper, tickLower))
	}
	return tickLower, tickUpper
}

// TODO:
// SetTier
// RemoveTier
// ChangeTier<|MERGE_RESOLUTION|>--- conflicted
+++ resolved
@@ -136,13 +136,8 @@
 	// tier 1
 	// ONLY GNOT:GNS 0.3%
 
-<<<<<<< HEAD
-	poolTier = NewPoolTier(uint64(std.GetHeight()), MUST_EXISTS_IN_TIER_1, en.GetStakerEmissionUpdates)
+	poolTier = NewPoolTier(uint64(std.GetHeight()), MUST_EXISTS_IN_TIER_1, en.GetEmission, en.GetHalvingBlocksInRange)
 	pools.GetOrCreate(MUST_EXISTS_IN_TIER_1, 0/*FIXME XXX: WE NEED TO GET THE TICK*/) // must update pools tree
-=======
-	poolTier = NewPoolTier(uint64(std.GetHeight()), MUST_EXISTS_IN_TIER_1, en.GetEmission, en.GetHalvingBlocksInRange)
-	pools.GetOrCreate(MUST_EXISTS_IN_TIER_1) // must update pools tree
->>>>>>> 79ebcfb8
 }
 
 // StakeToken stakes an LP token into the staker contract. It transfer the LP token
