--- conflicted
+++ resolved
@@ -180,13 +180,8 @@
 		},
 	}
 
-<<<<<<< HEAD
 	{
 		// lp01 reward check
-=======
-	// lp01 reward check
-	{
->>>>>>> 9d65dbe0
 		lp01Result := result
 		gra := ApiGetRewardByAddress(lp01)
 
@@ -197,7 +192,6 @@
 		shouldEQ(t, lp01Result.Stat.Height, GetHeight())
 		shouldEQ(t, lp01Result.Response.Data[0].Type, "Internal")
 		shouldEQ(t, lp01Result.Response.Data[0].Token, "GNOS")
-<<<<<<< HEAD
 		shouldEQ(t, lp01Result.Response.Data[0].Reward, bigint(252))
 		shouldEQ(t, lp01Result.Response.Data[1].Type, "External")
 		shouldEQ(t, lp01Result.Response.Data[1].Token, "OBL")
@@ -206,18 +200,6 @@
 
 	{
 		// lp02 reward check
-=======
-		shouldEQ(t, lp01Result.Response.Data[0].Reward, bigint(764))
-		shouldEQ(t, lp01Result.Response.Data[1].Type, "External")
-		shouldEQ(t, lp01Result.Response.Data[1].Token, "OBL")
-		shouldEQ(t, lp01Result.Response.Data[1].Reward, bigint(1474))
-	}
-
-	// lp02 reward check
-	{
-		std.TestSkipHeights(2)
-
->>>>>>> 9d65dbe0
 		lp02Result := result
 		gra := ApiGetRewardByAddress(lp02)
 
@@ -228,17 +210,10 @@
 		shouldEQ(t, lp02Result.Stat.Height, GetHeight())
 		shouldEQ(t, lp02Result.Response.Data[0].Type, "Internal")
 		shouldEQ(t, lp02Result.Response.Data[0].Token, "GNOS")
-<<<<<<< HEAD
 		shouldEQ(t, lp02Result.Response.Data[0].Reward, bigint(1397))
 		shouldEQ(t, lp02Result.Response.Data[1].Type, "External")
 		shouldEQ(t, lp02Result.Response.Data[1].Token, "OBL")
 		shouldEQ(t, lp02Result.Response.Data[1].Reward, bigint(2696))
-=======
-		shouldEQ(t, lp02Result.Response.Data[0].Reward, bigint(4235))
-		shouldEQ(t, lp02Result.Response.Data[1].Type, "External")
-		shouldEQ(t, lp02Result.Response.Data[1].Token, "OBL")
-		shouldEQ(t, lp02Result.Response.Data[1].Reward, bigint(8170))
->>>>>>> 9d65dbe0
 	}
 }
 
@@ -247,8 +222,12 @@
 		std.TestSetOrigCaller(lp01)
 		UnstakeToken(1) // GNFT tokenId
 		std.TestSkipHeights(1)
-<<<<<<< HEAD
-
+	{
+		std.TestSetOrigCaller(lp01)
+		UnstakeToken(1) // GNFT tokenId
+		std.TestSkipHeights(1)
+
+		shouldEQ(t, gnft.OwnerOf(bigint(1)), lp01) // lp01
 		shouldEQ(t, gnft.OwnerOf(bigint(1)), lp01) // lp01
 
 		// check reward
@@ -266,26 +245,6 @@
 		// check reward
 		shouldEQ(t, gnos.BalanceOf(a2u(lp02)), bigint(1650)) // internal
 		shouldEQ(t, obl.BalanceOf(a2u(lp02)), bigint(3182))  // external
-=======
-
-		shouldEQ(t, gnft.OwnerOf(bigint(1)), lp01) // lp01
-
-		// check reward
-		shouldEQ(t, gnos.BalanceOf(a2u(lp01)), bigint(764)) // internal
-		shouldEQ(t, obl.BalanceOf(a2u(lp01)), bigint(1474)) // external
-	}
-
-	{
-		std.TestSetOrigCaller(lp02)
-		UnstakeToken(2) // GNFT tokenId
-		std.TestSkipHeights(1)
-
-		shouldEQ(t, gnft.OwnerOf(bigint(2)), lp02) // lp01
-
-		// check reward
-		shouldEQ(t, gnos.BalanceOf(a2u(lp02)), bigint(5000)) // internal (tokenId 1 is unstaked, and new block have been created, so 5000(~= internl reward gnos amount per block) is expected)
-		shouldEQ(t, obl.BalanceOf(a2u(lp02)), bigint(9645))  // external (tokenId 1 is unstaked, and new block have been created, so 9645(~= external reward obl amount per block) is expected)
->>>>>>> 9d65dbe0
 	}
 }
 
