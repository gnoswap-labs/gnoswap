package staker

import (
	s "gno.land/r/position"

	"gno.land/p/demo/ufmt"
)

func rewardMathComputeInternalRewardAmount(tokenId bigint, deposit Deposit) bigint {
	// r3v4_xxx: calculate amount of `GNOS` to be minted by every block
	// 1. get block creation time (5s for now)
	// 2. calculate amount of `GNOS` to be minted by every block (10_000 for now)
	// 3. above `GNOS amount`` is supposed to be minted to a separate wallet specified by onbloc
	// 4. this logic is supposed to be included in GNOS token contract, not staker contract
<<<<<<< HEAD
	blockRewardInit := bigint(10_000)
	// because of `~ 10 days` staking duration, certain block GNOS amount won't be distribute 100% as reward)
	blockRewardLeft := blockRewardInit / 10 // gnos.BalanceOf(INTERNAL_REWARD_ACCOUNT) - blockRewardInit
	blockReward := blockRewardInit + blockRewardLeft

	// get pool tier and ratio
	poolPath := s.PositionGetPositionPoolKey(tokenId)
	poolTier, poolRatioX96 := getPoolTierAndRatio(poolPath)

	// get pool reward per block
=======
	blockReward := bigint(10_000)

	// get pool tier and ratio
	poolPath := s.PositionGetPositionPoolKey(tokenId)
	poolTier, poolRatioX10 := getPoolTierAndRatio(poolPath)

	// get pool reward per block
	poolRatioX96 := bigint(poolRatioX10) * Q96 / 10
>>>>>>> 9d65dbe0
	poolRewardPerBlockX96 := (blockReward * Q96) * poolRatioX96

	// calculate my liquidity ratio
	myLiquidityRatioX96 := getMyLiquidityRatio(poolPath, tokenId)

	// calculate my actual reward amount based on staking duration
	// !IMPORTANT
	// r3v4_xx: assume block calcution will happen every 1 block
	// unlikely external, internal reward program is supposed to be started at the same time as gnoswap launch and never end
	// so there is no need to consider start/end time of reward program
	// start time is staked time, end time is current time
	startTime := deposit.stakeTimestamp
	endTime := GetTimestamp()
	stakedDuration := endTime - startTime
	rewardRatio := getRewardRatio(stakedDuration)
<<<<<<< HEAD

	finalRewardQ := myWholeRewardX96 * rewardRatio
	finalReward := finalRewardQ / Q96 / Q96 / Q96 / Q96 / Q96 / 100 / 100
	// why do we need to divide by (Q96 ^ 5)
	// #1 ~ 2: used by getPoolTierAndRatio()
	// #3    : used by poolRewardPerBlockX96
	// #4 ~ 5: used by getMyLiquidityRatio()

	// why do we need to divide by (100 ^ 2)
	// #1: to convert `listTierRatio()` return value to percentage
	// #2: to convert `getRewardRatio()` return value to percentage
=======

	// get all ratio for this pool
	wholeRatioX96 := getAllRatio(poolPath)

	finalRewardX96 := (myLiquidityRatioX96 * rewardRatio / 10) * Q96 / wholeRatioX96 * Q96 * poolRewardPerBlockX96
	finalReward := finalRewardX96 / Q96 / Q96 / Q96 / Q96
>>>>>>> 9d65dbe0

	return finalReward
}

func rewardMathComputeExternalRewardAmount(tokenId bigint, deposit Deposit, incentive Incentive) bigint {
	// 1 month reward amount
	incentiveDuration := incentive.endTimestamp - incentive.startTimestamp
	monthlyReward := bigint(0)

	switch {
	case incentiveDuration == TIMESTAMP_30DAYS:
		monthlyReward = incentive.rewardAmount
	case incentiveDuration > TIMESTAMP_30DAYS:
		// 1 second reward == total reward amount / reward duration
		monthlyReward = incentive.rewardAmount / incentiveDuration * TIMESTAMP_30DAYS
	default:
		panic(ufmt.Sprintf("[STAKER] reward_math.gno || incentiveDuration(%s) at least 30 days", incentiveDuration))
	}

	// calculate reward amount per block
	// 1 month = 2592000 seconds
	// (for now) block creation time = 5 seconds
	// 518400(2592000/5) blocks ~= 1 month
	// 1 month reward / 518400 = reward per block
<<<<<<< HEAD
	blockRewardInit := monthlyReward / 518400
	// because of `~ 10 days` staking duration, certain block ONBLOC amount won't be distribute 100% as reward)
	blockRewardLeft := blockRewardInit / 10 // obl.BalanceOf(INTERNAL_REWARD_ACCOUNT) - blockRewardInit
	blockReward := blockRewardInit + blockRewardLeft
	blockRewardX96 := blockReward * Q96

	// calculate my reward amount based on my liquidity ratio
	// this reward is 31days or more staking reward
	liqRatioX96 := getMyLiquidityRatio(incentive.targetPoolPath, tokenId)
	myWholeRewardX96 := blockRewardX96 * liqRatioX96

	// calculate my actual reward amount based on staking duration
	// !IMPORTANT
	// r3v4_xx: assume block calcution will happen every 1 block
	// stake start time ( largest value between incentive start time and deposit stake time )
	// stake end time ( smallest value between incentive end time and current time)
	startTime := max(incentive.startTimestamp, deposit.stakeTimestamp)
	endTime := min(incentive.endTimestamp, GetTimestamp())
	stakedDuration := endTime - startTime
	rewardRatio := getRewardRatio(stakedDuration)

	finalRewardQ := myWholeRewardX96 * rewardRatio
	finalReward := finalRewardQ / Q96 / Q96 / Q96 / 100
	// why do we need to divide by (96 ^ 3)
	// #1    : used by blockRewardX96
	// #2 ~ 3: used by func getMyLiquidityRatio()

	// why do we need to divide by 100
	// to convert `getRewardRatio()` return value to percentage
=======
	blockRewardX96 := (monthlyReward / 518400) * Q96
	println("OBL BLOCK:", blockRewardX96/Q96)

	// calculate my liquidity ratio
	poolPath := deposit.targetPoolPath
	myLiquidityRatioX96 := getMyLiquidityRatio(poolPath, tokenId)

	// calculate my actual reward amount based on staking duration
	// !IMPORTANT
	// r3v4_xx: assume block calcution will happen every 1 block

	// stake start time ( largest value between incentive start time and deposit stake time )
	// stake end time ( smallest value between incentive end time and current time)
	startTime := max(incentive.startTimestamp, deposit.stakeTimestamp)
	endTime := min(incentive.endTimestamp, GetTimestamp())
	stakedDuration := endTime - startTime
	rewardRatio := getRewardRatio(stakedDuration)

	// get all ratio for this pool
	wholeRatioX96 := getAllRatio(poolPath)

	finalRewardX96 := (myLiquidityRatioX96 * rewardRatio / 10) * Q96 / wholeRatioX96 * Q96 * blockRewardX96
	finalReward := finalRewardX96 / Q96 / Q96 / Q96
>>>>>>> 9d65dbe0

	return finalReward
}

func getPoolTotalStakedLiquidity(poolPath string) bigint {
	poolStakedLiquidity := bigint(0)
<<<<<<< HEAD
	// get all staked liquidity
	for k, deposit := range deposits { // key is tokenId // used in this range loop only
=======
	for tokenId, deposit := range deposits { //tokenId => Deposit
>>>>>>> 9d65dbe0
		if deposit.targetPoolPath == poolPath {
			tokenLiquidity := s.PositionGetPositionLiquidity(tokenId)
			poolStakedLiquidity += tokenLiquidity
		}
	}

	return poolStakedLiquidity
}

func getMyLiquidityRatio(poolPath string, tokenId bigint) bigint {
	poolStakedLiquidity := getPoolTotalStakedLiquidity(poolPath)

	// my(current tokenId) liquidity
	myLiquidity := s.PositionGetPositionLiquidity(tokenId)

	// my liquidity ratio
<<<<<<< HEAD
	liqRatioX96 := (myLiquidity * Q96 / poolStakedLiquidity * Q96) // 2 times Q96 because of Q96 / Q96
=======
	liqRatioX96 := (myLiquidity * Q96 / poolStakedLiquidity * Q96) / Q96
>>>>>>> 9d65dbe0

	return liqRatioX96
}

<<<<<<< HEAD
=======
func getAllRatio(poolPath string) bigint {
	poolStakedLiquidity := getPoolTotalStakedLiquidity(poolPath)

	totalRewardRatioX96 := bigint(0)
	for tokenId, deposit := range deposits {
		if deposit.targetPoolPath == poolPath {
			liqRatioX96 := getMyLiquidityRatio(poolPath, tokenId)

			// how many seconds staked
			stakedDuration := getStakedDuration(deposit)
			rewardRatio := getRewardRatio(stakedDuration)
			totalRewardRatioX96 += (liqRatioX96 * rewardRatio / 10)
		}
	}

	return totalRewardRatioX96
}

>>>>>>> 9d65dbe0
// get current pool tier and reward ratio
func getPoolTierAndRatio(poolPath string) (bigint, bigint) {
	poolPath = poolKeyDivide(poolPath)

	// current pool's tier
	tier, ok := poolTiers[poolPath]
	if !ok {
		return 0, 0
	}

	// that tiers ratio
	ratio := getTierRatio(tier)
<<<<<<< HEAD
	ratioX96 := bigint(ratio * Q96) // first Q96
=======
>>>>>>> 9d65dbe0

	// finally current pools ratio
	numTier1, numTier2, numTier3 := getNumPoolTiers()

<<<<<<< HEAD
	var weight bigint
	switch tier {
	case 1:
		weight = ratioX96 / numTier1 * Q96 // second Q96
	case 2:
		weight = ratioX96 / numTier2 * Q96
	case 3:
		weight = ratioX96 / numTier3 * Q96
	default:
		panic(ufmt.Sprintf("[STAKER] reward_math.gno__getPoolTierAndRatio() || invalid tier(%s)", tier))
	}

	return tier, weight
}

// get number of pools for each tier
func getNumPoolTiers() (bigint, bigint, bigint) {
	var tier1, tier2, tier3 bigint
=======
	var weight float64
	switch tier {
	case 1:
		weight = ratio / float64(numTier1)
	case 2:
		weight = ratio / float64(numTier2)
	case 3:
		weight = ratio / float64(numTier3)
	default:
		panic(ufmt.Sprintf("UNKNOWN TIER %s", tier))
	}

	return tier, bigint(int(weight * 10))
}

// get number of pools for each tier
func getNumPoolTiers() (uint64, uint64, uint64) {
	var tier1, tier2, tier3 uint64
>>>>>>> 9d65dbe0

	for _, v := range poolTiers {
		switch v {
		case 1:
			tier1++
		case 2:
			tier2++
		case 3:
			tier3++
		default:
<<<<<<< HEAD
			panic(ufmt.Sprintf("[STAKER] reward_math.gno__getNumPoolTiers() || invalid tier(%s)", v))
=======
			continue
>>>>>>> 9d65dbe0
		}
	}

	return tier1, tier2, tier3
}

<<<<<<< HEAD
// get staking tier
func getRewardRatio(timestamp bigint) bigint {
	// since `float` type has determinisim issue, we use `int` instead
	// so instead of return 50%, we return 50
	// we'll divide by 100 later

	var ratio uint64
	switch {
	case timestamp >= 2592001: // 30d 1s ~
		ratio = 100
		break
	case timestamp >= 864001: // 10d 1s ~ 30d
		ratio = 70
		break
	case timestamp >= 432001: // 5d 1s ~ 10d
		ratio = 50
		break
	case timestamp >= 5: // 5s ~ 5d (5s is block creation time)
		ratio = 30
		break
	default: // ~ 4s
		ratio = 0
		break
	}

	return bigint(ratio)
}

func getTierRatio(tier bigint) bigint {
	require(tier >= 1 && tier <= 3, ufmt.Sprintf("[STAKER] staker.gno__getTierRatio() || tier(%s) >= 1 && tier(%s) <= 3", tier, tier))

	ratio1, ratio2, ratio3 := listTierRatio()
	switch tier {
	case 1:
		return ratio1 // default 50
	case 2:
		return ratio2 // default 30
	case 3:
		return ratio3 // default 20
	default:
		panic("[STAKER] staker.gno__getTierRatio() || invalid ratio")
	}
}

// return all ratio for each tier
func listTierRatio() (bigint, bigint, bigint) {
=======
// get staked duration
func getStakedDuration(deposit Deposit) bigint {
	startTime := deposit.stakeTimestamp
	endTime := GetTimestamp()
	stakedDuration := endTime - startTime

	return stakedDuration
}

// get reward ratio from staking tier
func getRewardRatio(timestamp bigint) bigint {
	var weight float64
	switch {
	case timestamp >= 2592001: // 30d 1s ~
		weight = 1.5
		break
	case timestamp >= 864001: // 10d 1s ~ 30d
		weight = 1
		break
	case timestamp >= 432001: // 5d 1s ~ 10d
		weight = 0.7
		break
	case timestamp >= 6: // 5s[at least block creation time] ~ 5d
		weight = 0.5
		break
	default: // below block creation time
		weight = 0.0
		break
	}

	// this is weight
	return bigint(int(weight * 10))
}

// return all ratio for each tier
func listTierRatio() (float64, float64, float64) {
>>>>>>> 9d65dbe0
	// basic
	// tier1 50%
	// tier2 30%
	// tier3 20%

<<<<<<< HEAD
	// since `float` type has determinisim issue, we use `int` instead
	// so instead of return 50%, we return 50
	// we'll divide by 100 later

	numTier1, numTier2, numTier3 := getNumPoolTiers()
	require(numTier1 > 0, ufmt.Sprintf("[STAKER] staker.gno__listTierRatio() || numTier1(%s) > 0 (numTier2:(%s), numTier3:(%s))", numTier1, numTier2, numTier3))

	if numTier2 == 0 && numTier3 == 0 { // only tier 1 exists
		return 100, 0, 0
	} else if numTier2 == 0 && numTier3 >= 1 { // tier 1 and 3 exists ( tier2 ratio goes to tier1 )
		return 80, 0, 20
	} else if numTier2 >= 1 && numTier3 == 0 { // tier 1 and 2 exists ( tier3 ratio goes to tier1 )
		return 70, 30, 0
	} else if numTier2 >= 1 && numTier3 >= 1 { // all tiers exists
		return 50, 30, 20
	} else {
		panic("[STAKER] staker.gno__listTierRatio() || invalid tier ratio")
=======
	numTier1, numTier2, numTier3 := getNumPoolTiers()
	require(numTier1 > 0, ufmt.Sprintf("[STAKER] staker.gno__getTierRatio() || numTier1(%s) > 0 (numTier2:(%s), numTier3:(%s))", numTier1, numTier2, numTier3))

	if numTier2 == 0 && numTier3 == 0 { // only tier 1 exists
		return 1.0, 0.0, 0.0
	} else if numTier2 == 0 && numTier3 >= 1 { // tier 1 and 3 exists ( tier2 ratio goes to tier1 )
		return 0.8, 0.0, 0.2
	} else if numTier2 >= 1 && numTier3 == 0 { // tier 1 and 2 exists ( tier3 ratio goes to tier1 )
		return 0.7, 0.3, 0.0
	} else if numTier2 >= 1 && numTier3 >= 1 { // all tiers exists
		return 0.5, 0.3, 0.2
	} else {
		panic("[STAKER] staker.gno__getTierRatio() || invalid tier ratio")
	}
}

func getTierRatio(tier bigint) float64 {
	require(tier >= 1 && tier <= 3, ufmt.Sprintf("[STAKER] staker.gno__getTierRatio() || tier(%s) >= 1 && tier(%s) <= 3", tier, tier))

	ratio1, ratio2, ratio3 := listTierRatio()
	switch tier {
	case 1:
		return ratio1
	case 2:
		return ratio2
	case 3:
		return ratio3
	default:
		panic("[STAKER] staker.gno__getTierRatio() || invalid ratio")
>>>>>>> 9d65dbe0
	}
}<|MERGE_RESOLUTION|>--- conflicted
+++ resolved
@@ -12,7 +12,6 @@
 	// 2. calculate amount of `GNOS` to be minted by every block (10_000 for now)
 	// 3. above `GNOS amount`` is supposed to be minted to a separate wallet specified by onbloc
 	// 4. this logic is supposed to be included in GNOS token contract, not staker contract
-<<<<<<< HEAD
 	blockRewardInit := bigint(10_000)
 	// because of `~ 10 days` staking duration, certain block GNOS amount won't be distribute 100% as reward)
 	blockRewardLeft := blockRewardInit / 10 // gnos.BalanceOf(INTERNAL_REWARD_ACCOUNT) - blockRewardInit
@@ -23,20 +22,12 @@
 	poolTier, poolRatioX96 := getPoolTierAndRatio(poolPath)
 
 	// get pool reward per block
-=======
-	blockReward := bigint(10_000)
-
-	// get pool tier and ratio
-	poolPath := s.PositionGetPositionPoolKey(tokenId)
-	poolTier, poolRatioX10 := getPoolTierAndRatio(poolPath)
-
-	// get pool reward per block
-	poolRatioX96 := bigint(poolRatioX10) * Q96 / 10
->>>>>>> 9d65dbe0
 	poolRewardPerBlockX96 := (blockReward * Q96) * poolRatioX96
 
-	// calculate my liquidity ratio
-	myLiquidityRatioX96 := getMyLiquidityRatio(poolPath, tokenId)
+	// calculate my reward amount based on my liquidity ratio
+	// this reward is 31days or more staking reward
+	liqRatioX96 := getMyLiquidityRatio(poolPath, tokenId)
+	myWholeRewardX96 := poolRewardPerBlockX96 * liqRatioX96
 
 	// calculate my actual reward amount based on staking duration
 	// !IMPORTANT
@@ -48,7 +39,6 @@
 	endTime := GetTimestamp()
 	stakedDuration := endTime - startTime
 	rewardRatio := getRewardRatio(stakedDuration)
-<<<<<<< HEAD
 
 	finalRewardQ := myWholeRewardX96 * rewardRatio
 	finalReward := finalRewardQ / Q96 / Q96 / Q96 / Q96 / Q96 / 100 / 100
@@ -60,14 +50,6 @@
 	// why do we need to divide by (100 ^ 2)
 	// #1: to convert `listTierRatio()` return value to percentage
 	// #2: to convert `getRewardRatio()` return value to percentage
-=======
-
-	// get all ratio for this pool
-	wholeRatioX96 := getAllRatio(poolPath)
-
-	finalRewardX96 := (myLiquidityRatioX96 * rewardRatio / 10) * Q96 / wholeRatioX96 * Q96 * poolRewardPerBlockX96
-	finalReward := finalRewardX96 / Q96 / Q96 / Q96 / Q96
->>>>>>> 9d65dbe0
 
 	return finalReward
 }
@@ -92,7 +74,6 @@
 	// (for now) block creation time = 5 seconds
 	// 518400(2592000/5) blocks ~= 1 month
 	// 1 month reward / 518400 = reward per block
-<<<<<<< HEAD
 	blockRewardInit := monthlyReward / 518400
 	// because of `~ 10 days` staking duration, certain block ONBLOC amount won't be distribute 100% as reward)
 	blockRewardLeft := blockRewardInit / 10 // obl.BalanceOf(INTERNAL_REWARD_ACCOUNT) - blockRewardInit
@@ -122,43 +103,14 @@
 
 	// why do we need to divide by 100
 	// to convert `getRewardRatio()` return value to percentage
-=======
-	blockRewardX96 := (monthlyReward / 518400) * Q96
-	println("OBL BLOCK:", blockRewardX96/Q96)
-
-	// calculate my liquidity ratio
-	poolPath := deposit.targetPoolPath
-	myLiquidityRatioX96 := getMyLiquidityRatio(poolPath, tokenId)
-
-	// calculate my actual reward amount based on staking duration
-	// !IMPORTANT
-	// r3v4_xx: assume block calcution will happen every 1 block
-
-	// stake start time ( largest value between incentive start time and deposit stake time )
-	// stake end time ( smallest value between incentive end time and current time)
-	startTime := max(incentive.startTimestamp, deposit.stakeTimestamp)
-	endTime := min(incentive.endTimestamp, GetTimestamp())
-	stakedDuration := endTime - startTime
-	rewardRatio := getRewardRatio(stakedDuration)
-
-	// get all ratio for this pool
-	wholeRatioX96 := getAllRatio(poolPath)
-
-	finalRewardX96 := (myLiquidityRatioX96 * rewardRatio / 10) * Q96 / wholeRatioX96 * Q96 * blockRewardX96
-	finalReward := finalRewardX96 / Q96 / Q96 / Q96
->>>>>>> 9d65dbe0
 
 	return finalReward
 }
 
 func getPoolTotalStakedLiquidity(poolPath string) bigint {
 	poolStakedLiquidity := bigint(0)
-<<<<<<< HEAD
 	// get all staked liquidity
-	for k, deposit := range deposits { // key is tokenId // used in this range loop only
-=======
-	for tokenId, deposit := range deposits { //tokenId => Deposit
->>>>>>> 9d65dbe0
+	for tokenId, deposit := range deposits { // key is tokenId // used in this range loop only
 		if deposit.targetPoolPath == poolPath {
 			tokenLiquidity := s.PositionGetPositionLiquidity(tokenId)
 			poolStakedLiquidity += tokenLiquidity
@@ -175,36 +127,11 @@
 	myLiquidity := s.PositionGetPositionLiquidity(tokenId)
 
 	// my liquidity ratio
-<<<<<<< HEAD
 	liqRatioX96 := (myLiquidity * Q96 / poolStakedLiquidity * Q96) // 2 times Q96 because of Q96 / Q96
-=======
-	liqRatioX96 := (myLiquidity * Q96 / poolStakedLiquidity * Q96) / Q96
->>>>>>> 9d65dbe0
 
 	return liqRatioX96
 }
 
-<<<<<<< HEAD
-=======
-func getAllRatio(poolPath string) bigint {
-	poolStakedLiquidity := getPoolTotalStakedLiquidity(poolPath)
-
-	totalRewardRatioX96 := bigint(0)
-	for tokenId, deposit := range deposits {
-		if deposit.targetPoolPath == poolPath {
-			liqRatioX96 := getMyLiquidityRatio(poolPath, tokenId)
-
-			// how many seconds staked
-			stakedDuration := getStakedDuration(deposit)
-			rewardRatio := getRewardRatio(stakedDuration)
-			totalRewardRatioX96 += (liqRatioX96 * rewardRatio / 10)
-		}
-	}
-
-	return totalRewardRatioX96
-}
-
->>>>>>> 9d65dbe0
 // get current pool tier and reward ratio
 func getPoolTierAndRatio(poolPath string) (bigint, bigint) {
 	poolPath = poolKeyDivide(poolPath)
@@ -217,15 +144,11 @@
 
 	// that tiers ratio
 	ratio := getTierRatio(tier)
-<<<<<<< HEAD
 	ratioX96 := bigint(ratio * Q96) // first Q96
-=======
->>>>>>> 9d65dbe0
 
 	// finally current pools ratio
 	numTier1, numTier2, numTier3 := getNumPoolTiers()
 
-<<<<<<< HEAD
 	var weight bigint
 	switch tier {
 	case 1:
@@ -244,26 +167,6 @@
 // get number of pools for each tier
 func getNumPoolTiers() (bigint, bigint, bigint) {
 	var tier1, tier2, tier3 bigint
-=======
-	var weight float64
-	switch tier {
-	case 1:
-		weight = ratio / float64(numTier1)
-	case 2:
-		weight = ratio / float64(numTier2)
-	case 3:
-		weight = ratio / float64(numTier3)
-	default:
-		panic(ufmt.Sprintf("UNKNOWN TIER %s", tier))
-	}
-
-	return tier, bigint(int(weight * 10))
-}
-
-// get number of pools for each tier
-func getNumPoolTiers() (uint64, uint64, uint64) {
-	var tier1, tier2, tier3 uint64
->>>>>>> 9d65dbe0
 
 	for _, v := range poolTiers {
 		switch v {
@@ -274,18 +177,13 @@
 		case 3:
 			tier3++
 		default:
-<<<<<<< HEAD
 			panic(ufmt.Sprintf("[STAKER] reward_math.gno__getNumPoolTiers() || invalid tier(%s)", v))
-=======
-			continue
->>>>>>> 9d65dbe0
 		}
 	}
 
 	return tier1, tier2, tier3
 }
 
-<<<<<<< HEAD
 // get staking tier
 func getRewardRatio(timestamp bigint) bigint {
 	// since `float` type has determinisim issue, we use `int` instead
@@ -332,50 +230,11 @@
 
 // return all ratio for each tier
 func listTierRatio() (bigint, bigint, bigint) {
-=======
-// get staked duration
-func getStakedDuration(deposit Deposit) bigint {
-	startTime := deposit.stakeTimestamp
-	endTime := GetTimestamp()
-	stakedDuration := endTime - startTime
-
-	return stakedDuration
-}
-
-// get reward ratio from staking tier
-func getRewardRatio(timestamp bigint) bigint {
-	var weight float64
-	switch {
-	case timestamp >= 2592001: // 30d 1s ~
-		weight = 1.5
-		break
-	case timestamp >= 864001: // 10d 1s ~ 30d
-		weight = 1
-		break
-	case timestamp >= 432001: // 5d 1s ~ 10d
-		weight = 0.7
-		break
-	case timestamp >= 6: // 5s[at least block creation time] ~ 5d
-		weight = 0.5
-		break
-	default: // below block creation time
-		weight = 0.0
-		break
-	}
-
-	// this is weight
-	return bigint(int(weight * 10))
-}
-
-// return all ratio for each tier
-func listTierRatio() (float64, float64, float64) {
->>>>>>> 9d65dbe0
 	// basic
 	// tier1 50%
 	// tier2 30%
 	// tier3 20%
 
-<<<<<<< HEAD
 	// since `float` type has determinisim issue, we use `int` instead
 	// so instead of return 50%, we return 50
 	// we'll divide by 100 later
@@ -393,36 +252,5 @@
 		return 50, 30, 20
 	} else {
 		panic("[STAKER] staker.gno__listTierRatio() || invalid tier ratio")
-=======
-	numTier1, numTier2, numTier3 := getNumPoolTiers()
-	require(numTier1 > 0, ufmt.Sprintf("[STAKER] staker.gno__getTierRatio() || numTier1(%s) > 0 (numTier2:(%s), numTier3:(%s))", numTier1, numTier2, numTier3))
-
-	if numTier2 == 0 && numTier3 == 0 { // only tier 1 exists
-		return 1.0, 0.0, 0.0
-	} else if numTier2 == 0 && numTier3 >= 1 { // tier 1 and 3 exists ( tier2 ratio goes to tier1 )
-		return 0.8, 0.0, 0.2
-	} else if numTier2 >= 1 && numTier3 == 0 { // tier 1 and 2 exists ( tier3 ratio goes to tier1 )
-		return 0.7, 0.3, 0.0
-	} else if numTier2 >= 1 && numTier3 >= 1 { // all tiers exists
-		return 0.5, 0.3, 0.2
-	} else {
-		panic("[STAKER] staker.gno__getTierRatio() || invalid tier ratio")
-	}
-}
-
-func getTierRatio(tier bigint) float64 {
-	require(tier >= 1 && tier <= 3, ufmt.Sprintf("[STAKER] staker.gno__getTierRatio() || tier(%s) >= 1 && tier(%s) <= 3", tier, tier))
-
-	ratio1, ratio2, ratio3 := listTierRatio()
-	switch tier {
-	case 1:
-		return ratio1
-	case 2:
-		return ratio2
-	case 3:
-		return ratio3
-	default:
-		panic("[STAKER] staker.gno__getTierRatio() || invalid ratio")
->>>>>>> 9d65dbe0
 	}
 }