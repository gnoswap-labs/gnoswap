package staker

import (
	//"gno.land/p/demo/ufmt"

	//u256 "gno.land/p/gnoswap/uint256"
)
<<<<<<< HEAD
/*
// getPoolTierAndRatio returns current pool's tier and ratio
// Returns tier, ratio
func getPoolTierAndRatio(poolPath string) (uint64, *u256.Uint) {
	internal, exist := poolTiers[poolPath]
	if !exist {
		return 0, u256.Zero()
	}
	tier := internal.tier

	// that tier's ratio
	ratio := getTierRatio(tier)
	ratioX96 := new(u256.Uint).Mul(u256.NewUint(ratio), _q96)

	// finally current pools ratio
	numTier1, numTier2, numTier3 := getNumPoolTiers()

	var weight *u256.Uint
	switch tier {
	case 1:
		weight = new(u256.Uint).Div(ratioX96, u256.NewUint(numTier1))
	case 2:
		weight = new(u256.Uint).Div(ratioX96, u256.NewUint(numTier2))
	case 3:
		weight = new(u256.Uint).Div(ratioX96, u256.NewUint(numTier3))
	default:
		panic(addDetailToError(
			errInvalidPoolTier,
			ufmt.Sprintf("tier_ratio.gno__getPoolTierAndRatio() || invalid tier(%d) for poolPath(%s)", tier, poolPath),
		))
	}

	return tier, weight
}
=======
>>>>>>> 0753ab55

// getTierRatio returns ratio for given tier
// Returns ratio
func getTierRatio(tier uint64) uint64 {
	ratio1, ratio2, ratio3 := listTierRatio()

	switch tier {
	case 1:
		return ratio1
	case 2:
		return ratio2
	case 3:
		return ratio3
	default:
		panic(addDetailToError(
			errInvalidPoolTier,
			ufmt.Sprintf("tier_ratio.gno__getTierRatio() || invalid tier(%d), must be 1 ~ 3", tier),
		))
	}
}

// listTierRatio returns each tier's ratio
// Returns tier1Ratio, tier2Ratio, tier3Ratio
func listTierRatio() (uint64, uint64, uint64) {
	// default
	// tier1 50%
	// tier2 30%
	// tier3 20%

	numTier1, numTier2, numTier3 := getNumPoolTiers()
	if numTier1 <= 0 {
		panic(addDetailToError(
			errInvalidPoolTier,
			ufmt.Sprintf("tier_ratio.gno__listTierRatio() || at least 1 of numTier1 need(%d), [numTier2:(%d), numTier3:(%d)]", numTier1, numTier2, numTier3),
		))
	}

	hasTier2 := numTier2 > 0
	hasTier3 := numTier3 > 0

	switch {
	case !hasTier2 && !hasTier3:
		return 100, 0, 0
	case !hasTier2 && hasTier3:
		return 80, 0, 20
	case hasTier2 && !hasTier3:
		return 70, 30, 0
	case hasTier2 && hasTier3:
		return 50, 30, 20
	}

	panic(addDetailToError(
		errInvalidPoolTier,
		ufmt.Sprintf("tier_ratio.gno__listTierRatio() || numTier1:(%d), numTier2:(%d), numTier3:(%d)", numTier1, numTier2, numTier3),
	))
}

// getNumPoolTiers returns number of pools for each tier
// Returns numTier1, numTier2, numTier3
func getNumPoolTiers() (uint64, uint64, uint64) {
	var tier1, tier2, tier3 uint64

	for _, v := range poolTiers {
		switch v.tier {
		case 1:
			tier1++
		case 2:
			tier2++
		case 3:
			tier3++
		default:
			panic(addDetailToError(
				errInvalidPoolTier,
				ufmt.Sprintf("tier_ratio.gno__getNumPoolTiers() || invalid tier(%d)", v),
			))
		}
	}

	return tier1, tier2, tier3
}

// getRewardRatio returns reward ratio for given height based on warm-up period
// Returns ratio
func getRewardRatio(height int64) uint64 {
	switch {
	case height >= warmUp[100]:
		return 100
	case height >= warmUp[70]:
		return 70
	case height >= warmUp[50]:
		return 50
	case height >= warmUp[30]:
		return 30
	default:
		return 0
	}
}

// getTiersAmount returns amount for each tier's ratio
// Returns tier1Amount, tier2Amount, tier3Amount
func getTiersAmount(amount uint64) (uint64, uint64, uint64) {
	tier1Ratio, tier2Ratio, tier3Ratio := listTierRatio()

	tier1Amount := (amount * tier1Ratio) / 100
	tier2Amount := (amount * tier2Ratio) / 100
	tier3Amount := (amount * tier3Ratio) / 100

	return tier1Amount, tier2Amount, tier3Amount
}

// calcAmount calculates full amount and duration amount
// Returns fullAmount, durAmount
func calcAmount(avgBlockAmountX96 *u256.Uint, dur, pct uint64) (uint64, uint64) {
	durAmountX96 := new(u256.Uint).Mul(avgBlockAmountX96, u256.NewUint(dur))
	fullAmount := new(u256.Uint).Div(durAmountX96, _q96).Uint64()

	durAmountX96 = durAmountX96.Mul(durAmountX96, u256.NewUint(pct))
	durAmountX96 = durAmountX96.Div(durAmountX96, u256.NewUint(100))

	durAmount := new(u256.Uint).Div(durAmountX96, _q96).Uint64()
	return fullAmount, durAmount
}*/<|MERGE_RESOLUTION|>--- conflicted
+++ resolved
@@ -5,43 +5,6 @@
 
 	//u256 "gno.land/p/gnoswap/uint256"
 )
-<<<<<<< HEAD
-/*
-// getPoolTierAndRatio returns current pool's tier and ratio
-// Returns tier, ratio
-func getPoolTierAndRatio(poolPath string) (uint64, *u256.Uint) {
-	internal, exist := poolTiers[poolPath]
-	if !exist {
-		return 0, u256.Zero()
-	}
-	tier := internal.tier
-
-	// that tier's ratio
-	ratio := getTierRatio(tier)
-	ratioX96 := new(u256.Uint).Mul(u256.NewUint(ratio), _q96)
-
-	// finally current pools ratio
-	numTier1, numTier2, numTier3 := getNumPoolTiers()
-
-	var weight *u256.Uint
-	switch tier {
-	case 1:
-		weight = new(u256.Uint).Div(ratioX96, u256.NewUint(numTier1))
-	case 2:
-		weight = new(u256.Uint).Div(ratioX96, u256.NewUint(numTier2))
-	case 3:
-		weight = new(u256.Uint).Div(ratioX96, u256.NewUint(numTier3))
-	default:
-		panic(addDetailToError(
-			errInvalidPoolTier,
-			ufmt.Sprintf("tier_ratio.gno__getPoolTierAndRatio() || invalid tier(%d) for poolPath(%s)", tier, poolPath),
-		))
-	}
-
-	return tier, weight
-}
-=======
->>>>>>> 0753ab55
 
 // getTierRatio returns ratio for given tier
 // Returns ratio
