--- conflicted
+++ resolved
@@ -254,8 +254,6 @@
 		CollectReward(3, false) // toUser 331211442847
 		CollectReward(4, false) // toUser 0 (out of range)
 		CollectReward(5, false) // toUser 0 (out of range)
-<<<<<<< HEAD
-=======
 	})
 }
 
@@ -363,6 +361,5 @@
 		afterGns := gns.BalanceOf(admin)
 		uassert.Equal(t, uint64(0), afterGns-beforeGns)
 		// out range
->>>>>>> a9e1f352
 	})
 }