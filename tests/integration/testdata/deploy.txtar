--- conflicted
+++ resolved
@@ -27,115 +27,44 @@
 
 ### deploy usdc
 gnokey maketx addpkg -pkgdir ../../../examples/gno.land/r/onbloc/usdc -pkgpath gno.land/r/onbloc/usdc -gas-fee 16818ugnot -gas-wanted 16818000 -broadcast -chainid=tendermint_test test1
-<<<<<<< HEAD
-stdout 'GAS USED:   (8|9|1[0-9])[0-9]{6}'
-stdout 'STORAGE DELTA:  17[0-9]{3} bytes'
-stdout 'STORAGE FEE:    17[0-9]{5}ugnot'
+# stdout 'GAS USED:   (8|9|1[0-9])[0-9]{6}'
+# stdout 'STORAGE DELTA:  (1|2)[0-9]{4} bytes'
+# stdout 'STORAGE FEE:    (1|2)[0-9]{6}ugnot'
 
 ### deploy foo
 gnokey maketx addpkg -pkgdir ../../../examples/gno.land/r/onbloc/foo -pkgpath gno.land/r/onbloc/foo -gas-fee 16997ugnot -gas-wanted 16997000 -broadcast -chainid=tendermint_test test1
-stdout 'GAS USED:   (8|9|1[0-9])[0-9]{6}'
-stdout 'STORAGE DELTA:  17[0-9]{3} bytes'
-stdout 'STORAGE FEE:    17[0-9]{5}ugnot'
+# stdout 'GAS USED:   (8|9|1[0-9])[0-9]{6}'
+# stdout 'STORAGE DELTA:  (1|2)[0-9]{4} bytes'
+# stdout 'STORAGE FEE:    (1|2)[0-9]{6}ugnot'
 
 ### deploy bar
 gnokey maketx addpkg -pkgdir ../../../examples/gno.land/r/onbloc/bar -pkgpath gno.land/r/onbloc/bar -gas-fee 16912ugnot -gas-wanted 16912000 -broadcast -chainid=tendermint_test test1
-stdout 'GAS USED:   (8|9|1[0-9])[0-9]{6}'
-stdout 'STORAGE DELTA:  17[0-9]{3} bytes'
-stdout 'STORAGE FEE:    17[0-9]{5}ugnot'
+# stdout 'GAS USED:   (8|9|1[0-9])[0-9]{6}'
+# stdout 'STORAGE DELTA:  (1|2)[0-9]{4} bytes'
+# stdout 'STORAGE FEE:    (1|2)[0-9]{6}ugnot'
 
 ### deploy baz
 gnokey maketx addpkg -pkgdir ../../../examples/gno.land/r/onbloc/baz -pkgpath gno.land/r/onbloc/baz -gas-fee 17058ugnot -gas-wanted 17058000 -broadcast -chainid=tendermint_test test1
-stdout 'GAS USED:   (8|9|1[0-9])[0-9]{6}'
-stdout 'STORAGE DELTA:  17[0-9]{3} bytes'
-stdout 'STORAGE FEE:    17[0-9]{5}ugnot'
+# stdout 'GAS USED:   (8|9|1[0-9])[0-9]{6}'
+# stdout 'STORAGE DELTA:  (1|2)[0-9]{4} bytes'
+# stdout 'STORAGE FEE:    (1|2)[0-9]{6}ugnot'
 
 ### deploy qux
 gnokey maketx addpkg -pkgdir ../../../examples/gno.land/r/onbloc/qux -pkgpath gno.land/r/onbloc/qux -gas-fee 16914ugnot -gas-wanted 16914000 -broadcast -chainid=tendermint_test test1
-stdout 'GAS USED:   (8|9|1[0-9])[0-9]{6}'
-stdout 'STORAGE DELTA:  17[0-9]{3} bytes'
-stdout 'STORAGE FEE:    17[0-9]{5}ugnot'
+# stdout 'GAS USED:   (8|9|1[0-9])[0-9]{6}'
+# stdout 'STORAGE DELTA:  (1|2)[0-9]{4} bytes'
+# stdout 'STORAGE FEE:    (1|2)[0-9]{6}ugnot'
 
 ### deploy obl
 gnokey maketx addpkg -pkgdir ../../../examples/gno.land/r/onbloc/obl -pkgpath gno.land/r/onbloc/obl -gas-fee 17059ugnot -gas-wanted 17059000 -broadcast -chainid=tendermint_test test1
-stdout 'GAS USED:   (8|9|1[0-9])[0-9]{6}'
-stdout 'STORAGE DELTA:  17[0-9]{3} bytes'
-stdout 'STORAGE FEE:    17[0-9]{5}ugnot'
-=======
-# stdout 'GAS USED:   (8|9|1[0-9])[0-9]{6}'
-# stdout 'STORAGE DELTA:  (1|2)[0-9]{4} bytes'
-# stdout 'STORAGE FEE:    (1|2)[0-9]{6}ugnot'
-
-### deploy foo
-gnokey maketx addpkg -pkgdir ../../../examples/gno.land/r/onbloc/foo -pkgpath gno.land/r/onbloc/foo -gas-fee 16997ugnot -gas-wanted 16997000 -broadcast -chainid=tendermint_test test1
-# stdout 'GAS USED:   (8|9|1[0-9])[0-9]{6}'
-# stdout 'STORAGE DELTA:  (1|2)[0-9]{4} bytes'
-# stdout 'STORAGE FEE:    (1|2)[0-9]{6}ugnot'
-
-### deploy bar
-gnokey maketx addpkg -pkgdir ../../../examples/gno.land/r/onbloc/bar -pkgpath gno.land/r/onbloc/bar -gas-fee 16912ugnot -gas-wanted 16912000 -broadcast -chainid=tendermint_test test1
-# stdout 'GAS USED:   (8|9|1[0-9])[0-9]{6}'
-# stdout 'STORAGE DELTA:  (1|2)[0-9]{4} bytes'
-# stdout 'STORAGE FEE:    (1|2)[0-9]{6}ugnot'
-
-### deploy baz
-gnokey maketx addpkg -pkgdir ../../../examples/gno.land/r/onbloc/baz -pkgpath gno.land/r/onbloc/baz -gas-fee 17058ugnot -gas-wanted 17058000 -broadcast -chainid=tendermint_test test1
-# stdout 'GAS USED:   (8|9|1[0-9])[0-9]{6}'
-# stdout 'STORAGE DELTA:  (1|2)[0-9]{4} bytes'
-# stdout 'STORAGE FEE:    (1|2)[0-9]{6}ugnot'
-
-### deploy qux
-gnokey maketx addpkg -pkgdir ../../../examples/gno.land/r/onbloc/qux -pkgpath gno.land/r/onbloc/qux -gas-fee 16914ugnot -gas-wanted 16914000 -broadcast -chainid=tendermint_test test1
-# stdout 'GAS USED:   (8|9|1[0-9])[0-9]{6}'
-# stdout 'STORAGE DELTA:  (1|2)[0-9]{4} bytes'
-# stdout 'STORAGE FEE:    (1|2)[0-9]{6}ugnot'
-
-### deploy obl
-gnokey maketx addpkg -pkgdir ../../../examples/gno.land/r/onbloc/obl -pkgpath gno.land/r/onbloc/obl -gas-fee 17059ugnot -gas-wanted 17059000 -broadcast -chainid=tendermint_test test1
-# stdout 'GAS USED:   (8|9|1[0-9])[0-9]{6}'
-# stdout 'STORAGE DELTA:  (1|2)[0-9]{4} bytes'
-# stdout 'STORAGE FEE:    (1|2)[0-9]{6}ugnot'
->>>>>>> d1931776
+# stdout 'GAS USED:   (8|9|1[0-9])[0-9]{6}'
+# stdout 'STORAGE DELTA:  (1|2)[0-9]{4} bytes'
+# stdout 'STORAGE FEE:    (1|2)[0-9]{6}ugnot'
 
 ## deploy packages
 
 ### deploy uint256
 gnokey maketx addpkg -pkgdir ../../../examples/gno.land/p/gnoswap/uint256 -pkgpath gno.land/p/gnoswap/uint256 -gas-fee 21943ugnot -gas-wanted 21943000 -broadcast -chainid=tendermint_test test1
-<<<<<<< HEAD
-stdout 'GAS USED:   (1|2)[0-9]{7}'
-stdout 'STORAGE DELTA:  15[0-9]{4} bytes'
-stdout 'STORAGE FEE:    15[0-9]{6}ugnot'
-
-## deploy int256
-gnokey maketx addpkg -pkgdir ../../../examples/gno.land/p/gnoswap/int256 -pkgpath gno.land/p/gnoswap/int256 -gas-fee 14936ugnot -gas-wanted 14936000 -broadcast -chainid=tendermint_test test1
-stdout 'GAS USED:   14[0-9]{6}'
-stdout 'STORAGE DELTA:  55[0-9]{3} bytes'
-stdout 'STORAGE FEE:    55[0-9]{5}ugnot'
-
-## deploy gnsmath
-gnokey maketx addpkg -pkgdir ../../../examples/gno.land/p/gnoswap/gnsmath -pkgpath gno.land/p/gnoswap/gnsmath -gas-fee 18714ugnot -gas-wanted 18714000 -broadcast -chainid=tendermint_test test1
-stdout 'GAS USED:   18[0-9]{6}'
-stdout 'STORAGE DELTA:  75[0-9]{3} bytes'
-stdout 'STORAGE FEE:    75[0-9]{5}ugnot'
-
-## deploy rbac
-gnokey maketx addpkg -pkgdir ../../../examples/gno.land/p/gnoswap/rbac -pkgpath gno.land/p/gnoswap/rbac -gas-fee 11066ugnot -gas-wanted 11066000 -broadcast -chainid=tendermint_test test1
-stdout 'GAS USED:   11[0-9]{6}'
-stdout 'STORAGE DELTA:  43[0-9]{3} bytes'
-stdout 'STORAGE FEE:    43[0-9]{5}ugnot'
-
-## deploy store
-gnokey maketx addpkg -pkgdir ../../../examples/gno.land/p/gnoswap/store -pkgpath gno.land/p/gnoswap/store -gas-fee 12204ugnot -gas-wanted 12204000 -broadcast -chainid=tendermint_test test1
-stdout 'GAS USED:   12[0-9]{6}'
-stdout 'STORAGE DELTA:  36[0-9]{3} bytes'
-stdout 'STORAGE FEE:    36[0-9]{5}ugnot'
-
-## deploy version manager
-gnokey maketx addpkg -pkgdir ../../../examples/gno.land/p/gnoswap/version_manager -pkgpath gno.land/p/gnoswap/version_manager -gas-fee 13971ugnot -gas-wanted 13971000 -broadcast -chainid=tendermint_test test1
-stdout 'GAS USED:   13[0-9]{6}'
-stdout 'STORAGE DELTA:  11[0-9]{3} bytes'
-stdout 'STORAGE FEE:    11[0-9]{5}ugnot'
-=======
 # stdout 'GAS USED:   (1|2)[0-9]{7}'
 # stdout 'STORAGE DELTA:  (1|2)[0-9]{5} bytes'
 # stdout 'STORAGE FEE:    (1|2)[0-9]{7}ugnot'
@@ -169,83 +98,11 @@
 # stdout 'GAS USED:   13[0-9]{6}'
 # stdout 'STORAGE DELTA:  (1|2)[0-9]{4} bytes'
 # stdout 'STORAGE FEE:    (1|2)[0-9]{6}ugnot'
->>>>>>> d1931776
 
 ## deploy realm
 
 ### deploy acccess
 gnokey maketx addpkg -pkgdir ../../../examples/gno.land/r/gnoswap/access -pkgpath gno.land/r/gnoswap/access -gas-fee 11302ugnot -gas-wanted 11302000 -broadcast -chainid=tendermint_test test1
-<<<<<<< HEAD
-stdout 'GAS USED:   11[0-9]{6}'
-stdout 'STORAGE DELTA:  21[0-9]{3} bytes'
-stdout 'STORAGE FEE:    21[0-9]{5}ugnot'
-
-### deploy rbac realm
-gnokey maketx addpkg -pkgdir ../../../examples/gno.land/r/gnoswap/rbac -pkgpath gno.land/r/gnoswap/rbac -gas-fee 13317ugnot -gas-wanted 13317000 -broadcast -chainid=tendermint_test test1
-stdout 'GAS USED:   13[0-9]{6}'
-stdout 'STORAGE DELTA:  54[0-9]{3} bytes'
-stdout 'STORAGE FEE:    54[0-9]{5}ugnot'
-
-### deploy halt realm
-gnokey maketx addpkg -pkgdir ../../../examples/gno.land/r/gnoswap/halt -pkgpath gno.land/r/gnoswap/halt -gas-fee 18899ugnot -gas-wanted 18899000 -broadcast -chainid=tendermint_test test1
-stdout 'GAS USED:   18[0-9]{6}'
-stdout 'STORAGE DELTA:  52[0-9]{3} bytes'
-stdout 'STORAGE FEE:    52[0-9]{5}ugnot'
-
-### deploy common
-gnokey maketx addpkg -pkgdir ../../../examples/gno.land/r/gnoswap/common -pkgpath gno.land/r/gnoswap/common -gas-fee 63341ugnot -gas-wanted 63341000 -broadcast -chainid=tendermint_test test1
-stdout 'GAS USED:   63[0-9]{6}'
-stdout 'STORAGE DELTA:  13[0-9]{4} bytes'
-stdout 'STORAGE FEE:    13[0-9]{6}ugnot'
-
-### deploy gns
-gnokey maketx addpkg -pkgdir ../../../examples/gno.land/r/gnoswap/gns -pkgpath gno.land/r/gnoswap/gns -gas-fee 31542ugnot -gas-wanted 31542000 -broadcast -chainid=tendermint_test test1
-stdout 'GAS USED:   31[0-9]{6}'
-stdout 'STORAGE DELTA:  10[0-9]{4} bytes'
-stdout 'STORAGE FEE:    10[0-9]{6}ugnot'
-
-### deploy gnft
-gnokey maketx addpkg -pkgdir ../../../examples/gno.land/r/gnoswap/gnft -pkgpath gno.land/r/gnoswap/gnft -gas-fee 24703ugnot -gas-wanted 24703000 -broadcast -chainid=tendermint_test test1
-stdout 'GAS USED:   24[0-9]{6}'
-stdout 'STORAGE DELTA:  52[0-9]{3} bytes'
-stdout 'STORAGE FEE:    52[0-9]{5}ugnot'
-
-### deploy gov/xgns
-gnokey maketx addpkg -pkgdir ../../../examples/gno.land/r/gnoswap/gov/xgns -pkgpath gno.land/r/gnoswap/gov/xgns -gas-fee 17958ugnot -gas-wanted 17958000 -broadcast -chainid=tendermint_test test1
-stdout 'GAS USED:   17[0-9]{6}'
-stdout 'STORAGE DELTA:  16[0-9]{3} bytes'
-stdout 'STORAGE FEE:    16[0-9]{5}ugnot'
-
-### deploy emission
-gnokey maketx addpkg -pkgdir ../../../examples/gno.land/r/gnoswap/emission -pkgpath gno.land/r/gnoswap/emission -gas-fee 26147ugnot -gas-wanted 26147000 -broadcast -chainid=tendermint_test test1
-stdout 'GAS USED:   26[0-9]{6}'
-stdout 'STORAGE DELTA:  53[0-9]{3} bytes'
-stdout 'STORAGE FEE:    53[0-9]{5}ugnot'
-
-### deploy protocol_fee
-gnokey maketx addpkg -pkgdir ../../../examples/gno.land/r/gnoswap/protocol_fee -pkgpath gno.land/r/gnoswap/protocol_fee -gas-fee 17490ugnot -gas-wanted 17490000 -broadcast -chainid=tendermint_test test1
-stdout 'GAS USED:   17[0-9]{6}'
-stdout 'STORAGE DELTA:  66[0-9]{3} bytes'
-stdout 'STORAGE FEE:    66[0-9]{5}ugnot'
-
-### deploy pool
-gnokey maketx addpkg -pkgdir ../../../examples/gno.land/r/gnoswap/pool -pkgpath gno.land/r/gnoswap/pool -gas-fee 33529ugnot -gas-wanted 33529000 -broadcast -chainid=tendermint_test test1
-stdout 'GAS USED:   33[0-9]{6}'
-stdout 'STORAGE DELTA:  18[0-9]{4} bytes'
-stdout 'STORAGE FEE:    18[0-9]{6}ugnot'
-
-### deploy position
-gnokey maketx addpkg -pkgdir ../../../examples/gno.land/r/gnoswap/position -pkgpath gno.land/r/gnoswap/position -gas-fee 22718ugnot -gas-wanted 22718000 -broadcast -chainid=tendermint_test test1
-stdout 'GAS USED:   22[0-9]{6}'
-stdout 'STORAGE DELTA:  76[0-9]{3} bytes'
-stdout 'STORAGE FEE:    76[0-9]{5}ugnot'
-
-### deploy router
-gnokey maketx addpkg -pkgdir ../../../examples/gno.land/r/gnoswap/router -pkgpath gno.land/r/gnoswap/router -gas-fee 14450ugnot -gas-wanted 14450000 -broadcast -chainid=tendermint_test test1
-stdout 'GAS USED:   14[0-9]{6}'
-stdout 'STORAGE DELTA:  33[0-9]{3} bytes'
-stdout 'STORAGE FEE:    33[0-9]{5}ugnot'
-=======
 # stdout 'GAS USED:   11[0-9]{6}'
 # stdout 'STORAGE DELTA:  (2|3)[0-9]{4} bytes'
 # stdout 'STORAGE FEE:    (2|3)[0-9]{6}ugnot'
@@ -315,7 +172,6 @@
 # stdout 'GAS USED:   14[0-9]{6}'
 # stdout 'STORAGE DELTA:  (3|4)[0-9]{4} bytes'
 # stdout 'STORAGE FEE:    (3|4)[0-9]{6}ugnot'
->>>>>>> d1931776
 
 ### deploy staker
 gnokey maketx addpkg -pkgdir ../../../examples/gno.land/r/gnoswap/staker -pkgpath gno.land/r/gnoswap/staker -gas-fee 54852ugnot -gas-wanted 54852000 -broadcast -chainid=tendermint_test test1
@@ -325,35 +181,6 @@
 
 ### deploy community_pool
 gnokey maketx addpkg -pkgdir ../../../examples/gno.land/r/gnoswap/community_pool -pkgpath gno.land/r/gnoswap/community_pool -gas-fee 20950ugnot -gas-wanted 20950000 -broadcast -chainid=tendermint_test test1
-<<<<<<< HEAD
-stdout 'GAS USED:   20[0-9]{6}'
-stdout 'STORAGE DELTA:  10[0-9]{3} bytes'
-stdout 'STORAGE FEE:    10[0-9]{5}ugnot'
-
-### deploy gov/staker
-gnokey maketx addpkg -pkgdir ../../../examples/gno.land/r/gnoswap/gov/staker -pkgpath gno.land/r/gnoswap/gov/staker -gas-fee 33080ugnot -gas-wanted 33080000 -broadcast -chainid=tendermint_test test1
-stdout 'GAS USED:   33[0-9]{6}'
-stdout 'STORAGE DELTA:  17[0-9]{4} bytes'
-stdout 'STORAGE FEE:    17[0-9]{6}ugnot'
-
-### deploy gov/governance
-gnokey maketx addpkg -pkgdir ../../../examples/gno.land/r/gnoswap/gov/governance -pkgpath gno.land/r/gnoswap/gov/governance -gas-fee 27293ugnot -gas-wanted 27293000 -broadcast -chainid=tendermint_test test1
-stdout 'GAS USED:   27[0-9]{6}'
-stdout 'STORAGE DELTA:  16[0-9]{4} bytes'
-stdout 'STORAGE FEE:    16[0-9]{6}ugnot'
-
-### deploy launchpad
-gnokey maketx addpkg -pkgdir ../../../examples/gno.land/r/gnoswap/launchpad -pkgpath gno.land/r/gnoswap/launchpad -gas-fee 29490ugnot -gas-wanted 29490000 -broadcast -chainid=tendermint_test test1
-stdout 'GAS USED:   29[0-9]{6}'
-stdout 'STORAGE DELTA:  13[0-9]{4} bytes'
-stdout 'STORAGE FEE:    13[0-9]{6}ugnot'
-
-### deploy referral
-gnokey maketx addpkg -pkgdir ../../../examples/gno.land/r/gnoswap/referral -pkgpath gno.land/r/gnoswap/referral -gas-fee 17054ugnot -gas-wanted 17054000 -broadcast -chainid=tendermint_test test1
-stdout 'GAS USED:   17[0-9]{6}'
-stdout 'STORAGE DELTA:  36[0-9]{3} bytes'
-stdout 'STORAGE FEE:    36[0-9]{5}ugnot'
-=======
 # stdout 'GAS USED:   20[0-9]{6}'
 # stdout 'STORAGE DELTA:  (1|2)[0-9]{4} bytes'
 # stdout 'STORAGE FEE:    (1|2)[0-9]{6}ugnot'
@@ -381,35 +208,11 @@
 # stdout 'GAS USED:   17[0-9]{6}'
 # stdout 'STORAGE DELTA:  (3|4)[0-9]{4} bytes'
 # stdout 'STORAGE FEE:    (3|4)[0-9]{6}ugnot'
->>>>>>> d1931776
 
 ## deploy versioned realm (v1)
 
 ### deploy protocol_fee
 gnokey maketx addpkg -pkgdir ../../../examples/gno.land/r/gnoswap/protocol_fee/v1 -pkgpath gno.land/r/gnoswap/protocol_fee/v1 -gas-fee 38772ugnot -gas-wanted 38772000 -broadcast -chainid=tendermint_test test1
-<<<<<<< HEAD
-stdout 'GAS USED:   38[0-9]{6}'
-stdout 'STORAGE DELTA:  71[0-9]{3} bytes'
-stdout 'STORAGE FEE:    71[0-9]{5}ugnot'
-
-### deploy pool
-gnokey maketx addpkg -pkgdir ../../../examples/gno.land/r/gnoswap/pool/v1 -pkgpath gno.land/r/gnoswap/pool/v1 -gas-fee 63147ugnot -gas-wanted 63147000 -broadcast -chainid=tendermint_test test1
-stdout 'GAS USED:   63[0-9]{6}'
-stdout 'STORAGE DELTA:  29[0-9]{4} bytes'
-stdout 'STORAGE FEE:    29[0-9]{6}ugnot'
-
-### deploy position
-gnokey maketx addpkg -pkgdir ../../../examples/gno.land/r/gnoswap/position/v1 -pkgpath gno.land/r/gnoswap/position/v1 -gas-fee 55800ugnot -gas-wanted 55800000 -broadcast -chainid=tendermint_test test1
-stdout 'GAS USED:   55[0-9]{6}'
-stdout 'STORAGE DELTA:  15[0-9]{4} bytes'
-stdout 'STORAGE FEE:    15[0-9]{6}ugnot'
-
-### deploy router
-gnokey maketx addpkg -pkgdir ../../../examples/gno.land/r/gnoswap/router/v1 -pkgpath gno.land/r/gnoswap/router/v1 -gas-fee 50914ugnot -gas-wanted 50914000 -broadcast -chainid=tendermint_test test1
-stdout 'GAS USED:   50[0-9]{6}'
-stdout 'STORAGE DELTA:  19[0-9]{4} bytes'
-stdout 'STORAGE FEE:    19[0-9]{6}ugnot'
-=======
 # stdout 'GAS USED:   38[0-9]{6}'
 # stdout 'STORAGE DELTA:  (7|8)[0-9]{4} bytes'
 # stdout 'STORAGE FEE:    (7|8)[0-9]{6}ugnot'
@@ -431,7 +234,6 @@
 # stdout 'GAS USED:   50[0-9]{6}'
 # stdout 'STORAGE DELTA:  (1|2)[0-9]{5} bytes'
 # stdout 'STORAGE FEE:    (1|2)[0-9]{7}ugnot'
->>>>>>> d1931776
 
 ### deploy staker
 gnokey maketx addpkg -pkgdir ../../../examples/gno.land/r/gnoswap/staker/v1 -pkgpath gno.land/r/gnoswap/staker/v1 -gas-fee 90762ugnot -gas-wanted 90762000 -broadcast -chainid=tendermint_test test1
@@ -441,23 +243,6 @@
 
 ### deploy gov/staker
 gnokey maketx addpkg -pkgdir ../../../examples/gno.land/r/gnoswap/gov/staker/v1 -pkgpath gno.land/r/gnoswap/gov/staker/v1 -gas-fee 59533ugnot -gas-wanted 59533000 -broadcast -chainid=tendermint_test test1
-<<<<<<< HEAD
-stdout 'GAS USED:   59[0-9]{6}'
-stdout 'STORAGE DELTA:  20[0-9]{4} bytes'
-stdout 'STORAGE FEE:    20[0-9]{6}ugnot'
-
-### deploy gov/governance
-gnokey maketx addpkg -pkgdir ../../../examples/gno.land/r/gnoswap/gov/governance/v1 -pkgpath gno.land/r/gnoswap/gov/governance/v1 -gas-fee 77422ugnot -gas-wanted 77422000 -broadcast -chainid=tendermint_test test1
-stdout 'GAS USED:   74[0-9]{6}'
-stdout 'STORAGE DELTA:  28[0-9]{4} bytes'
-stdout 'STORAGE FEE:    28[0-9]{6}ugnot'
-
-### deploy launchpad
-gnokey maketx addpkg -pkgdir ../../../examples/gno.land/r/gnoswap/launchpad/v1 -pkgpath gno.land/r/gnoswap/launchpad/v1 -gas-fee 52111ugnot -gas-wanted 52111000 -broadcast -chainid=tendermint_test test1
-stdout 'GAS USED:   52[0-9]{6}'
-stdout 'STORAGE DELTA:  16[0-9]{4} bytes'
-stdout 'STORAGE FEE:    16[0-9]{6}ugnot'
-=======
 # stdout 'GAS USED:   59[0-9]{6}'
 # stdout 'STORAGE DELTA:  (2|3)[0-9]{5} bytes'
 # stdout 'STORAGE FEE:    (2|3)[0-9]{7}ugnot'
@@ -472,5 +257,4 @@
 gnokey maketx addpkg -pkgdir ../../../examples/gno.land/r/gnoswap/launchpad/v1 -pkgpath gno.land/r/gnoswap/launchpad/v1 -gas-fee 52111ugnot -gas-wanted 52111000 -broadcast -chainid=tendermint_test test1
 # stdout 'GAS USED:   52[0-9]{6}'
 # stdout 'STORAGE DELTA:  (1|2)[0-9]{5} bytes'
-# stdout 'STORAGE FEE:    (1|2)[0-9]{7}ugnot'
->>>>>>> d1931776
+# stdout 'STORAGE FEE:    (1|2)[0-9]{7}ugnot'