// governance proposal multi execute

// PKGPATH: gno.land/r/gnoswap/v1/main

package main

import (
	"std"
	"testing"

	"gno.land/p/demo/ufmt"
	"gno.land/p/gnoswap/consts"
	"gno.land/r/gnoswap/v1/access"
	gns "gno.land/r/gnoswap/v1/gns"
	"gno.land/r/gnoswap/v1/gov/governance"
	gs "gno.land/r/gnoswap/v1/gov/staker"
)

var (
	adminAddr, _     = access.GetAddress(access.ROLE_ADMIN)
	currentBlockTime = int64(2)
)

func main() {
	config := governance.GetLatestConfig()

	println("[SCENARIO] 1. Delegate gns to admin")
	delegateGnsToAdmin()
	println()

	println("[SCENARIO] 2. Skip vote weight smoothing duration for create proposal")
	testing.SkipHeights(int64(config.VotingWeightSmoothingDuration) / currentBlockTime)
	println("[INFO] current height:", std.ChainHeight())
	println()

	println("[SCENARIO] 3. Propose Multi Execute (SetAvgBlockTimeInMs + CommunityPoolSpend)")
	proposalID := proposeMultiExecute()
	println()

	println("[SCENARIO] 4. Skip voting start delay for ready to vote")
	testing.SkipHeights(int64(config.VotingStartDelay) / currentBlockTime)
	println("[INFO] current height:", std.ChainHeight())
	println()

	println("[SCENARIO] 5. Vote for the proposal")
	voteProposal(proposalID)
	println()

	println("[SCENARIO] 6. Skip voting period and execution delay for ready to execute")
	testing.SkipHeights(int64(config.VotingPeriod) / currentBlockTime)
	testing.SkipHeights(int64(config.ExecutionDelay) / currentBlockTime)
	println("[INFO] current height:", std.ChainHeight())
	println()

	println("[SCENARIO] 7. Execute Multi Proposal")
	executeMultiProposal(proposalID)
	println()
}

// [SCENARIO] 1. Delegate gns to admin
func delegateGnsToAdmin() {
	delegatedAmount := int64(1_000_000_000)
	testing.SetRealm(std.NewUserRealm(adminAddr))

	gns.Approve(cross, consts.GOV_STAKER_ADDR, delegatedAmount)
	gs.Delegate(cross, adminAddr, int64(delegatedAmount), "")

	ufmt.Printf("[INFO] gns delegated to %s (amount: %d)\n", adminAddr.String(), delegatedAmount)
}

// [SCENARIO] 2. Propose Multi Execute
func proposeMultiExecute() int64 {
	testing.SetRealm(std.NewUserRealm(adminAddr))
	proposalID := governance.ProposeParameterChange(
		cross,
		"test_title",
		"test_description",
		int64(2),
		"gno.land/r/gnoswap/v1/gns*EXE*SetAvgBlockTimeInMs*EXE*123*GOV*gno.land/r/gnoswap/v1/community_pool*EXE*TransferToken*EXE*gno.land/r/gnoswap/v1/gns,g17290cwvmrapvp869xfnhhawa8sm9edpufzat7d,905",
	)
	ufmt.Printf("[INFO] Multi Execute Proposal ID: %d\n", proposalID)
	return proposalID
}

// [SCENARIO] 3. Vote for the proposal
func voteProposal(proposalID int64) {
	testing.SetRealm(std.NewUserRealm(adminAddr))
	prevYea := governance.GetYeaByProposalId(proposalID)
	prevNay := governance.GetNayByProposalId(proposalID)

	governance.Vote(cross, proposalID, true)

	afterYea := governance.GetYeaByProposalId(proposalID)
	afterNay := governance.GetNayByProposalId(proposalID)

	ufmt.Printf("[EXPECTED] before voting - yea: %d, nay: %d\n", prevYea, prevNay)
	ufmt.Printf("[EXPECTED] after voting - yea: %d, nay: %d\n", afterYea, afterNay)
}

// [SCENARIO] 4. Execute Multi Proposal
<<<<<<< HEAD
func executeMultiProposal(proposalID uint64) {
	prevBlockTime := gns.AvgBlockTimeInMs()
	prevCommunityPool := gns.BalanceOf(consts.COMMUNITY_POOL_ADDR)
	err := governance.Execute(cross, proposalID)
	if err != nil {
		ufmt.Printf("[INFO] execute error: %v\n", err)
	}
	afterBlockTime := gns.AvgBlockTimeInMs()
=======
func executeMultiProposal(proposalID int64) {
	prevBlockTime := gns.GetAvgBlockTimeInMs()
	prevCommunityPool := gns.BalanceOf(consts.COMMUNITY_POOL_ADDR)
	governance.Execute(cross, proposalID)
	
	afterBlockTime := gns.GetAvgBlockTimeInMs()
>>>>>>> a175d726
	afterCommunityPool := gns.BalanceOf(consts.COMMUNITY_POOL_ADDR)
	ufmt.Printf("[EXPECTED] before executing - block time: %d, community pool: %d\n", prevBlockTime, prevCommunityPool)
	ufmt.Printf("[EXPECTED] after executing - block time: %d, community pool: %d\n", afterBlockTime, afterCommunityPool)
	
	state := governance.GetExecutionStateByProposalId(proposalID)
	ufmt.Printf("[EXPECTED] proposal executed: %v\n", state)
}

// Output:
// [SCENARIO] 1. Delegate gns to admin
// [INFO] gns delegated to g17290cwvmrapvp869xfnhhawa8sm9edpufzat7d (amount: 1000000000)
//
// [SCENARIO] 2. Skip vote weight smoothing duration for create proposal
// [INFO] current height: 43323
//
// [SCENARIO] 3. Propose Multi Execute (SetAvgBlockTimeInMs + CommunityPoolSpend)
// [INFO] Multi Execute Proposal ID: 1
//
// [SCENARIO] 4. Skip voting start delay for ready to vote
// [INFO] current height: 86523
//
// [SCENARIO] 5. Vote for the proposal
// [EXPECTED] before voting - yea: 0, nay: 0
// [EXPECTED] after voting - yea: 1000000000, nay: 0
//
// [SCENARIO] 6. Skip voting period and execution delay for ready to execute
// [INFO] current height: 432123
//
// [SCENARIO] 7. Execute Multi Proposal
// [EXPECTED] before executing - block time: 2000, community pool: 61643833920
// [EXPECTED] after executing - block time: 123, community pool: 308219168695
// [EXPECTED] proposal executed: executed<|MERGE_RESOLUTION|>--- conflicted
+++ resolved
@@ -98,23 +98,12 @@
 }
 
 // [SCENARIO] 4. Execute Multi Proposal
-<<<<<<< HEAD
-func executeMultiProposal(proposalID uint64) {
-	prevBlockTime := gns.AvgBlockTimeInMs()
-	prevCommunityPool := gns.BalanceOf(consts.COMMUNITY_POOL_ADDR)
-	err := governance.Execute(cross, proposalID)
-	if err != nil {
-		ufmt.Printf("[INFO] execute error: %v\n", err)
-	}
-	afterBlockTime := gns.AvgBlockTimeInMs()
-=======
 func executeMultiProposal(proposalID int64) {
 	prevBlockTime := gns.GetAvgBlockTimeInMs()
 	prevCommunityPool := gns.BalanceOf(consts.COMMUNITY_POOL_ADDR)
 	governance.Execute(cross, proposalID)
 	
 	afterBlockTime := gns.GetAvgBlockTimeInMs()
->>>>>>> a175d726
 	afterCommunityPool := gns.BalanceOf(consts.COMMUNITY_POOL_ADDR)
 	ufmt.Printf("[EXPECTED] before executing - block time: %d, community pool: %d\n", prevBlockTime, prevCommunityPool)
 	ufmt.Printf("[EXPECTED] after executing - block time: %d, community pool: %d\n", afterBlockTime, afterCommunityPool)
