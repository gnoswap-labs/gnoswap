--- conflicted
+++ resolved
@@ -9,13 +9,9 @@
 
 // ProtocolFeeState holds all the state variables for protocol fee management
 type ProtocolFeeState struct {
-	// by default, devOps will get 0% of the protocol fee (which means gov/staker will get 100% of the protocol fee)
-<<<<<<< HEAD
+	// By default, devOps will get 0% of the protocol fee (which means gov/staker will get 100% of the protocol fee)
 	// This percentage can be modified through governance.
-	devOpsPct uint64 // 0%
-=======
 	devOpsPct int64 // 0%
->>>>>>> b2782ae0
 
 	// accumulated amount distributed to gov/staker by token path
 	accuToGovStaker *avl.Tree
