--- conflicted
+++ resolved
@@ -1,31 +1,12 @@
 package protocol_fee
 
-<<<<<<< HEAD
-func GetDevOpsPct() uint64 {
-	return protocolFeeState.GetDevOpsPct()
-=======
 import (
 	"gno.land/p/demo/avl"
 	"gno.land/p/demo/ufmt"
 )
 
-// TokenList returns only the list of token path.
-// If positive is true, it returns only the token path with amount > 0.
-// If positive is false, it returns all the token path.
-func TokenList(positive bool) []string {
-	tokens := []string{}
-	for tokenPath, amount := range protocolFeeState.tokenListWithAmount {
-		if positive && amount == 0 {
-			continue
-		}
-		tokens = append(tokens, tokenPath)
-	}
-	return tokens
-}
-
-func GetDevOpsPct() int64 {
-	return protocolFeeState.DevOpsPct()
->>>>>>> 11077ae4
+func GetDevOpsPct() uint64 {
+	return protocolFeeState.GetDevOpsPct()
 }
 
 func GetGovStakerPct() int64 {
