package router

import (
	"std"

	"gno.land/r/gnoswap/access"
	"gno.land/r/gnoswap/halt"
	"gno.land/r/gnoswap/v1/common"

	"gno.land/p/demo/ufmt"

	u256 "gno.land/p/gnoswap/uint256"

	pf "gno.land/r/gnoswap/v1/protocol_fee"
)

const (
	defaultSwapFeeBPS = uint64(15) // 0.15%
)

var swapFee = defaultSwapFeeBPS

// GetSwapFee returns current rate of swap fee
// ref: https://docs.gnoswap.io/contracts/router/protocol_fee_swap.gno#getswapfee
func GetSwapFee() uint64 {
	return swapFee
}

// SetSwapFee modifies the swap fee
// Only governance contract can execute this function via proposal
// ref: https://docs.gnoswap.io/contracts/router/protocol_fee_swap.gno#setswapfee
func SetSwapFee(cur realm, fee uint64) {
	halt.AssertIsNotHaltedRouter()
	halt.AssertIsNotHaltedProtocolFee()

	caller := std.PreviousRealm().Address()
	access.AssertIsAdminOrGovernance(caller)

	prevSwapFee := swapFee
	if err := setSwapFee(fee); err != nil {
		panic(err)
	}

	previousRealm := std.PreviousRealm()
	std.Emit(
		"SetSwapFee",
		"prevAddr", previousRealm.Address().String(),
		"prevRealm", previousRealm.PkgPath(),
		"newFee", formatUint(fee),
		"prevFee", formatUint(prevSwapFee),
	)
}

func setSwapFee(fee uint64) error {
	// 10000 (bps) = 100%
	if fee > 10000 {
		return ufmt.Errorf(
			"%s: fee must be in range 0 to 10000. got %d",
			errInvalidSwapFee.Error(), fee,
		)
	}

	swapFee = fee
	return nil
}

// handleSwapFee deducts the protocol fee from the amount and sends it to the protocol_fee contract
// and returns the amount after deducting the protocol fee
func handleSwapFee(
	outputToken string,
	amount *u256.Uint,
) *u256.Uint {
	if swapFee <= 0 {
		return amount
	}

<<<<<<< HEAD
	if outputToken == gnot {
		outputToken = wugnotPath
	}

	feeAmount := u256.Zero().Mul(amount, u256.NewUint(swapFee))
=======
	feeAmount := new(u256.Uint).Mul(amount, u256.NewUint(swapFee))
>>>>>>> f2058bbc
	feeAmount.Div(feeAmount, u256.NewUint(10000))
	feeAmountInt64 := feeAmount.Int64()
	
	if outputToken == gnot {
		outputToken = wugnotPath
		common.Transfer(cross, outputToken, protocolFeeAddr, feeAmountInt64)
	} else {
		common.TransferFrom(cross, outputToken, poolAddr, protocolFeeAddr, feeAmountInt64)
	}

<<<<<<< HEAD
	common.TransferFrom(cross, outputToken, std.PreviousRealm().Address(), protocolFeeAddr, feeAmountInt64)
	pf.AddToProtocolFee(cross, outputToken, feeAmountInt64)
=======
	pf.AddToProtocolFee(cross, outputToken, uint64(feeAmountInt64))
>>>>>>> f2058bbc

	previousRealm := std.PreviousRealm()
	std.Emit(
		"SwapRouteFee",
		"prevAddr", previousRealm.Address().String(),
		"prevRealm", previousRealm.PkgPath(),
		"tokenPath", outputToken,
		"amount", formatInt64(feeAmountInt64),
	)

	toUserAfterProtocol := u256.Zero().Sub(amount, feeAmount)
	return toUserAfterProtocol
}<|MERGE_RESOLUTION|>--- conflicted
+++ resolved
@@ -74,15 +74,11 @@
 		return amount
 	}
 
-<<<<<<< HEAD
 	if outputToken == gnot {
 		outputToken = wugnotPath
 	}
 
 	feeAmount := u256.Zero().Mul(amount, u256.NewUint(swapFee))
-=======
-	feeAmount := new(u256.Uint).Mul(amount, u256.NewUint(swapFee))
->>>>>>> f2058bbc
 	feeAmount.Div(feeAmount, u256.NewUint(10000))
 	feeAmountInt64 := feeAmount.Int64()
 	
@@ -93,12 +89,7 @@
 		common.TransferFrom(cross, outputToken, poolAddr, protocolFeeAddr, feeAmountInt64)
 	}
 
-<<<<<<< HEAD
-	common.TransferFrom(cross, outputToken, std.PreviousRealm().Address(), protocolFeeAddr, feeAmountInt64)
 	pf.AddToProtocolFee(cross, outputToken, feeAmountInt64)
-=======
-	pf.AddToProtocolFee(cross, outputToken, uint64(feeAmountInt64))
->>>>>>> f2058bbc
 
 	previousRealm := std.PreviousRealm()
 	std.Emit(
