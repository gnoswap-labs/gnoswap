--- conflicted
+++ resolved
@@ -4,11 +4,7 @@
 	"chain"
 	"chain/runtime"
 	"errors"
-<<<<<<< HEAD
 	"math"
-	"std"
-=======
->>>>>>> 3875f3ea
 	"testing"
 
 	i256 "gno.land/p/gnoswap/int256"
