--- conflicted
+++ resolved
@@ -10,14 +10,8 @@
 
 const (
 	UGNOT_MIN_DEPOSIT_TO_WRAP = int64(1000)
-<<<<<<< HEAD
-
-	WUGNOT_PATH = "gno.land/r/demo/wugnot"
-	GNOT_DENOM  = "ugnot"
-=======
 	WUGNOT_PATH               = "gno.land/r/gnoland/wugnot"
 	GNOT_DENOM                = "ugnot"
->>>>>>> bf3809a7
 )
 
 var (
