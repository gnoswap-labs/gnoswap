--- conflicted
+++ resolved
@@ -23,27 +23,6 @@
 	fn()
 }
 
-<<<<<<< HEAD
-=======
-func TestGetOrigPkgAddr(t *testing.T) {
-	tests := []struct {
-		name     string
-		expected address
-	}{
-		{
-			name:     "getOrigPkgAddr is success",
-			expected: positionAddr,
-		},
-	}
-	for _, tc := range tests {
-		t.Run(tc.name, func(t *testing.T) {
-			got := GetOrigPkgAddr()
-			uassert.Equal(t, got, tc.expected)
-		})
-	}
-}
-
->>>>>>> 5a61b832
 func TestAssertValidNumberString(t *testing.T) {
 	tests := []struct {
 		name                 string
