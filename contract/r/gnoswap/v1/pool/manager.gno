package pool

import (
	"std"

	"gno.land/p/demo/avl"
	"gno.land/p/demo/ufmt"

	"gno.land/r/gnoswap/access"
	"gno.land/r/gnoswap/halt"
	"gno.land/r/gnoswap/v1/common"

	en "gno.land/r/gnoswap/emission"
	pf "gno.land/r/gnoswap/v1/protocol_fee"

	"gno.land/r/gnoswap/gns"
)

const GNS_PATH string = "gno.land/r/gnoswap/gns"

var (
	feeAmountTickSpacing = avl.NewTree() // feeBps(uint32) -> tickSpacing(int32)
	pools                = avl.NewTree() // poolPath -> *Pool

	slot0FeeProtocol uint8 = 0
)

func init() {
	setFeeAmountTickSpacing(100, 1)     // 0.01%
	setFeeAmountTickSpacing(500, 10)    // 0.05%
	setFeeAmountTickSpacing(3000, 60)   // 0.3%
	setFeeAmountTickSpacing(10000, 200) // 1%
}

// CreatePool creates a new concentrated liquidity pool with the given parameters.
// It mints and distributes GNS tokens, validates the input parameters, and creates a new pool.
// If GNOT is used as one of the tokens, it is automatically wrapped to WUGNOT.
// The function ensures that token0Path is lexicographically smaller than token1Path.
// ref: https://docs.gnoswap.io/contracts/pool/pool_manager.gno#createpool
func CreatePool(
	cur realm,
	token0Path string,
	token1Path string,
	fee uint32,
	sqrtPriceX96 string,
) {
	halt.AssertIsNotHaltedPool()

	assertIsNotEqualsTokens(token0Path, token1Path)
	assertIsSupportedFeeTier(fee)
	assertIsNotExistsPoolPath(token0Path, token1Path, fee)

	en.MintAndDistributeGns(cross)

	poolInfo := newPoolParams(
		token0Path,
		token1Path,
		fee,
		sqrtPriceX96,
		GetFeeAmountTickSpacing(fee),
	)

	poolInfo, err := poolInfo.updateWithWrapping()
	if err != nil {
		panic(err)
	}

	// check if wrapped token paths are registered
	common.MustRegistered(poolInfo.token0Path)
	common.MustRegistered(poolInfo.token1Path)

	pool := newPool(poolInfo)
	pools.Set(poolInfo.poolPath(), pool)

	if poolCreationFee > 0 {
		gns.TransferFrom(cross, std.PreviousRealm().Address(), protocolFeeAddr, poolCreationFee)
		pf.AddToProtocolFee(cross, GNS_PATH, poolCreationFee)

		previousRealm := std.PreviousRealm()
		std.Emit(
			"PoolCreationFee",
			"prevAddr", previousRealm.Address().String(),
			"prevRealm", previousRealm.PkgPath(),
			"poolPath", poolInfo.poolPath(),
			"feeTokenPath", GNS_PATH,
			"feeAmount", formatInt(poolCreationFee),
		)
	}

	previousRealm := std.PreviousRealm()
	std.Emit(
		"CreatePool",
		"prevAddr", previousRealm.Address().String(),
		"prevRealm", previousRealm.PkgPath(),
		"token0Path", token0Path,
		"token1Path", token1Path,
		"fee", formatUint(fee),
		"sqrtPriceX96", sqrtPriceX96,
		"poolPath", pool.PoolPath(),
		"tick", formatInt(pool.Slot0Tick()),
		"tickSpacing", formatInt(poolInfo.TickSpacing()),
	)
}

// SetFeeProtocol sets the fee protocol for all pools
// Only governance contract can execute this function via proposal
// Also it will be applied to new created pools
// ref: https://docs.gnoswap.io/contracts/pool/pool.gno#setfeeprotocol
func SetFeeProtocol(cur realm, feeProtocol0, feeProtocol1 uint8) {
	halt.AssertIsNotHaltedPool()

	caller := std.PreviousRealm().Address()
	access.AssertIsAdminOrGovernance(caller)

	err := setFeeProtocolInternal(feeProtocol0, feeProtocol1, "SetFeeProtocol")
	if err != nil {
		panic(err)
	}
}

// setFeeAmountTickSpacing associates a tick spacing value with a fee amount.
// This is typically called during initialization to set up supported fee tiers.
//
// Parameters:
//   - fee (uint32): The fee tier in basis points (e.g., 3000 for 0.3%)
//   - tickSpacing (int32): The minimum tick spacing for this fee tier
//
// Note: Smaller tick spacing allows for more granular price points but increases
// computational overhead. Higher fee tiers typically use larger tick spacing.
func setFeeAmountTickSpacing(fee uint32, tickSpacing int32) {
	feeStr := formatUint(fee)
	feeAmountTickSpacing.Set(feeStr, tickSpacing)
}

// mustGetPool retrieves a pool instance by its path and ensures it exists.
//
// This function attempts to fetch the pool by poolPath.
// If the pool does not exist, it panics with a detailed error message.
//
// Parameters:
//   - poolPath: The unique identifier for the pool.
//
// Returns:
//   - *Pool: A valid Pool instance.
//
// Panics:
//   - If the pool does not exist, an error is thrown with the message
//     "expected poolPath(<poolPath>) to exist".
func mustGetPool(poolPath string) (pool *Pool) {
	iPool, exist := pools.Get(poolPath)
	if !exist {
		panic(newErrorWithDetail(
			errDataNotFound,
			ufmt.Sprintf("expected poolPath(%s) to exist", poolPath),
		))
	}

	pool, ok := iPool.(*Pool)
	if !ok {
<<<<<<< HEAD
		panic(ufmt.Sprintf("failed to cast pool to *Pool: %T", iPool))
	}
=======
		panic("failed to cast pool to *Pool")
	}

>>>>>>> 4fc6468f
	return pool
}

func mustGetPoolBy(token0Path, token1Path string, fee uint32) *Pool {
	poolPath := GetPoolPath(token0Path, token1Path, fee)
	return mustGetPool(poolPath)
}

// setFeeProtocolInternal updates the protocol fee for all pools and emits an event.
//
// This function is an internal utility used to set the protocol fee for token0 and token1 in a compact
// format. The fee values are stored as a single `uint8` byte where:
//   - Lower 4 bits represent the fee for token0 (feeProtocol0).
//   - Upper 4 bits represent the fee for token1 (feeProtocol1).
//
// It also emits an event to log the changes, including the previous and new fee protocol values.
//
// Parameters:
//   - feeProtocol0: uint8, protocol fee for token0 (must be 0 or between 4 and 10 inclusive).
//   - feeProtocol1: uint8, protocol fee for token1 (must be 0 or between 4 and 10 inclusive).
//   - eventName: string, the name of the event to emit (e.g., "SetFeeProtocol").
//
// Notes:
//   - This function is called by higher-level functions like `SetFeeProtocol` or `SetFeeProtocol`.
//   - It does not validate caller permissions; validation must be performed by the calling function.
func setFeeProtocolInternal(feeProtocol0, feeProtocol1 uint8, eventName string) error {
	oldFee := slot0FeeProtocol
	newFee, err := setFeeProtocol(feeProtocol0, feeProtocol1)
	if err != nil {
		return err
	}

	feeProtocol0Old := oldFee % 16
	feeProtocol1Old := oldFee >> 4

	previousRealm := std.PreviousRealm()
	std.Emit(
		eventName,
		"prevAddr", previousRealm.Address().String(),
		"prevRealm", previousRealm.PkgPath(),
		"prevFeeProtocol0", formatUint(feeProtocol0Old),
		"prevFeeProtocol1", formatUint(feeProtocol1Old),
		"feeProtocol0", formatUint(feeProtocol0),
		"feeProtocol1", formatUint(feeProtocol1),
		"newFee", formatUint(newFee),
	)

	return nil
}

// setFeeProtocol updates the protocol fee configuration for all managed pools.
//
// This function combines the protocol fee values for token0 and token1 into a single `uint8` value,
// where:
//   - Lower 4 bits store feeProtocol0 (for token0).
//   - Upper 4 bits store feeProtocol1 (for token1).
//
// The updated fee protocol is applied uniformly to all pools managed by the system.
//
// Parameters:
//   - feeProtocol0: protocol fee for token0 (must be 0 or between 4 and 10 inclusive).
//   - feeProtocol1: protocol fee for token1 (must be 0 or between 4 and 10 inclusive).
//
// Returns:
//   - newFee (uint8): the combined fee protocol value.
//
// Example:
// If feeProtocol0 = 4 and feeProtocol1 = 5:
//
//	newFee = 4 + (5 << 4)
//	// Results in: 0x54 (84 in decimal)
//	// Binary: 0101 0100
//	//         ^^^^ ^^^^
//	//       fee1=5  fee0=4
//
// Notes:
//   - This function ensures that all pools under management are updated to use the same fee protocol.
//   - Caller restrictions (e.g., admin or governance) are not enforced in this function.
//   - Ensure the system is not halted before updating fees.
func setFeeProtocol(feeProtocol0, feeProtocol1 uint8) (uint8, error) {
	if err := validateFeeProtocol(feeProtocol0, feeProtocol1); err != nil {
		return 0, err
	}

	// combine both protocol fee into a single byte:
	// - feePrtocol0 occupies the lower 4 bits
	// - feeProtocol1 is shifted the lower 4 positions to occupy the upper 4 bits
	newFee := feeProtocol0 + (feeProtocol1 << 4) // ( << 4 ) = ( * 16 )

	// Update slot0 for each pool
	pools.Iterate("", "", func(poolPath string, iPool any) bool {
		pool, ok := iPool.(*Pool)
		if !ok {
			panic("failed to cast pool to *Pool")
		}
		pool.slot0.feeProtocol = newFee

		return false
	})

	// update slot0
	slot0FeeProtocol = newFee
	return newFee, nil
}

// validateFeeProtocol validates the fee protocol values for token0 and token1.
//
// This function checks whether the provided fee protocol values (`feeProtocol0` and `feeProtocol1`)
// are valid using the `isValidFeeProtocolValue` function. If either value is invalid, it returns
// an error indicating that the protocol fee percentage is invalid.
//
// Parameters:
//   - feeProtocol0: uint8, the fee protocol value for token0.
//   - feeProtocol1: uint8, the fee protocol value for token1.
//
// Returns:
//   - error: Returns `errInvalidProtocolFeePct` if either `feeProtocol0` or `feeProtocol1` is invalid.
//     Returns `nil` if both values are valid.
func validateFeeProtocol(feeProtocol0, feeProtocol1 uint8) error {
	if !isValidFeeProtocolValue(feeProtocol0) || !isValidFeeProtocolValue(feeProtocol1) {
		return errInvalidProtocolFeePct
	}
	return nil
}

// isValidFeeProtocolValue checks if a fee protocol value is within acceptable range.
// valid values are either 0 or between 4 and 10 inclusive.
func isValidFeeProtocolValue(value uint8) bool {
	return value == 0 || (value >= 4 && value <= 10)
}<|MERGE_RESOLUTION|>--- conflicted
+++ resolved
@@ -157,14 +157,8 @@
 
 	pool, ok := iPool.(*Pool)
 	if !ok {
-<<<<<<< HEAD
 		panic(ufmt.Sprintf("failed to cast pool to *Pool: %T", iPool))
 	}
-=======
-		panic("failed to cast pool to *Pool")
-	}
-
->>>>>>> 4fc6468f
 	return pool
 }
 
