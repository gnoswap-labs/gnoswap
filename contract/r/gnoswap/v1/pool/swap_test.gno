--- conflicted
+++ resolved
@@ -5,15 +5,14 @@
 	"testing"
 
 	"gno.land/p/demo/avl"
-	"gno.land/p/demo/testutils"
 	"gno.land/p/demo/uassert"
 	"gno.land/p/demo/ufmt"
 
 	i256 "gno.land/p/gnoswap/int256"
 	u256 "gno.land/p/gnoswap/uint256"
 	"gno.land/r/demo/wugnot"
+	"gno.land/r/gnoswap/gns"
 	"gno.land/r/gnoswap/v1/common"
-	"gno.land/r/gnoswap/gns"
 )
 
 const (
@@ -455,24 +454,6 @@
 			expectedError: "[GNOSWAP-POOL-015] invalid swap amount || amountSpecified == 0",
 			riskFactor:    "Prevent gas waste and system load from meaningless trade",
 		},
-		{
-			name: "invalid payer",
-			setupFn: func(t *testing.T) {
-				InitialisePoolTest(t)
-				// unlock pool
-				pool := mustGetPoolBy(wugnotPath, gnsPath, fee3000)
-				pool.slot0.unlocked = true
-			},
-			token0Path:        wugnotPath,
-			token1Path:        gnsPath,
-			fee:               fee3000,
-			recipient:         alice,
-			zeroForOne:        true,
-			amountSpecified:   "1000",
-			sqrtPriceLimitX96: "79228162514264337593543950336",
-			payer:             testutils.TestAddress("stranger"),
-			expectedMsg:       "[GNOSWAP-POOL-028] invalid payer || expected payer(g1wd68yctwvajhyh6lta047h6lta047h6lehrd0s) to be the previous realm or the caller",
-		},
 	}
 
 	for _, test := range securityTests {
@@ -827,92 +808,10 @@
 func setupExtremePriceRangePool(t *testing.T) {
 	t.Helper()
 
-<<<<<<< HEAD
-	tests := []struct {
-		name        string
-		setupFn     func(t *testing.T)
-		action      func(t *testing.T) (string, string)
-		shouldPanic bool
-		expected    []string
-	}{
-		{
-			name: "EXACT IN - zeroForOne = true, feeTier=100",
-			setupFn: func(t *testing.T) {
-				testing.SetRealm(std.NewUserRealm(adminAddr))
-				wugnot.Approve(cross, poolAddr, maxApprove)
-				gns.Approve(cross, poolAddr, maxApprove)
-				CreatePool(cross, wugnotTokenPath, gnsTokenPath, FeeTier100, "79228162514264337593543950336")
-				wugnot.Approve(cross, routerAddr, maxApprove)
-				gns.Approve(cross, routerAddr, maxApprove)
-
-				faucetAddress := adminAddr
-				testing.SetOriginCaller(faucetAddress)
-				newCoins := std.Coins{{"ugnot", int64(10000000000)}}
-				testing.IssueCoins(adminAddr, newCoins)
-				testing.SetOriginSend(newCoins)
-				banker := std.NewBanker(std.BankerTypeRealmSend)
-				banker.SendCoins(adminAddr, wugnotAddr, newCoins)
-				wugnot.Deposit(cross)
-
-				testing.SetRealm(posRealm)
-				Mint(
-					cross,
-					wugnotTokenPath,
-					gnsTokenPath,
-					FeeTier100,
-					adminAddr,
-					-100,
-					100,
-					"10000000",
-					adminAddr,
-				)
-
-				Mint(
-					cross,
-					wugnotTokenPath,
-					gnsTokenPath,
-					FeeTier100,
-					adminAddr,
-					-100,
-					100,
-					"10000000",
-					adminAddr,
-				)
-				testing.SetRealm(std.NewUserRealm(adminAddr))
-				gns.Transfer(cross, poolAddr, 20000000)
-			},
-			action: func(t *testing.T) (string, string) {
-				testing.SetOriginCaller(adminAddr)
-				wugnot.Transfer(cross, routerAddr, 20000000)
-				gns.Transfer(cross, routerAddr, 20000000)
-
-				testing.SetRealm(std.NewUserRealm(routerAddr))
-				wugnot.Approve(cross, poolAddr, maxApprove)
-
-				actualAmount0, actualAmount1 := Swap(
-					cross,
-					wugnotTokenPath,
-					gnsTokenPath,
-					FeeTier100,
-					adminAddr,
-					true,
-					"40012000",
-					common.TickMathGetSqrtRatioAtTick(-887220).ToString(),
-					routerAddr,
-				)
-
-				return actualAmount0, actualAmount1
-			},
-			shouldPanic: false,
-			expected:    []string{"100257", "-99745"},
-		},
-	}
-=======
 	testing.SetOriginCaller(adminAddr)
 	testing.SetRealm(adminRealm)
 	ugnotFaucet(t, adminAddr, 1_000_000_000_000_000)
 	ugnotDeposit(t, adminAddr, 1_000_000_000_000_000)
->>>>>>> 4fc6468f
 
 	TokenApprove(t, wugnotPath, adminAddr, poolAddr, maxApprove)
 	TokenApprove(t, gnsPath, adminAddr, poolAddr, maxApprove)
