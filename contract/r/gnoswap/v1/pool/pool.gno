package pool

import (
	"std"

	"gno.land/r/gnoswap/halt"
	"gno.land/r/gnoswap/v1/common"

	i256 "gno.land/p/gnoswap/int256"
	u256 "gno.land/p/gnoswap/uint256"

	prabc "gno.land/p/gnoswap/rbac"

	"gno.land/r/gnoswap/access"
)

var (
<<<<<<< HEAD
	positionAddr    = access.MustGetAddress(prabc.ROLE_POSITION.String())
	poolAddr        = access.MustGetAddress(prabc.ROLE_POOL.String())
	protocolFeeAddr = access.MustGetAddress(prabc.ROLE_PROTOCOL_FEE.String())
	routerAddr      = access.MustGetAddress(prabc.ROLE_ROUTER.String())
=======
	positionAddr    = access.MustGetAddressWithVersion(prabc.ROLE_POSITION.String(), 1)
	poolAddr        = access.MustGetAddressWithVersion(prabc.ROLE_POOL.String(), 1)
	protocolFeeAddr = access.MustGetAddressWithVersion(prabc.ROLE_PROTOCOL_FEE.String(), 1)
	routerAddr      = access.MustGetAddressWithVersion(prabc.ROLE_ROUTER.String(), 1)
>>>>>>> 042fe45e
)

// Mint adds liquidity to a pool position.
//
// Increases liquidity for a position within specified tick range.
// Calculates required token amounts based on current pool price.
// Updates tick state and transfers tokens atomically.
//
// Parameters:
//   - token0Path, token1Path: Token contract paths
//   - fee: Fee tier (100, 500, 3000, 10000 = 0.01%, 0.05%, 0.3%, 1%)
//   - recipient: Position owner address
//   - tickLower, tickUpper: Price range boundaries (must be tick-aligned)
//   - liquidityAmount: Liquidity to add (Q128 format)
//   - positionCaller: Original caller for token transfers
//
// Returns:
//   - amount0: Token0 amount consumed (decimal string)
//   - amount1: Token1 amount consumed (decimal string)
//
// Requirements:
//   - Pool must exist for token pair and fee
//   - Liquidity amount must be positive
//   - Ticks must be valid and aligned to spacing
//
// Only callable by position contract.
func Mint(
	cur realm,
	token0Path string,
	token1Path string,
	fee uint32,
	tickLower int32,
	tickUpper int32,
	liquidityAmount string,
	positionCaller std.Address,
) (string, string) {
	halt.AssertIsNotHaltedPoolWithVersion(1)

	caller := std.PreviousRealm().Address()
	access.AssertIsPositionWithVersion(1, caller)
	access.AssertIsValidAddress(positionCaller)

	liquidity := u256.MustFromDecimal(liquidityAmount)
	if liquidity.IsZero() {
		panic(errZeroLiquidity)
	}

	pool := mustGetPoolBy(token0Path, token1Path, fee)
	liquidityDelta := safeConvertToInt128(liquidity)
	positionParam := newModifyPositionParams(positionCaller, tickLower, tickUpper, liquidityDelta)
	_, amount0, amount1, err := pool.modifyPosition(positionParam)
	if err != nil {
		panic(err)
	}

	if amount0.Gt(zero) {
		pool.safeTransferFrom(positionCaller, poolAddr, pool.token0Path, amount0, true)
	}

	if amount1.Gt(zero) {
		pool.safeTransferFrom(positionCaller, poolAddr, pool.token1Path, amount1, false)
	}

	return amount0.ToString(), amount1.ToString()
}

// Burn removes liquidity from a position.
//
// Decreases liquidity and calculates tokens owed to position owner.
// Updates tick state but doesn't transfer tokens (use Collect).
// Two-step process prevents reentrancy attacks.
//
// Parameters:
//   - token0Path, token1Path: Token contract paths
//   - fee: Fee tier matching the pool
//   - tickLower, tickUpper: Position's price range
//   - liquidityAmount: Liquidity to remove (uint128)
//   - positionCaller: Position owner for validation
//
// Returns:
//   - amount0: Token0 owed to position (uint256)
//   - amount1: Token1 owed to position (uint256)
//
// Note: Tokens remain in pool until Collect is called.
// Only callable by position contract.
func Burn(
	cur realm,
	token0Path string,
	token1Path string,
	fee uint32,
	tickLower int32,
	tickUpper int32,
	liquidityAmount string, // uint128
	positionCaller std.Address,
) (string, string) { // uint256 x2
	halt.AssertIsNotHaltedPoolWithVersion(1)

	caller := std.PreviousRealm().Address()
	access.AssertIsPositionWithVersion(1, caller)
	access.AssertIsValidAddress(positionCaller)

	liqAmount := u256.MustFromDecimal(liquidityAmount)
	liqAmountInt256 := safeConvertToInt128(liqAmount)
	liqDelta := i256.Zero().Neg(liqAmountInt256)

	posParams := newModifyPositionParams(positionCaller, tickLower, tickUpper, liqDelta)
	pool := mustGetPoolBy(token0Path, token1Path, fee)
	position, amount0, amount1, err := pool.modifyPosition(posParams)
	if err != nil {
		panic(err)
	}

	if amount0.Gt(zero) || amount1.Gt(zero) {
		amount0 = toUint128(amount0)
		amount1 = toUint128(amount1)

		tokensOwed0, overflow := u256.Zero().AddOverflow(position.tokensOwed0, amount0)
		if overflow {
			panic(errOverFlow)
		}
		position.tokensOwed0 = tokensOwed0

		tokensOwed1, overflow := u256.Zero().AddOverflow(position.tokensOwed1, amount1)
		if overflow {
			panic(errOverFlow)
		}
		position.tokensOwed1 = tokensOwed1
	}

	positionKey, err := getPositionKey(tickLower, tickUpper)
	if err != nil {
		panic(err)
	}

	pool.setPosition(positionKey, position)

	// mustGetPosition() is called to ensure the position exists
	pool.mustGetPosition(positionKey)

	// actual token transfer happens in Collect()
	return amount0.ToString(), amount1.ToString()
}

// Collect transfers owed tokens from a position to recipient.
//
// Claims tokens from burned liquidity and accumulated fees.
// Applies protocol withdrawal fee (1% default) before transfer.
// Supports partial collection via amount limits.
//
// Parameters:
//   - token0Path, token1Path: Token contract paths
//   - fee: Fee tier of the pool
//   - recipient: Address to receive tokens
//   - tickLower, tickUpper: Position's price range
//   - amount0Requested, amount1Requested: Max amounts to collect (use MAX_UINT128 for all)
//
// Returns:
//   - amount0: Token0 actually collected (after fees)
//   - amount1: Token1 actually collected (after fees)
//
// Protocol fees: 1% on collected amounts.
// Only callable by position contract.
func Collect(
	cur realm,
	token0Path string,
	token1Path string,
	fee uint32,
	recipient std.Address,
	tickLower int32,
	tickUpper int32,
	amount0Requested string,
	amount1Requested string,
) (string, string) {
	halt.AssertIsNotHaltedPoolWithVersion(1)
	halt.AssertIsNotHaltedWithdrawWithVersion(1)

	caller := std.PreviousRealm().Address()
	access.AssertIsPositionWithVersion(1, caller)
	access.AssertIsValidAddress(recipient)

	pool := mustGetPoolBy(token0Path, token1Path, fee)
	// Use recipient address instead of getPrevAddr() for position key generation
	// Because positions are created with the recipient's address in Mint function,
	// and we need to access the same position that was originally created.
	// GetPrevAddr() would return the position contract address, but the actual
	// position is stored under the recipient's address key.
	positionKey, err := getPositionKey(tickLower, tickUpper)
	if err != nil {
		panic(err)
	}

	position := pool.mustGetPosition(positionKey)

	var amount0, amount1 *u256.Uint

	// Smallest of three: amount0Requested, position.tokensOwed0, pool.balances.token0
	amount0Req := u256.MustFromDecimal(amount0Requested)
	amount0 = collectToken(amount0Req, position.tokensOwed0, pool.BalanceToken0())

	amount1Req := u256.MustFromDecimal(amount1Requested)
	amount1 = collectToken(amount1Req, position.tokensOwed1, pool.BalanceToken1())

	if amount0.Gt(u256.Zero()) {
		tokenOwed0, overflow := u256.Zero().SubOverflow(position.tokensOwed0, amount0)
		if overflow {
			panic(errOverFlow)
		}

		token0Balance, overflow := u256.Zero().SubOverflow(pool.balances.token0, amount0)
		if overflow {
			panic(errOverFlow)
		}

		position.tokensOwed0 = tokenOwed0
		pool.balances.token0 = token0Balance
		common.SafeGRC20Approve(cross, pool.token0Path, positionAddr, safeConvertToInt64(amount0))
	}
	if amount1.Gt(u256.Zero()) {
		position.tokensOwed1 = u256.Zero().Sub(position.tokensOwed1, amount1)
		pool.balances.token1 = u256.Zero().Sub(pool.balances.token1, amount1)
		common.SafeGRC20Approve(cross, pool.token1Path, positionAddr, safeConvertToInt64(amount1))
	}

	pool.setPosition(positionKey, position)

	return amount0.ToString(), amount1.ToString()
}

// collectToken calculates the actual amount of tokens that can be collected.
// It returns the minimum of: requested amount, tokens owed, and pool balance.
// This ensures collection never exceeds available funds.
func collectToken(
	amountReq, tokensOwed, poolBalance *u256.Uint,
) (amount *u256.Uint) {
	// find smallest of three amounts
	amount = u256Min(amountReq, tokensOwed)
	amount = u256Min(amount, poolBalance)
	return amount.Clone()
}

// CollectProtocol collects accumulated protocol fees from swap operations.
// Only callable by admin or governance.
// Returns amount0, amount1 representing protocol fees collected.
func CollectProtocol(
	cur realm,
	token0Path string,
	token1Path string,
	fee uint32,
	recipient std.Address,
	amount0Requested string, // uint128
	amount1Requested string, // uint128
) (string, string) {
	halt.AssertIsNotHaltedPoolWithVersion(1)
	halt.AssertIsNotHaltedWithdrawWithVersion(1)

	caller := std.PreviousRealm().Address()
	access.AssertIsAdminOrGovernanceWithVersion(1, caller)

	common.MustRegistered(token0Path)
	common.MustRegistered(token1Path)

	amount0, amount1 := collectProtocol(
		token0Path,
		token1Path,
		fee,
		recipient,
		amount0Requested,
		amount1Requested,
	)

	previousRealm := std.PreviousRealm()
	std.Emit(
		"CollectProtocol",
		"prevAddr", previousRealm.Address().String(),
		"prevRealm", previousRealm.PkgPath(),
		"token0Path", token0Path,
		"token1Path", token1Path,
		"fee", formatUint(fee),
		"recipient", recipient.String(),
		"internal_amount0", amount0,
		"internal_amount1", amount1,
	)

	return amount0, amount1
}

// collectProtocol performs the actual protocol fee collection.
// It ensures requested amounts don't exceed available protocol fees.
// Returns amount0, amount1 as strings representing collected fees.
func collectProtocol(
	token0Path string,
	token1Path string,
	fee uint32,
	recipient std.Address,
	amount0Requested string,
	amount1Requested string,
) (string, string) {
	pool := mustGetPoolBy(token0Path, token1Path, fee)

	amount0Req := u256.MustFromDecimal(amount0Requested)
	amount1Req := u256.MustFromDecimal(amount1Requested)
	if amount0Req.IsZero() && amount1Req.IsZero() {
		return "0", "0"
	}

	amount0 := u256Min(amount0Req, pool.ProtocolFeesToken0())
	amount1 := u256Min(amount1Req, pool.ProtocolFeesToken1())

	amount0, amount1 = pool.saveProtocolFees(amount0.Clone(), amount1.Clone())
	uAmount0 := safeConvertToInt64(amount0)
	uAmount1 := safeConvertToInt64(amount1)

	common.SafeGRC20Transfer(cross, pool.token0Path, recipient, uAmount0)
	newBalanceToken0, err := updatePoolBalance(pool.BalanceToken0(), pool.BalanceToken1(), amount0, true)
	if err != nil {
		panic(err)
	}
	pool.balances.token0 = newBalanceToken0

	common.SafeGRC20Transfer(cross, pool.token1Path, recipient, uAmount1)
	newBalanceToken1, err := updatePoolBalance(pool.BalanceToken0(), pool.BalanceToken1(), amount1, false)
	if err != nil {
		panic(err)
	}
	pool.balances.token1 = newBalanceToken1

	return amount0.ToString(), amount1.ToString()
}

// saveProtocolFees updates the protocol fee balances after collection.
// Returns amount0, amount1 representing the fees deducted from protocol reserves.
func (p *Pool) saveProtocolFees(amount0, amount1 *u256.Uint) (*u256.Uint, *u256.Uint) {
	p.protocolFees.token0 = u256.Zero().Sub(p.ProtocolFeesToken0(), amount0)
	p.protocolFees.token1 = u256.Zero().Sub(p.ProtocolFeesToken1(), amount1)

	return amount0, amount1
}<|MERGE_RESOLUTION|>--- conflicted
+++ resolved
@@ -15,17 +15,10 @@
 )
 
 var (
-<<<<<<< HEAD
-	positionAddr    = access.MustGetAddress(prabc.ROLE_POSITION.String())
-	poolAddr        = access.MustGetAddress(prabc.ROLE_POOL.String())
-	protocolFeeAddr = access.MustGetAddress(prabc.ROLE_PROTOCOL_FEE.String())
-	routerAddr      = access.MustGetAddress(prabc.ROLE_ROUTER.String())
-=======
 	positionAddr    = access.MustGetAddressWithVersion(prabc.ROLE_POSITION.String(), 1)
 	poolAddr        = access.MustGetAddressWithVersion(prabc.ROLE_POOL.String(), 1)
 	protocolFeeAddr = access.MustGetAddressWithVersion(prabc.ROLE_PROTOCOL_FEE.String(), 1)
 	routerAddr      = access.MustGetAddressWithVersion(prabc.ROLE_ROUTER.String(), 1)
->>>>>>> 042fe45e
 )
 
 // Mint adds liquidity to a pool position.
