package pool

import (
	"strconv"

	"gno.land/p/demo/ufmt"
	plp "gno.land/p/gnoswap/gnsmath"
	u256 "gno.land/p/gnoswap/uint256"
)

// bitMask8 is used for efficient modulo 256 operations
const bitMask8 = 0xff // 256 - 1

// tickBitmapFlipTick flips the state of a tick in the tick bitmap.
//
// This function toggles the "initialized" state of a tick in the tick bitmap.
// It ensures that the tick aligns with the specified tick spacing and then
// flips the corresponding bit in the bitmap representation.
//
// Parameters:
//   - tick: int32, the tick index to toggle.
//   - tickSpacing: int32, the spacing between valid ticks.
//     The tick must align with this spacing.
//
// Workflow:
//  1. Validates that the `tick` aligns with `tickSpacing` using `checkTickSpacing`.
//  2. Computes the position of the bit in the tick bitmap:
//     - `wordPos`: Determines which word in the bitmap contains the bit.
//     - `bitPos`: Identifies the position of the bit within the word.
//  3. Creates a bitmask using `Lsh` (Left Shift) to target the bit at `bitPos`.
//  4. Toggles (flips) the bit using XOR with the current value of the tick bitmap.
//  5. Updates the tick bitmap with the modified word.
//
// Behavior:
//   - If the bit is `0` (uninitialized), it will be flipped to `1` (initialized).
//   - If the bit is `1` (initialized), it will be flipped to `0` (uninitialized).
//
// Example:
//
//	pool.tickBitmapFlipTick(120, 60)
//	// This flips the bit for tick 120 with a tick spacing of 60.
//
// Notes:
//   - The `tick` must be divisible by `tickSpacing`. If not, the function will panic.
func (p *Pool) tickBitmapFlipTick(
	tick int32,
	tickSpacing int32,
) {
	checkTickSpacing(tick, tickSpacing)
	wordPos, bitPos := tickBitmapPosition(tick / tickSpacing)

	mask := u256.Zero().Lsh(u256.One(), uint(bitPos))
	current := p.getTickBitmap(wordPos)
	p.setTickBitmap(wordPos, u256.Zero().Xor(current, mask))
}

// tickBitmapNextInitializedTickWithInOneWord finds the next initialized tick within
// one word of the bitmap.
func (p *Pool) tickBitmapNextInitializedTickWithInOneWord(
	tick int32,
	tickSpacing int32,
	lte bool,
) (int32, bool) {
	compress := tick / tickSpacing
	// Round towards negative infinity for negative ticks
	if tick < 0 && tick%tickSpacing != 0 {
		compress--
	}

	wordPos, bitPos := getWordAndBitPos(compress, lte)
	mask := getMaskBit(uint(bitPos), lte)
	masked := u256.Zero().And(p.getTickBitmap(wordPos), mask)
	initialized := !masked.IsZero()

	nextTick := getNextTick(lte, initialized, compress, bitPos, tickSpacing, masked)
	return nextTick, initialized
}

// getTickBitmap gets the tick bitmap for the given word position
// if the tick bitmap is not initialized, initialize it to zero
func (p *Pool) getTickBitmap(wordPos int16) *u256.Uint {
	wordPosStr := strconv.Itoa(int(wordPos))

	value, exist := p.tickBitmaps.Get(wordPosStr)
	if !exist {
		p.initTickBitmap(wordPos)
		value, exist = p.tickBitmaps.Get(wordPosStr)
		if !exist {
			panic(newErrorWithDetail(
				errDataNotFound,
				ufmt.Sprintf("failed to initialize tickBitmap(%d)", wordPos),
			))
		}
	}

	bitmap, ok := value.(*u256.Uint)
	if !ok {
<<<<<<< HEAD
		panic(ufmt.Sprintf("failed to cast tickBitmap to *u256.Uint: %T", value))
=======
		panic("failed to get tick bitmap")
>>>>>>> 4fc6468f
	}
	return bitmap
}

// setTickBitmap sets the tick bitmap for the given word position
func (p *Pool) setTickBitmap(wordPos int16, tickBitmap *u256.Uint) {
	wordPosStr := strconv.Itoa(int(wordPos))
	p.tickBitmaps.Set(wordPosStr, tickBitmap)
}

// initTickBitmap initializes the tick bitmap for the given word position
func (p *Pool) initTickBitmap(wordPos int16) {
	p.setTickBitmap(wordPos, u256.Zero())
}

// tickBitmapPosition calculates the word and bit position for a given tick
func tickBitmapPosition(tick int32) (int16, uint8) {
	wordPos := int16(tick >> 8)  // arithmetic right shift, floor(tick/256)
	bitPos := uint8(tick & 0xff) // tick % 256, optimized with bit mask
	return wordPos, bitPos
}

// getWordAndBitPos gets tick's wordPos and bitPos depending on the swap direction
func getWordAndBitPos(tick int32, lte bool) (int16, uint8) {
	// Branch-free version: tick += (!lte ? 1 : 0)
	increment := int32(0)
	if !lte {
		increment = 1
	}
	return tickBitmapPosition(tick + increment)
}

// getMaskBit generates a mask based on the provided bit position (bitPos) and a boolean flag (lte).
// The function constructs a bitmask with a shift depending on the bit position and the boolean value.
// It either returns the mask or its negation, based on the value of 'lte' (swap direction).
//
// NOTE: should always use a newly created `u256.One()` object.
func getMaskBit(bitPos uint, lte bool) *u256.Uint {
	if lte {
		// Simplified: (1 << bitPos) - 1 + (1 << bitPos) = (1 << (bitPos + 1)) - 1
		shifted := u256.Zero().Lsh(u256.One(), bitPos+1)
		return u256.Zero().Sub(shifted, u256.One())
	}

	// ~((1 << bitPos) - 1)
	shifted := u256.Zero().Lsh(u256.One(), bitPos)
	mask := u256.Zero().Sub(shifted, u256.One())
	return u256.Zero().Not(mask)
}

// getNextTick gets the next tick depending on the initialized state and the swap direction
func getNextTick(lte, initialized bool, compress int32, bitPos uint8, tickSpacing int32, masked *u256.Uint) int32 {
	if initialized {
		return getTickIfInitialized(compress, tickSpacing, bitPos, masked, lte)
	}
	return getTickIfNotInitialized(compress, tickSpacing, bitPos, lte)
}

// getTickIfInitialized gets the next tick if the tick bitmap is initialized
func getTickIfInitialized(compress, tickSpacing int32, bitPos uint8, masked *u256.Uint, lte bool) int32 {
	if lte {
		return (compress - int32(bitPos-plp.BitMathMostSignificantBit(masked))) * tickSpacing
	}
	return (compress + 1 + int32(plp.BitMathLeastSignificantBit(masked)-bitPos)) * tickSpacing
}

// getTickIfNotInitialized gets the next tick if the tick bitmap is not initialized
func getTickIfNotInitialized(compress, tickSpacing int32, bitPos uint8, lte bool) int32 {
	if lte {
		return (compress - int32(bitPos)) * tickSpacing
	}
	return (compress + 1 + int32(bitMask8-bitPos)) * tickSpacing
}<|MERGE_RESOLUTION|>--- conflicted
+++ resolved
@@ -95,11 +95,7 @@
 
 	bitmap, ok := value.(*u256.Uint)
 	if !ok {
-<<<<<<< HEAD
 		panic(ufmt.Sprintf("failed to cast tickBitmap to *u256.Uint: %T", value))
-=======
-		panic("failed to get tick bitmap")
->>>>>>> 4fc6468f
 	}
 	return bitmap
 }
