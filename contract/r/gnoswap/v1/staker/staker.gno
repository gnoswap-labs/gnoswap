package staker

import (
	"std"
	"time"

	"gno.land/p/nt/avl"
	"gno.land/p/nt/ufmt"

	prbac "gno.land/p/gnoswap/rbac"
	"gno.land/r/gnoswap/halt"
	"gno.land/r/gnoswap/v1/common"

	"gno.land/r/gnoswap/gns"
	"gno.land/r/gnoswap/v1/gnft"

	en "gno.land/r/gnoswap/emission"
	pl "gno.land/r/gnoswap/v1/pool"
	pn "gno.land/r/gnoswap/v1/position"

	i256 "gno.land/p/gnoswap/int256"
	u256 "gno.land/p/gnoswap/uint256"

	"gno.land/r/gnoswap/referral"
)

const ZERO_ADDRESS = std.Address("")

var (
	adminAddr         = getRoleAddress(prbac.ROLE_ADMIN)
	devOpsAddr        = getRoleAddress(prbac.ROLE_DEVOPS)
	communityPoolAddr = getRoleAddressWithVersion(prbac.ROLE_COMMUNITY_POOL, 1)
	stakerAddr        = getRoleAddressWithVersion(prbac.ROLE_STAKER, 1)
	govStakerAddr     = getRoleAddressWithVersion(prbac.ROLE_GOV_STAKER, 1)
	protocolFeeAddr   = getRoleAddressWithVersion(prbac.ROLE_PROTOCOL_FEE, 1)
	positionAddr      = getRoleAddressWithVersion(prbac.ROLE_POSITION, 1)
)

// Deposits manages all staked positions.
type Deposits struct {
	tree *avl.Tree
}

// NewDeposits creates a new Deposits instance.
func NewDeposits() *Deposits {
	return &Deposits{
		tree: avl.NewTree(), // positionId -> *Deposit
	}
}

// Has checks if a position ID exists in deposits.
func (self *Deposits) Has(positionId uint64) bool {
	return self.tree.Has(EncodeUint(positionId))
}

// Iterate traverses deposits within the specified range.
func (self *Deposits) Iterate(start uint64, end uint64, fn func(positionId uint64, deposit *Deposit) bool) {
	self.tree.Iterate(EncodeUint(start), EncodeUint(end), func(positionId string, depositI any) bool {
		dpst := retrieveDeposit(depositI)
		return fn(DecodeUint(positionId), dpst)
	})
}

// Size returns the number of deposits.
func (self *Deposits) Size() int {
	return self.tree.Size()
}

// get retrieves a deposit by position ID.
func (self *Deposits) get(positionId uint64) *Deposit {
	depositI, ok := self.tree.Get(EncodeUint(positionId))
	if !ok {
		panic(makeErrorWithDetails(
			errDataNotFound,
			ufmt.Sprintf("positionId(%d) not found", positionId),
		))
	}
	return retrieveDeposit(depositI)
}

// retrieveDeposit safely casts data to Deposit type.
func retrieveDeposit(data any) *Deposit {
	deposit, ok := data.(*Deposit)
	if !ok {
		panic("failed to cast value to *Deposit")
	}
	return deposit
}

// set stores a deposit for a position ID.
func (self *Deposits) set(positionId uint64, deposit *Deposit) {
	self.tree.Set(EncodeUint(positionId), deposit)
}

// remove deletes a deposit by position ID.
func (self *Deposits) remove(positionId uint64) {
	self.tree.Remove(EncodeUint(positionId))
}

// ExternalIncentives manages external incentive programs.
type ExternalIncentives struct {
	tree *avl.Tree
}

// NewExternalIncentives creates a new ExternalIncentives instance.
func NewExternalIncentives() *ExternalIncentives {
	return &ExternalIncentives{
		tree: avl.NewTree(),
	}
}

// Has checks if an incentive ID exists.
func (self *ExternalIncentives) Has(incentiveId string) bool { return self.tree.Has(incentiveId) }

// Size returns the number of external incentives.
func (self *ExternalIncentives) Size() int { return self.tree.Size() }

// get retrieves an external incentive by ID.
func (self *ExternalIncentives) get(incentiveId string) *ExternalIncentive {
	incentiveI, ok := self.tree.Get(incentiveId)
	if !ok {
		panic(makeErrorWithDetails(
			errDataNotFound,
			ufmt.Sprintf("incentiveId(%s) not found", incentiveId),
		))
	}

	incentive, ok := incentiveI.(*ExternalIncentive)
	if !ok {
		panic("failed to cast value to *ExternalIncentive")
	}
	return incentive
}

// set stores an external incentive.
func (self *ExternalIncentives) set(incentiveId string, incentive *ExternalIncentive) {
	self.tree.Set(incentiveId, incentive)
}

// remove deletes an external incentive by ID.
func (self *ExternalIncentives) remove(incentiveId string) {
	self.tree.Remove(incentiveId)
}

// Stakers manages deposits by staker address.
type Stakers struct {
	tree *avl.Tree // address -> depositId -> *Deposit
}

// NewStakers creates a new Stakers instance.
func NewStakers() *Stakers {
	return &Stakers{
		tree: avl.NewTree(),
	}
}

// IterateAll traverses all deposits for a specific address.
func (self *Stakers) IterateAll(address std.Address, fn func(depositId uint64, deposit *Deposit) bool) {
	depositTreeI, ok := self.tree.Get(address.String())
	if !ok {
		return
	}
	depositTree := retrieveDepositTree(depositTreeI)
	depositTree.Iterate("", "", func(depositId string, depositI any) bool {
		deposit, ok := depositI.(*Deposit)
		if !ok {
			panic("failed to cast value to *Deposit")
		}
		return fn(DecodeUint(depositId), deposit)
	})
}

// addDeposit adds a deposit for a staker address.
func (self *Stakers) addDeposit(address std.Address, depositId uint64, deposit *Deposit) {
	depositTreeI, ok := self.tree.Get(address.String())
	if !ok {
		depositTree := avl.NewTree()
		self.tree.Set(address.String(), depositTree)
		depositTreeI = depositTree
	}

	depositTree := retrieveDepositTree(depositTreeI)
	depositTree.Set(EncodeUint(depositId), deposit)
}

// removeDeposit removes a deposit for a staker address.
func (self *Stakers) removeDeposit(address std.Address, depositId uint64) {
	depositTreeI, ok := self.tree.Get(address.String())
	if !ok {
		return
	}

	depositTree := retrieveDepositTree(depositTreeI)
	depositTree.Remove(EncodeUint(depositId))
}

// retrieveDepositTree safely casts data to AVL tree type.
func retrieveDepositTree(data any) *avl.Tree {
	depositTree, ok := data.(*avl.Tree)
	if !ok {
		panic("failed to cast depositTree to *avl.Tree")
	}
	return depositTree
}

var (
	// deposits stores deposit information for each positionId
	deposits *Deposits = NewDeposits()

	// externalIncentives stores external incentive information for each incentiveId
	externalIncentives *ExternalIncentives = NewExternalIncentives()

	// stakers stores staker information for each address
	stakers *Stakers = NewStakers()

	// poolTier stores pool tier information
	poolTier *PoolTier

	// totalEmissionSent is the total amount of GNS emission sent from staker to user(and community pool if penalty exists)
	// which includes following
	// 1. reward sent to user (which also includes protocol_fee)
	// 2. penalty sent to community pool
	// 3. unclaimable reward
	totalEmissionSent int64
)

const (
	TIMESTAMP_90DAYS  = int64(7776000)
	TIMESTAMP_180DAYS = int64(15552000)
	TIMESTAMP_365DAYS = int64(31536000)

	MAX_UNIX_EPOCH_TIME = 253402300799 // 9999-12-31 23:59:59

	MUST_EXISTS_IN_TIER_1 = "gno.land/r/gnoland/wugnot:gno.land/r/gnoswap/gns:3000"

	INTERNAL = true
	EXTERNAL = false
)

// init initializes the staker contract with tier 1 pool.
func init() {
	// Initialize tier 1 with GNOT:GNS 0.3% pool

	pools.GetOrCreate(MUST_EXISTS_IN_TIER_1)

	poolTier = NewPoolTier(
		pools,
		std.ChainHeight(),
		time.Now().Unix(),
		MUST_EXISTS_IN_TIER_1,
		en.GetStakerEmissionAmountPerSecond,
		en.GetStakerEmissionAmountPerSecondInRange,
	)

	// Register the callback for distribution percentage changes
	en.SetOnDistributionPctChangeCallback(cross, func(emissionAmountPerSecond int64) {
		emissionCacheUpdateHook(emissionAmountPerSecond)
	})
}

// emissionCacheUpdateHook creates a hook function that updates the emission cache when called.
// This follows the same pattern as other hooks in the staker contract.
func emissionCacheUpdateHook(emissionAmountPerSecond int64) {
	func(cur realm) {
		if poolTier != nil {
			currentTime := time.Now().Unix()
			currentHeight := std.ChainHeight()

			// First cache the current rewards before updating emission
			poolTier.cacheReward(currentHeight, currentTime, pools)

			// Update the current emission cache with the latest value
			poolTier.currentEmission = emissionAmountPerSecond

			// Now apply the new emission rate to each pool individually
			poolTier.applyCacheToAllPools(pools, currentTime, emissionAmountPerSecond)
		}
	}(cross)
}

// StakeToken stakes an LP position NFT to earn rewards.
//
// Transfers position NFT to staker and begins reward accumulation.
// Eligible for internal incentives (GNS emission) and external rewards.
// Position must have liquidity and be in eligible pool tier.
//
// Parameters:
//   - positionId: LP position NFT token ID to stake
//   - referrer: Optional referral address for tracking
//
// Returns:
//   - poolPath: Pool identifier (token0:token1:fee)
//
// Requirements:
//   - Caller must own the position NFT
//   - Position must have active liquidity
//   - Pool must be in tier 1, 2, or 3
//   - Position not already staked
//
// Note: Out-of-range positions earn no rewards but can be staked.
func StakeToken(cur realm, positionId uint64, referrer string) string {
	halt.AssertIsNotHaltedStakerWithVersion(1)

	assertIsNotStaked(positionId)

	en.MintAndDistributeGns(cross)

	previousRealm := std.PreviousRealm()
	caller := previousRealm.Address()
	owner := gnft.MustOwnerOf(positionIdFrom(positionId))
	currentTime := time.Now().Unix()

	success := referral.TryRegister(cross, caller, referrer)
	actualReferrer := referrer
	if !success {
		actualReferrer = referral.GetReferral(caller.String())
	}

	// validate staking requirements
	exist := deposits.Has(positionId)
	if exist {
		panic(errAlreadyStaked.Error())
	}

	if err := hasTokenOwnership(owner, caller); err != nil {
		panic(err.Error())
	}

	if err := tokenHasLiquidity(positionId); err != nil {
		panic(err.Error())
	}

	// check pool path from positionId
	poolPath := pn.PositionGetPositionPoolKey(positionId)

	// check pool has internal or external incentives
	err := poolHasIncentives(poolPath)
	if err != nil {
		panic(err.Error())
	}

	pool, ok := pools.Get(poolPath)
	if !ok {
		panic(makeErrorWithDetails(
			errNonIncentivizedPool,
			ufmt.Sprintf("can not stake position to non existing pool(%s)", poolPath),
		))
	}
	liquidity := getLiquidity(positionId)

	tickLower, tickUpper := getTickOf(positionId)

	// staked status
	deposit := NewDeposit(
		caller,
		poolPath,
		liquidity,
		currentTime,
		tickLower,
		tickUpper,
	)

	currentTick := pl.GetSlot0Tick(poolPath)

	deposits.set(positionId, deposit)
	stakers.addDeposit(caller, positionId, deposit)

	// transfer NFT ownership to staker contract
	if err := transferDeposit(positionId, owner, caller, stakerAddr); err != nil {
		panic(err.Error())
	}

	// after transfer, set caller(user) as position operator (to collect fee and reward)
	pn.SetPositionOperator(cross, positionId, caller)

	signedLiquidity := i256.FromUint256(liquidity)

	currentHeight := std.ChainHeight()
	poolTier.cacheReward(currentHeight, currentTime, pools)

	isInRange := false
	if pn.PositionIsInRange(positionId) {
		isInRange = true
		pool.modifyDeposit(signedLiquidity, currentTime, currentTick)
	}
	// historical tick must be set regardless of the deposit's range
	pool.historicalTick.set(currentTime, currentTick)

	// This could happen because of how position stores the ticks.
	// Ticks are negated if the token1 < token0.
	upperTick := pool.ticks.Get(tickUpper)
	lowerTick := pool.ticks.Get(tickLower)

	upperTick.modifyDepositUpper(currentTime, signedLiquidity)
	lowerTick.modifyDepositLower(currentTime, signedLiquidity)

	std.Emit(
		"StakeToken",
		"prevAddr", previousRealm.Address().String(),
		"prevRealm", previousRealm.PkgPath(),
		"positionId", formatUint(positionId),
		"poolPath", poolPath,
		"liquidity", liquidity.ToString(),
		"positionUpperTick", formatAnyInt(tickUpper),
		"positionLowerTick", formatAnyInt(tickLower),
		"currentTick", formatAnyInt(currentTick),
		"isInRange", formatBool(isInRange),
		"referrer", actualReferrer,
	)

	return poolPath
}

// transferDeposit transfers deposit ownership to a new address.
//
// Manages NFT custody during staking operations.
// Transfers ownership to staker contract for reward eligibility.
// Handles special cases for mint-and-stake operations.
//
// Parameters:
//   - positionId: The ID of the position NFT to transfer
//   - owner: The current owner of the position
//   - caller: The entity initiating the transfer
//   - to: The recipient address (usually staker contract)
//
// Security Features:
//   - Prevents self-transfer exploits
//   - Validates ownership before transfer
//   - Atomic operation with staking
//   - No transfer if owner == to (mint & stake case)
//
// Returns:
//   - nil: If owner and recipient are same (mint-and-stake)
//   - error: If caller unauthorized or transfer fails
//
// NFT remains locked in staker until unstaking.
// Otherwise delegates the transfer to `gnft.TransferFrom`.
func transferDeposit(positionId uint64, owner, caller, to std.Address) error {
	// if owner is the same as to, when mint and stake, it will be the same address
	if owner == to {
		return nil
	}

	if caller == to {
		return ufmt.Errorf(
			"%v: only owner(%s) can transfer positionId(%d), called from %s",
			errNoPermission, owner, positionId, caller,
		)
	}

	// transfer NFT ownership
	return gnft.TransferFrom(cross, owner, to, positionIdFrom(positionId))
}

// CollectReward harvests accumulated rewards for a staked position. This includes both
// internal GNS emission and external incentive rewards.
//
// State Transition:
//  1. Warm-up amounts are clears for both internal and external rewards
//  2. Reward tokens are transferred to the owner
//  3. Penalty fees are transferred to protocol/community addresses
//  4. GNS balance is recalculated
//
// Requirements:
//   - Contract must not be halted
//   - Caller must be the position owner
//   - Position must be staked (have a deposit record)
//
// Parameters:
// CollectReward claims accumulated rewards without unstaking.
//
// Parameters:
//   - positionId: LP position NFT token ID
//   - unwrapResult: if true, unwraps WUGNOT to GNOT
//
// Returns poolPath, gnsAmount, externalRewards map, externalPenalties map.
func CollectReward(cur realm, positionId uint64, unwrapResult bool) (string, string, map[string]int64, map[string]int64) {
	caller := std.PreviousRealm().Address()
	halt.AssertIsNotHaltedStakerWithVersion(1)
	halt.AssertIsNotHaltedWithdrawWithVersion(1)

	assertIsDepositor(caller, positionId)

	deposit := deposits.get(positionId)

	en.MintAndDistributeGns(cross)

	currentTime := time.Now().Unix()
	blockHeight := std.ChainHeight()
	previousRealm := std.PreviousRealm()

	communityPoolAddr := getRoleAddress(prbac.ROLE_COMMUNITY_POOL)

	// get all internal and external rewards
	reward := calcPositionReward(blockHeight, currentTime, positionId)

	// transfer external rewards to user
	externalReward := reward.External
	toUserExternalReward := make(map[string]int64)
	toUserExternalPenalty := make(map[string]int64)
	for incentiveId, rewardAmount := range externalReward {
		incentive := externalIncentives.get(incentiveId).Clone()
		if !incentive.IsStarted(currentTime) {
			continue
		}

		if incentive.rewardAmount < rewardAmount {
			// Emit event for insufficient reward and skip this incentive
			std.Emit(
				"InsufficientExternalReward",
				"prevAddr", previousRealm.Address().String(),
				"prevRealm", previousRealm.PkgPath(),
				"positionId", formatUint(positionId),
				"incentiveId", incentiveId,
				"requiredAmount", formatInt(rewardAmount),
				"availableAmount", formatInt(incentive.rewardAmount),
				"currentTime", formatInt(currentTime),
				"currentHeight", formatInt(blockHeight),
			)
			continue
		}

		// process external reward to user
		incentive.rewardAmount = safeSubInt64(incentive.rewardAmount, rewardAmount)
		rewardToken := incentive.rewardToken
		toUserExternalReward[rewardToken] = safeAddInt64(toUserExternalReward[rewardToken], rewardAmount)
		toUser, feeAmount, err := handleStakingRewardFee(rewardToken, rewardAmount, false)
		if err != nil {
			panic(err.Error())
		}

		std.Emit(
			"ProtocolFeeExternalReward",
			"prevAddr", previousRealm.Address().String(),
			"prevRealm", previousRealm.PkgPath(),
			"fromPositionId", formatUint(positionId),
			"fromPoolPath", incentive.targetPoolPath,
			"feeTokenPath", rewardToken,
			"feeAmount", formatInt(feeAmount),
			"currentTime", formatInt(currentTime),
			"currentHeight", formatInt(blockHeight),
		)
		if toUser > 0 {
			if common.IsGNOTWrappedPath(rewardToken) && unwrapResult {
				tErr := unwrapWithTransfer(deposit.owner, toUser)
				if tErr != nil {
					panic(tErr)
				}
			} else {
				common.SafeGRC20Transfer(cross, rewardToken, deposit.owner, toUser)
			}
		}

		// process external penalty
		externalPenalty := reward.ExternalPenalty[incentiveId]
		incentive.rewardAmount = safeSubInt64(incentive.rewardAmount, externalPenalty)
		incentive.rewardLeft = safeAddInt64(incentive.rewardLeft, externalPenalty)
		toUserExternalPenalty[rewardToken] = safeAddInt64(toUserExternalPenalty[rewardToken], externalPenalty)

<<<<<<< HEAD
		if externalPenalty > 0 {
			common.SafeGRC20Transfer(cross, rewardToken, communityPoolAddr, externalPenalty)
=======
		// Update the last collect time ONLY for this specific incentive
		// This happens only if the reward was successfully transferred.
		err = deposit.updateExternalRewardLastCollectTime(incentiveId, currentTime)
		if err != nil {
			panic(err)
>>>>>>> b1a43570
		}

		// update
		externalIncentives.set(incentiveId, incentive)

		std.Emit(
			"CollectReward",
			"prevAddr", previousRealm.Address().String(),
			"prevRealm", previousRealm.PkgPath(),
			"positionId", formatUint(positionId),
			"poolPath", deposit.targetPoolPath,
			"recipient", deposit.owner.String(),
			"incentiveId", incentiveId,
			"rewardToken", rewardToken,
			"rewardAmount", formatInt(rewardAmount),
			"rewardToUser", formatInt(toUser),
			"rewardToFee", formatInt(rewardAmount-toUser),
			"rewardPenalty", formatInt(externalPenalty),
			"isRequestUnwrap", formatBool(unwrapResult),
			"currentTime", formatInt(currentTime),
			"currentHeight", formatInt(blockHeight),
		)
	}

	// internal reward to user
	toUser, feeAmount, err := handleStakingRewardFee(GNS_PATH, reward.Internal, true)
	if err != nil {
		panic(err.Error())
	}

	std.Emit(
		"ProtocolFeeInternalReward",
		"prevAddr", previousRealm.Address().String(),
		"prevRealm", previousRealm.PkgPath(),
		"fromPositionId", formatUint(positionId),
		"fromPoolPath", deposit.targetPoolPath,
		"feeTokenPath", GNS_PATH,
		"feeAmount", formatInt(feeAmount),
	)

	if toUser > 0 {
		// internal reward to user
		totalEmissionSent = safeAddInt64(totalEmissionSent, toUser)
		gns.Transfer(cross, deposit.owner, toUser)

		// internal penalty to community pool
		totalEmissionSent = safeAddInt64(totalEmissionSent, reward.InternalPenalty)
		gns.Transfer(cross, communityPoolAddr, reward.InternalPenalty)
	}

	unClaimableInternal := processUnClaimableReward(deposit.targetPoolPath, currentTime)
	if unClaimableInternal > 0 {
		// internal unClaimable to community pool
		totalEmissionSent = safeAddInt64(totalEmissionSent, unClaimableInternal)
		gns.Transfer(cross, communityPoolAddr, unClaimableInternal)
	}

	rewardToUser := formatInt(toUser)
	rewardPenalty := formatInt(reward.InternalPenalty)

	std.Emit(
		"CollectReward",
		"prevAddr", previousRealm.Address().String(),
		"prevRealm", previousRealm.PkgPath(),
		"positionId", formatUint(positionId),
		"poolPath", deposit.targetPoolPath,
		"recipient", deposit.owner.String(),
		"rewardToken", GNS_PATH,
		"rewardAmount", formatInt(reward.Internal),
		"rewardToUser", rewardToUser,
		"rewardToFee", formatInt(reward.Internal-toUser),
		"rewardPenalty", rewardPenalty,
		"rewardUnClaimableAmount", formatInt(unClaimableInternal),
		"currentTime", formatInt(currentTime),
	)

	// Update lastCollectTime for internal rewards (GNS emissions)
	err = deposit.updateInternalRewardLastCollectTime(currentTime)
	if err != nil {
		panic(err)
	}

	deposits.set(positionId, deposit)

	return rewardToUser, rewardPenalty, toUserExternalReward, toUserExternalPenalty
}

// UnStakeToken withdraws an LP token from staking, collecting all pending rewards
// and returning the token to its original owner.
//
// Parameters:
//   - positionId: LP position NFT token ID to unstake
//   - unwrapResult: Convert WUGNOT to GNOT if true
//
// Process:
//  1. Collects all pending rewards (GNS + external)
//  2. Transfers NFT ownership back to original owner
//  3. Clears position operator rights
//  4. Removes from reward tracking systems
//  5. Cleans up all staking metadata
//
// Returns:
//   - poolPath: Pool identifier where position was staked
//
// Requirements:
//   - Caller must be the depositor
//   - Position must be currently staked
func UnStakeToken(cur realm, positionId uint64, unwrapResult bool) string { // poolPath
	caller := std.PreviousRealm().Address()
	halt.AssertIsNotHaltedStakerWithVersion(1)
	halt.AssertIsNotHaltedWithdrawWithVersion(1)
	assertIsDepositor(caller, positionId)

	deposit := deposits.get(positionId)

	// unStaked status
	poolPath := deposit.targetPoolPath

	// claim All Rewards
	CollectReward(cur, positionId, unwrapResult)

	if err := applyUnStake(positionId); err != nil {
		panic(err)
	}

	// transfer NFT ownership to origin owner
	gnft.TransferFrom(cross, stakerAddr, deposit.owner, positionIdFrom(positionId))
	pn.SetPositionOperator(cross, positionId, ZERO_ADDRESS)

	previousRealm := std.PreviousRealm()
	std.Emit(
		"UnStakeToken",
		"prevAddr", previousRealm.Address().String(),
		"prevRealm", previousRealm.PkgPath(),
		"positionId", formatUint(positionId),
		"poolPath", poolPath,
		"isRequestUnwrap", formatBool(unwrapResult),
		"from", stakerAddr.String(),
		"to", deposit.owner.String(),
	)

	return poolPath
}

func applyUnStake(positionId uint64) error {
	deposit := deposits.get(positionId)
	pool, ok := pools.Get(deposit.targetPoolPath)
	if !ok {
		return ufmt.Errorf(
			"%v: pool(%s) does not exist",
			errDataNotFound, deposit.targetPoolPath,
		)
	}

	currentTime := time.Now().Unix()
	currentTick := pl.GetSlot0Tick(deposit.targetPoolPath)
	signedLiquidity := i256.Zero().Neg(i256.FromUint256(deposit.liquidity))
	if pn.PositionIsInRange(positionId) {
		pool.modifyDeposit(signedLiquidity, currentTime, currentTick)
	}

	upperTick := pool.ticks.Get(deposit.tickUpper)
	lowerTick := pool.ticks.Get(deposit.tickLower)
	upperTick.modifyDepositUpper(currentTime, signedLiquidity)
	lowerTick.modifyDepositLower(currentTime, signedLiquidity)

	deposits.remove(positionId)
	stakers.removeDeposit(deposit.owner, positionId)

	owner := gnft.MustOwnerOf(positionIdFrom(positionId))
	caller := std.PreviousRealm().Address()
	if err := hasTokenOwnership(owner, caller); err != nil {
		return err
	}

	return nil
}

// hasTokenOwnership validates that the caller has permission to operate the token.
func hasTokenOwnership(owner, caller std.Address) error {
	isCallerOwner := owner == caller
	isStakerOwner := owner == stakerAddr

	if !isCallerOwner && !isStakerOwner {
		return errNoPermission
	}

	return nil
}

// poolHasIncentives checks if the pool has any active incentives (internal or external).
func poolHasIncentives(poolPath string) error {
	pool, ok := pools.Get(poolPath)
	if !ok {
		return ufmt.Errorf(
			"%v: can not stake position to non existent pool(%s)",
			errNonIncentivizedPool, poolPath,
		)
	}
	hasInternal := poolTier.IsInternallyIncentivizedPool(poolPath)
	hasExternal := pool.IsExternallyIncentivizedPool()
	if hasInternal == false && hasExternal == false {
		return ufmt.Errorf(
			"%v: can not stake position to non incentivized pool(%s)",
			errNonIncentivizedPool, poolPath,
		)
	}
	return nil
}

// tokenHasLiquidity checks if the target positionId has non-zero liquidity
func tokenHasLiquidity(positionId uint64) error {
	liquidity := getLiquidity(positionId)

	if liquidity.Lte(u256.Zero()) {
		return ufmt.Errorf(
			"%v: positionId(%d) has no liquidity",
			errZeroLiquidity, positionId,
		)
	}
	return nil
}

func getLiquidity(positionId uint64) *u256.Uint {
	liq := pn.PositionGetPositionLiquidityStr(positionId)
	return u256.MustFromDecimal(liq)
}

func getTickOf(positionId uint64) (int32, int32) {
	tickLower := pn.PositionGetPositionTickLower(positionId)
	tickUpper := pn.PositionGetPositionTickUpper(positionId)
	if tickUpper < tickLower {
		panic(ufmt.Sprintf("tickUpper(%d) is less than tickLower(%d)", tickUpper, tickLower))
	}
	return tickLower, tickUpper
}<|MERGE_RESOLUTION|>--- conflicted
+++ resolved
@@ -557,16 +557,15 @@
 		incentive.rewardLeft = safeAddInt64(incentive.rewardLeft, externalPenalty)
 		toUserExternalPenalty[rewardToken] = safeAddInt64(toUserExternalPenalty[rewardToken], externalPenalty)
 
-<<<<<<< HEAD
 		if externalPenalty > 0 {
 			common.SafeGRC20Transfer(cross, rewardToken, communityPoolAddr, externalPenalty)
-=======
+    }
+
 		// Update the last collect time ONLY for this specific incentive
 		// This happens only if the reward was successfully transferred.
 		err = deposit.updateExternalRewardLastCollectTime(incentiveId, currentTime)
 		if err != nil {
 			panic(err)
->>>>>>> b1a43570
 		}
 
 		// update
