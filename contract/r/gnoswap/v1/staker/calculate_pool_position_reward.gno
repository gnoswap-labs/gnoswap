--- conflicted
+++ resolved
@@ -34,13 +34,8 @@
 	externalReward := make(map[string]int64)
 	for _, reward := range rewards {
 		if reward.External != nil {
-<<<<<<< HEAD
-			for incentive, amount := range reward.External {
-				externalReward[incentive] += amount
-=======
 			for incentive, reward := range reward.External {
 				externalReward[incentive] = safeAddInt64(externalReward[incentive], reward)
->>>>>>> 5a61b832
 			}
 		}
 	}
