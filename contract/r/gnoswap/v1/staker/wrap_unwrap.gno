--- conflicted
+++ resolved
@@ -62,8 +62,6 @@
 	banker_.SendCoins(currentRealmAddr, toAddress, chain.Coins{{"ugnot", int64(wugnotAmount)}})
 
 	return nil
-<<<<<<< HEAD
-=======
 }
 
 // unwrapWithTransferFrom transfers WUGNOT from a source address, unwraps it to GNOT, and sends it to the target.
@@ -83,5 +81,4 @@
 	banker_.SendCoins(currentRealmAddr, toAddress, chain.Coins{{"ugnot", int64(wugnotAmount)}})
 
 	return nil
->>>>>>> 5a61b832
 }