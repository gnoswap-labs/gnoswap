package staker

import (
	"std"

	"gno.land/p/nt/ufmt"

	"gno.land/r/gnoswap/halt"

	pn "gno.land/r/gnoswap/v1/position"
)

// MintAndStake mints a new liquidity position and immediately stakes it.
//
// Atomic operation combining position creation and staking.
// Saves gas by avoiding separate mint and stake transactions.
// Position NFT transferred directly to staker contract.
//
// Parameters:
//   - token0, token1: Token contract paths
//   - fee: Pool fee tier (500=0.05%, 3000=0.3%, 10000=1%)
//   - tickLower, tickUpper: Price range boundaries
//   - amount0Desired, amount1Desired: Target token amounts
//   - amount0Min, amount1Min: Minimum amounts (slippage protection)
//   - deadline: Transaction expiration timestamp
//   - referrer: Optional referral address
//
// Native token support:
//   - Accepts GNOT via std.OriginSend()
//   - Auto-wraps to WUGNOT for liquidity
//   - Minimum 1 GNOT required
//
// Returns:
//   - positionId: New NFT token ID
//   - liquidity: Amount of liquidity minted
//   - amount0, amount1: Actual tokens deposited
//   - poolPath: Pool identifier
func MintAndStake(
	cur realm,
	token0 string,
	token1 string,
	fee uint32,
	tickLower int32,
	tickUpper int32,
	amount0Desired string,
	amount1Desired string,
	amount0Min string,
	amount1Min string,
	deadline int64,
	referrer string,
) (uint64, string, string, string, string) {
	halt.AssertIsNotHaltedStaker()

	// if one click native
	if token0 == GNOT || token1 == GNOT {
		// check sent ugnot
		sent := std.OriginSend()
		ugnotSent := sent.AmountOf("ugnot")

		// not enough ugnot sent
		if ugnotSent < UGNOT_MIN_DEPOSIT_TO_WRAP {
			panic(ufmt.Errorf(
				"%v: too less ugnot sent(%d), minimum:%d",
				errWugnotMinimum, ugnotSent, UGNOT_MIN_DEPOSIT_TO_WRAP,
			))
		}

		// send it over to position to wrap
		banker := std.NewBanker(std.BankerTypeRealmSend)
		banker.SendCoins(stakerAddr, positionAddr, std.Coins{{Denom: "ugnot", Amount: ugnotSent}})
	}

	positionId, liquidity, amount0, amount1 := pn.Mint(
		cross,
		token0,
		token1,
		fee,
		tickLower,
		tickUpper,
		amount0Desired,
		amount1Desired,
		amount0Min,
		amount1Min,
		deadline,
		stakerAddr,
		std.PreviousRealm().Address(),
		referrer,
	)

<<<<<<< HEAD
	poolPath := StakeToken(cur, positionId, "")
=======
	poolPath, _, _ := StakeToken(cur, positionId, referrer)
>>>>>>> a3c373da

	return positionId, liquidity, amount0, amount1, poolPath
}<|MERGE_RESOLUTION|>--- conflicted
+++ resolved
@@ -87,11 +87,7 @@
 		referrer,
 	)
 
-<<<<<<< HEAD
-	poolPath := StakeToken(cur, positionId, "")
-=======
-	poolPath, _, _ := StakeToken(cur, positionId, referrer)
->>>>>>> a3c373da
+	poolPath := StakeToken(cur, positionId, referrer)
 
 	return positionId, liquidity, amount0, amount1, poolPath
 }