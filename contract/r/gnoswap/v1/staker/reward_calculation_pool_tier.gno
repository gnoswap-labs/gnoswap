package staker

import (
	"gno.land/p/nt/avl"
	"gno.land/p/nt/ufmt"
)

const (
	AllTierCount = 4 // 0(None), 1, 2, 3
)

type Tier uint8

const (
	TierNone Tier = iota
	Tier1
	Tier2
	Tier3
)

func (t Tier) Uint64() uint64 {
	return uint64(t)
}

func TierFromUint64(t uint64) Tier {
	if t >= AllTierCount {
		return TierNone
	}
	return Tier(t)
}

// 100%, 0%, 0% if no tier2 and tier3
// 80%, 0%, 20% if no tier2
// 70%, 30%, 0% if no tier3
// 50%, 30%, 20% if has tier2 and tier3
type TierRatio struct {
	Tier1 int64
	Tier2 int64
	Tier3 int64
}

// TierRatioFromCounts calculates the ratio distribution for each tier based on pool counts.
//
// Parameters:
// - tier1Count (uint64): Number of pools in tier 1.
// - tier2Count (uint64): Number of pools in tier 2.
// - tier3Count (uint64): Number of pools in tier 3.
//
// Returns:
// - TierRatio: The ratio distribution across tier 1, 2, and 3, scaled up by 100.
func TierRatioFromCounts(t1, t2, t3 uint64) TierRatio {
	switch {
	case t2 == 0 && t3 == 0:
		return TierRatio{Tier1: 100, Tier2: 0, Tier3: 0}
	case t2 == 0:
		return TierRatio{Tier1: 80, Tier2: 0, Tier3: 20}
	case t3 == 0:
		return TierRatio{Tier1: 70, Tier2: 30, Tier3: 0}
	default:
		return TierRatio{Tier1: 50, Tier2: 30, Tier3: 20}
	}
}

// Get returns the ratio(scaled up by 100) for the given tier.
func (self *TierRatio) Get(tier Tier) int64 {
	switch tier {
	case Tier1:
		return self.Tier1
	case Tier2:
		return self.Tier2
	case Tier3:
		return self.Tier3
	default:
		panic(makeErrorWithDetails(
			errInvalidPoolTier, ufmt.Sprintf("unsupported tier(%d)", tier)))
	}
}

// PoolTier manages pool counts, ratios, and rewards for different tiers.
//
// Fields:
// - membership: Tracks which tier a pool belongs to (poolPath -> blockNumber -> tier).
//
// Methods:
// - CurrentCount: Returns the current count of pools in a tier at a specific timestamp.
// - CurrentRatio: Returns the current ratio for a tier at a specific timestamp.
// - CurrentTier: Returns the tier of a specific pool at a given timestamp.
// - CurrentReward: Retrieves the reward for a tier at a specific timestamp.
// - changeTier: Updates the tier of a pool and recalculates ratios.
type PoolTier struct {
	membership *avl.Tree // poolPath -> tier(1, 2, 3)

	tierRatio TierRatio

	counts [AllTierCount]uint64

	lastRewardCacheTimestamp int64
	lastRewardCacheHeight    int64

	currentEmission int64

	// returns current emission.
	getEmission func() int64
	// Returns a list of halving timestamps and their emission amounts within the interval [start, end) in ascending order.
	// The first return value is a list of timestamps where halving occurs.
	// The second return value is a list of emission amounts corresponding to each halving timestamp.
	getHalvingBlocksInRange func(start, end int64) ([]int64, []int64)
}

// NewPoolTier creates a new PoolTier instance with single initial 1 tier pool.
//
// Parameters:
// - pools: The pool collection.
// - currentHeight: The current block height.
// - initialPoolPath: The path of the initial pool.
// - getEmission: A function that returns the current emission to the staker contract.
// - getHalvingBlocksInRange: A function that returns a list of halving blocks within the interval [start, end) in ascending order.
//
// Returns:
// - *PoolTier: The new PoolTier instance.
func NewPoolTier(pools *Pools, currentHeight int64, currentTime int64, initialPoolPath string, getEmission func() int64, getHalvingBlocksInRange func(start, end int64) ([]int64, []int64)) *PoolTier {
	result := &PoolTier{
		membership:               avl.NewTree(),
		tierRatio:                TierRatioFromCounts(1, 0, 0),
		lastRewardCacheTimestamp: currentTime + 1,
		lastRewardCacheHeight:    currentHeight + 1,
		getEmission:              getEmission,
		getHalvingBlocksInRange:  getHalvingBlocksInRange,
		currentEmission:          getEmission(),
	}

	pools.set(initialPoolPath, NewPool(initialPoolPath, currentTime+1))
	result.changeTier(currentHeight+1, currentTime+1, pools, initialPoolPath, Tier1)
	return result
}

// CurrentReward returns the current per-pool reward for the given tier.
func (self *PoolTier) CurrentReward(tier Tier) int64 {
	currentEmission := self.getEmission()
	tierRatio := self.tierRatio.Get(tier)
	count := self.CurrentCount(tier)
	return self.Reward(currentEmission, tierRatio, count)
}

// CurrentCount returns the current count of pools in the given tier.
func (self *PoolTier) CurrentCount(tier Tier) int64 {
	t := tier.Uint64()
	if t >= AllTierCount {
		return 0
	}
	return int64(self.counts[t])
}

// CurrentAllTierCounts returns the current count of pools in each tier.
func (self *PoolTier) CurrentAllTierCounts() []uint64 {
	out := make([]uint64, AllTierCount)
	copy(out, self.counts[:])
	return out // returning snapshot
}

// CurrentTier returns the tier of the given pool.
func (self *PoolTier) CurrentTier(poolPath string) Tier {
	if tierI, ok := self.membership.Get(poolPath); !ok {
		return TierNone
	} else {
		tier, ok := tierI.(uint64)
		if !ok {
			panic("failed to cast tier to uint64")
		}
		return TierFromUint64(tier)
	}
}

// changeTier updates the tier of a pool, recalculates ratios, and applies
// updated per-pool reward to each of the pools.
func (self *PoolTier) changeTier(currentHeight int64, currentTime int64, pools *Pools, poolPath string, nextTier Tier) {
	self.cacheReward(currentHeight, currentTime, pools)
	// same as prev. no need to update
	currentTier := self.CurrentTier(poolPath)
	if currentTier == nextTier {
		// no change, return
		return
	}

	// decrement count from current tier if it exists
	if currentTier != TierNone {
		c := currentTier.Uint64()
		if self.counts[c] == 0 {
			panic("counts underflow: removeing from empty tier")
		}
		self.counts[c]--
	}

	switch nextTier {
	case TierNone:
		// removed from the tier
		self.membership.Remove(poolPath)
		pool, ok := pools.Get(poolPath)
		if !ok {
			panic("changeTier: pool not found")
		}
<<<<<<< HEAD
		pool.cacheReward(currentTime, int64(0))
	default:
=======
		// prevent new rewards from accumulating after tier removal
		pool.cacheReward(currentTime, 0)
	} else {
>>>>>>> 5a61b832
		// handle all move/add operations
		nt := nextTier.Uint64()
		self.membership.Set(poolPath, nt)
		self.counts[nt]++
	}

	t1 := self.counts[Tier1.Uint64()]
	t2 := self.counts[Tier2.Uint64()]
	t3 := self.counts[Tier3.Uint64()]

	self.tierRatio = TierRatioFromCounts(t1, t2, t3)
	currentEmission := self.getEmission()

	// Cache updated reward for each tiered pool
	self.membership.Iterate("", "", func(key string, value any) bool {
		pool, ok := pools.Get(key)
		if !ok {
			panic("changeTier: pool not found")
		}
		tier, ok := value.(uint64)
		if !ok {
			panic("failed to cast value to uint64")
		}

		tierRatio := self.tierRatio.Get(Tier(tier))
		tierCount := int64(self.counts[tier])

		poolReward := self.Reward(currentEmission, tierRatio, tierCount)
		pool.cacheReward(currentTime, poolReward)
		return false
	})

	self.currentEmission = currentEmission
}

// cacheReward MUST be called before calculating any position reward.
// cacheReward updates the reward cache for each pool, accounting for any halving events
// that occurred between the last cached timestamp and the current timestamp.
// Note: Block height is used only for event tracking purposes.
func (self *PoolTier) cacheReward(currentHeight int64, currentTimestamp int64, pools *Pools) {
	lastTimestamp := self.lastRewardCacheTimestamp

	if currentTimestamp <= lastTimestamp {
		// no need to check
		return
	}

	// find halving blocks in range
	halvingTimestamps, halvingEmissions := self.getHalvingBlocksInRange(lastTimestamp, currentTimestamp)

	if len(halvingTimestamps) == 0 {
		self.applyCacheToAllPools(pools, currentTimestamp, self.currentEmission)
		self.lastRewardCacheTimestamp = currentTimestamp
		return
	}

	for i, hvTimestamp := range halvingTimestamps {
		emission := halvingEmissions[i]
		// caching: [lastTimestamp, hvTimestamp)
		self.applyCacheToAllPools(pools, hvTimestamp, emission)

		// halve emissions when halvingBlock is reached
		self.currentEmission = emission
	}

	// remaining range [lastTimestamp, currentTimestamp)
	self.applyCacheToAllPools(pools, currentTimestamp, self.currentEmission)

	// update lastRewardCacheHeight and currentEmission
	self.lastRewardCacheTimestamp = currentTimestamp
	self.lastRewardCacheHeight = currentHeight
}

// applyCacheToAllPools applies the cached reward to all tiered pools.
func (self *PoolTier) applyCacheToAllPools(pools *Pools, currentTimestamp, emissionInThisInterval int64) {
	// calculate denominator and number of pools in each tier
	counts := self.CurrentAllTierCounts()

	// apply cache to all pools
	self.membership.Iterate("", "", func(key string, value any) bool {
		tierNum, ok := value.(uint64)
		if !ok {
			panic("failed to cast value to uint64")
		}
		// Skip pools with tier 0 (removed from tier system)
		if tierNum == 0 {
			return false
		}
		pool, ok := pools.Get(key)
		if !ok {
			return false
		}

		// Calculate real reward with overflow check
		tierRatio := self.tierRatio.Get(Tier(tierNum))
		tierCount := int64(counts[tierNum])

		// accumulate the reward for the interval (startBlock to endBlock) in the Pool
		reward := self.Reward(emissionInThisInterval, tierRatio, tierCount)
		pool.cacheInternalReward(currentTimestamp, reward)

		return false
	})
}

// IsInternallyIncentivizedPool returns true if the pool is in a tier.
func (self *PoolTier) IsInternallyIncentivizedPool(poolPath string) bool {
	return self.CurrentTier(poolPath) > 0
}

func (self *PoolTier) CurrentRewardPerPool(poolPath string) int64 {
	tier := self.CurrentTier(poolPath)
	if tier == TierNone {
		return 0 // Pool not in any tier
	}

	emission := self.getEmission()
	counts := self.CurrentAllTierCounts()

	tierRatio := self.tierRatio.Get(tier)
	tierCount := int64(counts[tier.Uint64()])

	return self.Reward(emission, tierRatio, tierCount)
}

func (self *PoolTier) Reward(emission, ratio, count int64) int64 {
	if count == 0 {
		return 0
	}
	
	tierEmission := safeMulInt64(emission, ratio)
	return tierEmission / count / 100
}<|MERGE_RESOLUTION|>--- conflicted
+++ resolved
@@ -199,14 +199,9 @@
 		if !ok {
 			panic("changeTier: pool not found")
 		}
-<<<<<<< HEAD
-		pool.cacheReward(currentTime, int64(0))
-	default:
-=======
 		// prevent new rewards from accumulating after tier removal
 		pool.cacheReward(currentTime, 0)
-	} else {
->>>>>>> 5a61b832
+	default:
 		// handle all move/add operations
 		nt := nextTier.Uint64()
 		self.membership.Set(poolPath, nt)
