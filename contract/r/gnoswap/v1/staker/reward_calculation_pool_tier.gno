--- conflicted
+++ resolved
@@ -287,17 +287,14 @@
 
 	// apply cache to all pools
 	self.membership.Iterate("", "", func(key string, value any) bool {
-<<<<<<< HEAD
-		tierNum := value.(uint64)
+		tierNum, ok := value.(uint64)
+		if !ok {
+			panic("failed to cast value to uint64")
+		}
 		// Skip pools with tier 0 (removed from tier system)
 		if tierNum == 0 {
 			return false
-=======
-		tierNum, ok := value.(uint64)
-		if !ok {
-			panic("failed to cast value to uint64")
->>>>>>> 81506b94
-		}
+    }
 		pool, ok := pools.Get(key)
 		if !ok {
 			return false
