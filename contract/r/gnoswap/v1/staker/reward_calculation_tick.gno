package staker

import (
	"strconv"
	"strings"

	"gno.land/p/demo/avl"

	i256 "gno.land/p/gnoswap/int256"
	u256 "gno.land/p/gnoswap/uint256"

	pl "gno.land/r/gnoswap/v1/pool"
)

<<<<<<< HEAD
var (
	zeroUint256 = u256.Zero()
	zeroInt256  = i256.Zero()
)
=======
// Global batch processor for current swap
var currentSwapBatch *SwapBatchProcessor
>>>>>>> 4fc6468f

// EncodeInt takes an int32 and returns a zero-padded decimal string
// with up to 10 digits for the absolute value.
// If the number is negative, the '-' sign comes first, followed by zeros, then digits.
func EncodeInt(num int32) string {
	// Convert the absolute value to a decimal string.
	absValue := int64(num)
	isNegative := false
	if num < 0 {
		isNegative = true
		absValue = -absValue // Safely negate into int64 to avoid overflow.
	}

	s := strconv.FormatInt(absValue, 10)

	// Zero-pad to a total of 10 digits for the absolute value.
	// (The '-' sign will be added later if needed.)
	zerosNeeded := 10 - len(s)
	if zerosNeeded < 0 {
		zerosNeeded = 0
	}

	padded := strings.Repeat("0", zerosNeeded) + s

	// If the original number was negative, prepend '-'.
	if isNegative {
		return "-" + padded
	}
	return padded
}

// Tick mapping for each pool
type Ticks struct {
	tree *avl.Tree // int32 tickId -> tick
}

func NewTicks() Ticks {
	return Ticks{
		tree: avl.NewTree(),
	}
}

func (self *Ticks) Get(tickId int32) *Tick {
	v, ok := self.tree.Get(EncodeInt(tickId))
	if !ok {
		tick := &Tick{
			id:                   tickId,
			stakedLiquidityGross: u256.Zero(),
			stakedLiquidityDelta: i256.Zero(),
			outsideAccumulation:  NewUintTree(),
		}
		self.tree.Set(EncodeInt(tickId), tick)
		return tick
	}

	tick, ok := v.(*Tick)
	if !ok {
		panic("failed to cast value to *Tick")
	}
	return tick
}

func (self *Ticks) set(tickId int32, tick *Tick) {
	if tick.stakedLiquidityGross.IsZero() {
		self.tree.Remove(EncodeInt(tickId))
		return
	}
	self.tree.Set(EncodeInt(tickId), tick)
}

func (self *Ticks) Has(tickId int32) bool {
	return self.tree.Has(EncodeInt(tickId))
}

// Tick represents the state of a specific tick in a pool.
//
// Fields:
// - id (int32): The ID of the tick.
// - stakedLiquidityGross (*u256.Uint): Total gross staked liquidity at this tick.
// - stakedLiquidityDelta (*i256.Int): Net change in staked liquidity at this tick.
// - outsideAccumulation (*UintTree): RewardRatioAccumulation outside the tick.
type Tick struct {
	id int32

	// conceptually equal with Pool.liquidityGross but only for the staked positions
	stakedLiquidityGross *u256.Uint

	// conceptually equal with Pool.liquidityNet but only for the staked positions
	stakedLiquidityDelta *i256.Int

	// currentOutsideAccumulation is the accumulation of the time / TotalStake outside the tick.
	// It is calculated by subtracting the current tick's currentOutsideAccumulation from the global reward ratio accumulation.
	outsideAccumulation *UintTree // timestamp -> *u256.Uint
}

// CurrentOutsideAccumulation returns the latest outside accumulation for the tick
func (self *Tick) CurrentOutsideAccumulation(timestamp int64) *u256.Uint {
	acc := u256.Zero()
	self.outsideAccumulation.ReverseIterate(0, timestamp, func(key int64, value any) bool {
		acc = value.(*u256.Uint)
		return true
	})
	if acc == nil {
		acc = u256.Zero()
	}
	return acc
}

// modifyDepositLower updates the tick's liquidity info by treating the deposit as a lower tick
func (self *Tick) modifyDepositLower(currentTime int64, liquidity *i256.Int) {
	// update staker side tick info
	self.stakedLiquidityGross = liquidityMathAddDelta(self.stakedLiquidityGross, liquidity)
	if self.stakedLiquidityGross.Lt(zeroUint256) {
		panic("stakedLiquidityGross is negative")
	}
	self.stakedLiquidityDelta = i256.Zero().Add(self.stakedLiquidityDelta, liquidity)
}

// modifyDepositUpper updates the tick's liquidity info by treating the deposit as an upper tick
func (self *Tick) modifyDepositUpper(currentTime int64, liquidity *i256.Int) {
	self.stakedLiquidityGross = liquidityMathAddDelta(self.stakedLiquidityGross, liquidity)
	if self.stakedLiquidityGross.Lt(zeroUint256) {
		panic("stakedLiquidityGross is negative")
	}
	self.stakedLiquidityDelta = i256.Zero().Sub(self.stakedLiquidityDelta, liquidity)
}

// updateCurrentOutsideAccumulation updates the tick's outside accumulation
// It "flips" the accumulation's inside/outside by subtracting the current outside accumulation from the global accumulation
func (self *Tick) updateCurrentOutsideAccumulation(timestamp int64, acc *u256.Uint) {
	currentOutsideAccumulation := self.CurrentOutsideAccumulation(timestamp)
	newOutsideAccumulation := u256.Zero().Sub(acc, currentOutsideAccumulation)
	self.outsideAccumulation.set(timestamp, newOutsideAccumulation)
}

// SwapTickCross stores information about a tick cross during a swap
// This struct is used to accumulate tick cross events during a single swap transaction
// for batch processing to optimize gas usage and computational efficiency
type SwapTickCross struct {
	tickId     int32     // The tick index that was crossed
	zeroForOne bool      // Direction of the swap (true: token0->token1, false: token1->token0)
	delta      *i256.Int // Pre-calculated liquidity delta for this tick cross
}

// SwapBatchProcessor processes tick crosses in batch for a swap
// This processor accumulates all tick crosses that occur during a single swap
// and processes them together at the end, reducing redundant calculations
// and state updates that would occur with individual tick processing
type SwapBatchProcessor struct {
	poolPath  string          // The pool path identifier for this swap
	pool      *Pool           // Reference to the pool being swapped in
	crosses   []SwapTickCross // Accumulated tick crosses during the swap
	timestamp int64           // Timestamp when the swap started
	isActive  bool            // Flag to prevent accumulation after swap ends
}

// swapStartHook is called when a swap starts
// This hook initializes the batch processor for accumulating tick crosses
func swapStartHook(pools *Pools) func(poolPath string, timestamp int64) {
	return func(poolPath string, timestamp int64) {
		func(cur realm) {
			pool, ok := pools.Get(poolPath)
			if !ok {
				return
			}

			// Initialize batch processor for this swap
			// This will accumulate all tick crosses until swap completion
			currentSwapBatch = &SwapBatchProcessor{
				poolPath:  poolPath,
				pool:      pool,
				crosses:   make([]SwapTickCross, 0), // Pre-allocate slice for tick crosses
				timestamp: timestamp,
				isActive:  true, // Enable accumulation mode
			}
		}(cross)
	}
}

// swapEndHook is called when a swap ends
// This hook processes all accumulated tick crosses in a single batch operation
// and cleans up the batch processor. The batch processing approach provides:
// 1. O(1) pool state updates instead of O(n) where n = number of tick crosses
// 2. Reduced computational overhead for reward calculations
// 3. Atomic processing ensuring consistency across all tick updates
func swapEndHook(pools *Pools) func(poolPath string) error {
	return func(poolPath string) error {
		return func(cur realm) error {
			// Validate batch processor state
			if currentSwapBatch == nil || !currentSwapBatch.isActive || currentSwapBatch.poolPath != poolPath {
				return nil
			}

			// Disable further accumulation
			currentSwapBatch.isActive = false

			// Process all accumulated tick crosses in a single batch
			// This is where the optimization happens - instead of processing
			// each tick cross individually, we calculate cumulative effects
			err := processBatchedTickCrosses()
			if err != nil {
				return err
			}

			// Clean up batch processor
			currentSwapBatch = nil

			return nil
		}(cross)
	}
}

// tickCrossHook is called when a tick is crossed
// This hook implements intelligent routing between batch processing and immediate processing:
// - During swaps: accumulates tick crosses for batch processing at swap end
// - Outside swaps: processes tick crosses immediately for real-time updates
// The hybrid approach optimizes for both swap performance and non-swap responsiveness
func tickCrossHook(pools *Pools) func(poolPath string, tickId int32, zeroForOne bool, timestamp int64) {
	return func(poolPath string, tickId int32, zeroForOne bool, timestamp int64) {
		func(cur realm) {
			pool, ok := pools.Get(poolPath)
			if !ok {
				return
			}

			tick := pool.ticks.Get(tickId)
			// Skip ticks with zero staked liquidity (no reward impact)
			if tick.stakedLiquidityDelta.Sign() == 0 {
				return
			}

			// Batch processing path: accumulate tick crosses during active swap
			if currentSwapBatch != nil && currentSwapBatch.isActive && currentSwapBatch.poolPath == poolPath {
				// Pre-calculate liquidity delta with direction consideration
				// zeroForOne swap: liquidity delta is negated (liquidity being removed from current tick)
				liquidityDelta := tick.stakedLiquidityDelta
				if zeroForOne {
					liquidityDelta = i256.Zero().Neg(liquidityDelta)
				}

				// Accumulate this tick cross for batch processing
				currentSwapBatch.crosses = append(currentSwapBatch.crosses, SwapTickCross{
					tickId:     tickId,
					zeroForOne: zeroForOne,
					delta:      liquidityDelta, // Store pre-calculated delta for efficiency
				})
				return
			}

			// Immediate processing path: handle tick crosses outside of swap context
			// This ensures real-time updates for non-swap operations (e.g., position modifications)
			processTickCrossImmediate(pool, tick, tickId, zeroForOne, timestamp)
		}(cross)
	}
}

// processTickCrossImmediate processes a single tick cross immediately
// This function handles individual tick crosses for non-swap operations
// where batch processing is not applicable (e.g., position modifications, liquidations)
func processTickCrossImmediate(pool *Pool, tick *Tick, tickId int32, zeroForOne bool, timestamp int64) {
	// Calculate the effective tick position after crossing
	// For zeroForOne swaps, liquidity becomes effective one tick lower
	nextTick := tickId
	if zeroForOne {
		nextTick-- // Move to the lower tick where liquidity becomes active
	}

	// Calculate liquidity delta with direction consideration
	liquidityDelta := tick.stakedLiquidityDelta
	if zeroForOne {
		// Negate delta for zeroForOne direction (liquidity being removed from current range)
		liquidityDelta = i256.Zero().Neg(liquidityDelta)
	}

	// Update pool's cumulative deposit with the liquidity change
	newAcc := pool.modifyDeposit(liquidityDelta, timestamp, nextTick)

	// Update the tick's outside accumulation for reward calculations
	// This ensures proper reward distribution tracking across tick boundaries
	tick.updateCurrentOutsideAccumulation(timestamp, newAcc)
}

// processBatchedTickCrosses processes all accumulated tick crosses at once
// This is the core optimization function that processes multiple tick crosses in a single operation.
// Instead of updating pool state for each tick cross individually (O(n) operations),
// it calculates the cumulative effect and applies it once (O(1) pool updates + O(n) tick updates).
func processBatchedTickCrosses() error {
	// Early exit for empty batches
	if currentSwapBatch == nil || len(currentSwapBatch.crosses) == 0 {
		return nil
	}

	// Validate pool reference
	if currentSwapBatch.pool == nil {
		return errPoolNotFound
	}

	batch := currentSwapBatch
	timestamp := batch.timestamp

	// Phase 1: Calculate cumulative liquidity delta across all tick crosses
	// This replaces multiple individual pool updates with a single cumulative update
	cumulativeDelta := i256.Zero()
	for _, tickCross := range batch.crosses {
		cumulativeDelta = i256.Zero().Add(cumulativeDelta, tickCross.delta)
	}

	// Phase 2: Determine the effective tick position for pool state update
	// Use the last crossed tick as the reference point for cumulative changes
	lastCross := batch.crosses[len(batch.crosses)-1]
	lastTick := lastCross.tickId
	if lastCross.zeroForOne {
		lastTick-- // Adjust for zeroForOne direction
	}

	// Phase 3: Apply cumulative changes to pool state in a single operation
	// This is the key optimization - one pool update instead of many
	newAcc := batch.pool.modifyDeposit(cumulativeDelta, timestamp, lastTick)

	// Phase 4: Update individual tick outside accumulations for reward tracking
	// While we optimize pool updates, each tick still needs its accumulation updated
	// for proper reward distribution calculations
	for _, tickCross := range batch.crosses {
		tick := batch.pool.ticks.Get(tickCross.tickId)
		tick.updateCurrentOutsideAccumulation(timestamp, newAcc)
	}

	return nil
}

func setHooks() {
	// Set tick cross hook for pool contract
	pl.SetTickCrossHook(cross, tickCrossHook(pools))

	// Set swap start/end hooks for batch processing
	pl.SetSwapStartHook(cross, swapStartHook(pools))

	pl.SetSwapEndHook(cross, swapEndHook(pools))
}

func init() {
	setHooks()
}<|MERGE_RESOLUTION|>--- conflicted
+++ resolved
@@ -12,15 +12,13 @@
 	pl "gno.land/r/gnoswap/v1/pool"
 )
 
-<<<<<<< HEAD
 var (
 	zeroUint256 = u256.Zero()
 	zeroInt256  = i256.Zero()
 )
-=======
+
 // Global batch processor for current swap
 var currentSwapBatch *SwapBatchProcessor
->>>>>>> 4fc6468f
 
 // EncodeInt takes an int32 and returns a zero-padded decimal string
 // with up to 10 digits for the absolute value.
