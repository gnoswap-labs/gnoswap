package staker

import (
	"std"
	"time"

	"gno.land/p/demo/json"
	"gno.land/p/demo/ufmt"
)

<<<<<<< HEAD
func ApiGetRewardTokens() string {
	rewardTokens := []RewardToken{}

	pools.IterateAll(func(key string, pool *Pool) bool {
		thisPoolRewardTokens := []string{}

		// handle internal
		if poolTier.IsInternallyIncentivizedPool(pool.poolPath) {
			thisPoolRewardTokens = append(thisPoolRewardTokens, GNS_PATH)
		}

		// handle external
		if pool.IsExternallyIncentivizedPool() {
			pool.incentives.incentives.Iterate("", "", func(key string, value any) bool {
				ictv := value.(*ExternalIncentive)
				if ictv.RewardToken() == "" {
					return false
				}
				thisPoolRewardTokens = append(thisPoolRewardTokens, ictv.RewardToken())
				return false
			})
		}

		if len(thisPoolRewardTokens) == 0 {
			return false
		}

		rt := newRewardToken(pool.poolPath, thisPoolRewardTokens)
		rewardTokens = append(rewardTokens, rt)
		return false
	})

	rsps := make([]JsonResponse, len(rewardTokens))
	for i := range rewardTokens {
		rsps[i] = rewardTokens[i]
	}

	return makeApiResponse(rsps)
}

=======
>>>>>>> b2782ae0
func ApiGetRewardTokensByPoolPath(targetPoolPath string) string {
	rewardTokens := []RewardToken{}

	pool, ok := pools.Get(targetPoolPath)
	if !ok {
		return ""
	}

	thisPoolRewardTokens := []string{}

	// handle internal
	if poolTier.IsInternallyIncentivizedPool(pool.poolPath) {
		thisPoolRewardTokens = append(thisPoolRewardTokens, GNS_PATH)
	}

	// handle external
	if pool.IsExternallyIncentivizedPool() {
		pool.incentives.incentives.Iterate("", "", func(key string, value any) bool {
			ictv := value.(*ExternalIncentive)
			if ictv.RewardToken() == "" {
				return false
			}
			thisPoolRewardTokens = append(thisPoolRewardTokens, ictv.RewardToken())
			return false
		})
	}

	rt := newRewardToken(pool.poolPath, thisPoolRewardTokens)
	rewardTokens = append(rewardTokens, rt)

	rsps := make([]JsonResponse, len(rewardTokens))
	for i := range rewardTokens {
		rsps[i] = rewardTokens[i]
	}

	return makeApiResponse(rsps)
}

func ApiGetExternalIncentives() string {
	apiExternalIncentives := []ApiExternalIncentive{}

	pools.tree.Iterate("", "", func(key string, value any) bool {
		pool := value.(*Pool)
		pool.incentives.incentives.Iterate("", "", func(key string, value any) bool {
			ictv := value.(*ExternalIncentive)
			externalIctv := newApiExternalIncentive(ictv)
			apiExternalIncentives = append(apiExternalIncentives, externalIctv)
			return false
		})
		return false
	})

	rsps := make([]JsonResponse, len(apiExternalIncentives))
	for i := range apiExternalIncentives {
		rsps[i] = apiExternalIncentives[i]
	}

	return makeApiResponse(rsps)
}

func ApiGetExternalIncentiveById(poolPath, incentiveId string) string {
	apiExternalIncentives := []ApiExternalIncentive{}

	pool, ok := pools.Get(poolPath)
	if !ok {
		panic(makeErrorWithDetails(
			errDataNotFound,
			ufmt.Sprintf("pool(%s) not found", poolPath),
		))
	}

	incentive, exist := pool.incentives.GetByIncentiveId(incentiveId)
	if !exist {
		panic(makeErrorWithDetails(
			errDataNotFound,
			ufmt.Sprintf("incentive(%s) not found", incentiveId),
		))
	}

	externalictv := newApiExternalIncentive(incentive)
	apiExternalIncentives = append(apiExternalIncentives, externalictv)

	rsps := make([]JsonResponse, len(apiExternalIncentives))
	for i := range apiExternalIncentives {
		rsps[i] = apiExternalIncentives[i]
	}

	return makeApiResponse(rsps)
}

func ApiGetExternalIncentivesByPoolPath(targetPoolPath string) string {
	apiExternalIncentives := []ApiExternalIncentive{}

	pool, ok := pools.Get(targetPoolPath)
	if !ok {
		panic(makeErrorWithDetails(
			errDataNotFound,
			ufmt.Sprintf("pool(%s) not found", targetPoolPath),
		))
	}

	pool.incentives.incentives.Iterate("", "", func(key string, value any) bool {
		incentive, ok := value.(*ExternalIncentive)
		if !ok {
			panic("failed to cast value to *ExternalIncentive")
		}
		if incentive.targetPoolPath != targetPoolPath {
			return false
		}

		externalIctv := newApiExternalIncentive(incentive)
		apiExternalIncentives = append(apiExternalIncentives, externalIctv)

		return false
	})

	rsps := make([]JsonResponse, len(apiExternalIncentives))
	for i := range apiExternalIncentives {
		rsps[i] = apiExternalIncentives[i]
	}

	return makeApiResponse(rsps)
}

func ApiGetInternalIncentives() string {
	apiInternalIncentives := []ApiInternalIncentive{}

	poolTier.membership.Iterate("", "", func(key string, value any) bool {
		poolPath := key
		internalTier, ok := value.(uint64)
		if !ok {
			panic(ufmt.Sprintf("failed to cast value to uint64: %T", value))
		}
		internalIctv := newApiInternalIncentive(poolPath, internalTier)
		apiInternalIncentives = append(apiInternalIncentives, internalIctv)
		return false
	})

	rsps := make([]JsonResponse, len(apiInternalIncentives))
	for i := range apiInternalIncentives {
		rsps[i] = apiInternalIncentives[i]
	}

	return makeApiResponse(rsps)
}

func ApiGetInternalIncentivesByPoolPath(targetPoolPath string) string {
	apiInternalIncentives := []ApiInternalIncentive{}

	tier := poolTier.CurrentTier(targetPoolPath)
	if tier == 0 {
		return ""
	}

	internalIctv := newApiInternalIncentive(targetPoolPath, tier)
	apiInternalIncentives = append(apiInternalIncentives, internalIctv)

	rsps := make([]JsonResponse, len(apiInternalIncentives))
	for i := range apiInternalIncentives {
		rsps[i] = apiInternalIncentives[i]
	}

	return makeApiResponse(rsps)
}

func ApiGetInternalIncentivesByTiers(targetTier uint64) string {
	apiInternalIncentives := []ApiInternalIncentive{}

	poolTier.membership.Iterate("", "", func(key string, value any) bool {
		poolPath := key
		internalTier := value.(uint64)
		if internalTier != targetTier {
			return false
		}

		internalIctv := newApiInternalIncentive(poolPath, internalTier)
		apiInternalIncentives = append(apiInternalIncentives, internalIctv)

		return false
	})

	rsps := make([]JsonResponse, len(apiInternalIncentives))
	for i := range apiInternalIncentives {
		rsps[i] = apiInternalIncentives[i]
	}

	return makeApiResponse(rsps)
}

func makeRewardTokensArray(rewardsTokenList []string) []*json.Node {
	rewardsTokenArray := make([]*json.Node, len(rewardsTokenList))
	for i, rewardToken := range rewardsTokenList {
		rewardsTokenArray[i] = json.StringNode("", rewardToken)
	}
	return rewardsTokenArray
}

func calculateInternalRewardPerSecondByPoolPath(poolPath string) string {
	reward := poolTier.CurrentRewardPerPool(poolPath)
	return ufmt.Sprintf("%d", reward)
}

// ResponseQueryBase contains basic information about a query response.
type ResponseQueryBase struct {
	Height    int64 `json:"height"`    // The block height at the time of the query
	Timestamp int64 `json:"timestamp"` // The timestamp at the time of the query
}

// ResponseApiGetRewards represents the API response for getting rewards.
type ResponseApiGetRewards struct {
	Stat     ResponseQueryBase `json:"stat"`     // Basic query information
	Response []LpTokenReward   `json:"response"` // A slice of LpTokenReward structs
}

// ResponseApiGetRewardByLpTokenId represents the API response for getting rewards for a specific LP token.
type ResponseApiGetRewardByLpTokenId struct {
	Stat     ResponseQueryBase `json:"stat"`     // Basic query information
	Response LpTokenReward     `json:"response"` // The LpTokenReward for the specified LP token
}

func ApiGetRewardsByLpTokenId(targetLpTokenId uint64) string {
	deposit := deposits.get(targetLpTokenId)

	reward := calcPositionReward(std.ChainHeight(), time.Now().Unix(), targetLpTokenId)

	rewards := []ApiReward{}

	if reward.Internal > 0 {
		rewards = append(rewards, ApiReward{
			IncentiveType:     "INTERNAL",
			IncentiveId:       "",
			TargetPoolPath:    deposit.targetPoolPath,
			RewardTokenPath:   GNS_PATH,
			RewardTokenAmount: reward.Internal,
			StakeTimestamp:    deposit.stakeTimestamp,
			StakeTime:         deposit.stakeTime,
			IncentiveStart:    deposit.stakeTimestamp,
		})
	}

	for incentiveId, externalReward := range reward.External {
		if externalReward == 0 {
			continue
		}
		incentive := externalIncentives.get(incentiveId)
		rewards = append(rewards, ApiReward{
			IncentiveType:     "EXTERNAL",
			IncentiveId:       incentiveId,
			TargetPoolPath:    incentive.targetPoolPath,
			RewardTokenPath:   incentive.rewardToken,
			RewardTokenAmount: externalReward,
			StakeTimestamp:    deposit.stakeTimestamp,
			StakeTime:         deposit.stakeTime,
			IncentiveStart:    incentive.startTimestamp,
		})
	}

	rsps := make([]JsonResponse, len(rewards))
	for i := range rewards {
		rsps[i] = rewards[i]
	}

	return makeApiResponse(rsps)
}

func ApiGetStakesByLpTokenId(targetLpTokenId uint64) string {
	stakes := []ApiStake{}

	deposit := deposits.get(targetLpTokenId)
	stk := newApiStake(targetLpTokenId, deposit)
	stakes = append(stakes, stk)

	rsps := make([]JsonResponse, len(stakes))
	for i := range stakes {
		rsps[i] = stakes[i]
	}

	return makeApiResponse(rsps)
}

// for off chain to check if lpTokenId is staked via RPC
func IsStaked(positionId uint64) bool {
	return deposits.Has(positionId)
}

func formatInt(value int64) string {
	return ufmt.Sprintf("%d", value)
}<|MERGE_RESOLUTION|>--- conflicted
+++ resolved
@@ -8,49 +8,6 @@
 	"gno.land/p/demo/ufmt"
 )
 
-<<<<<<< HEAD
-func ApiGetRewardTokens() string {
-	rewardTokens := []RewardToken{}
-
-	pools.IterateAll(func(key string, pool *Pool) bool {
-		thisPoolRewardTokens := []string{}
-
-		// handle internal
-		if poolTier.IsInternallyIncentivizedPool(pool.poolPath) {
-			thisPoolRewardTokens = append(thisPoolRewardTokens, GNS_PATH)
-		}
-
-		// handle external
-		if pool.IsExternallyIncentivizedPool() {
-			pool.incentives.incentives.Iterate("", "", func(key string, value any) bool {
-				ictv := value.(*ExternalIncentive)
-				if ictv.RewardToken() == "" {
-					return false
-				}
-				thisPoolRewardTokens = append(thisPoolRewardTokens, ictv.RewardToken())
-				return false
-			})
-		}
-
-		if len(thisPoolRewardTokens) == 0 {
-			return false
-		}
-
-		rt := newRewardToken(pool.poolPath, thisPoolRewardTokens)
-		rewardTokens = append(rewardTokens, rt)
-		return false
-	})
-
-	rsps := make([]JsonResponse, len(rewardTokens))
-	for i := range rewardTokens {
-		rsps[i] = rewardTokens[i]
-	}
-
-	return makeApiResponse(rsps)
-}
-
-=======
->>>>>>> b2782ae0
 func ApiGetRewardTokensByPoolPath(targetPoolPath string) string {
 	rewardTokens := []RewardToken{}
 
