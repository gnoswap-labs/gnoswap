package staker

import (
	"std"
	"time"

	"gno.land/p/demo/json"
	"gno.land/p/demo/ufmt"
)

func ApiGetRewardTokensByPoolPath(targetPoolPath string) string {
	rewardTokens := []RewardToken{}

	pool, ok := pools.Get(targetPoolPath)
	if !ok {
		return ""
	}

	thisPoolRewardTokens := []string{}

	// HANDLE INTERNAL
	if poolTier.IsInternallyIncentivizedPool(pool.poolPath) {
		thisPoolRewardTokens = append(thisPoolRewardTokens, GNS_PATH)
	}

	// HANDLE EXTERNAL
	if pool.IsExternallyIncentivizedPool() {
		pool.incentives.incentives.Iterate("", "", func(key string, value any) bool {
			ictv := value.(*ExternalIncentive)
			if ictv.RewardToken() == "" {
				return false
			}
			thisPoolRewardTokens = append(thisPoolRewardTokens, ictv.RewardToken())
			return false
		})
	}

	rt := newRewardToken(pool.poolPath, thisPoolRewardTokens)
	rewardTokens = append(rewardTokens, rt)

	rsps := make([]JsonResponse, len(rewardTokens))
	for i := range rewardTokens {
		rsps[i] = rewardTokens[i]
	}

	return makeApiResponse(rsps)
}

func ApiGetExternalIncentives() string {
	apiExternalIncentives := []ApiExternalIncentive{}

	pools.tree.Iterate("", "", func(key string, value any) bool {
		pool := value.(*Pool)
		pool.incentives.incentives.Iterate("", "", func(key string, value any) bool {
			ictv := value.(*ExternalIncentive)
			externalIctv := newApiExternalIncentive(ictv)
			apiExternalIncentives = append(apiExternalIncentives, externalIctv)
			return false
		})
		return false
	})

	rsps := make([]JsonResponse, len(apiExternalIncentives))
	for i := range apiExternalIncentives {
		rsps[i] = apiExternalIncentives[i]
	}

	return makeApiResponse(rsps)
}

func ApiGetExternalIncentiveById(poolPath, incentiveId string) string {
	apiExternalIncentives := []ApiExternalIncentive{}

	pool, ok := pools.Get(poolPath)
	if !ok {
		panic(makeErrorWithDetails(
			errDataNotFound,
			ufmt.Sprintf("pool(%s) not found", poolPath),
		))
	}

	incentive, exist := pool.incentives.GetByIncentiveId(incentiveId)
	if !exist {
		panic(makeErrorWithDetails(
			errDataNotFound,
			ufmt.Sprintf("incentive(%s) not found", incentiveId),
		))
	}

	externalictv := newApiExternalIncentive(incentive)
	apiExternalIncentives = append(apiExternalIncentives, externalictv)

	rsps := make([]JsonResponse, len(apiExternalIncentives))
	for i := range apiExternalIncentives {
		rsps[i] = apiExternalIncentives[i]
	}

	return makeApiResponse(rsps)
}

func ApiGetExternalIncentivesByPoolPath(targetPoolPath string) string {
	apiExternalIncentives := []ApiExternalIncentive{}

	pool, ok := pools.Get(targetPoolPath)
	if !ok {
		panic(makeErrorWithDetails(
			errDataNotFound,
			ufmt.Sprintf("pool(%s) not found", targetPoolPath),
		))
	}

	pool.incentives.incentives.Iterate("", "", func(key string, value any) bool {
		incentive, ok := value.(*ExternalIncentive)
		if !ok {
			panic("failed to cast value to *ExternalIncentive")
		}
		if incentive.targetPoolPath != targetPoolPath {
			return false
		}

		externalIctv := newApiExternalIncentive(incentive)
		apiExternalIncentives = append(apiExternalIncentives, externalIctv)

		return false
	})

	rsps := make([]JsonResponse, len(apiExternalIncentives))
	for i := range apiExternalIncentives {
		rsps[i] = apiExternalIncentives[i]
	}

	return makeApiResponse(rsps)
}

<<<<<<< HEAD
=======
func ApiGetExternalIncentivesByRewardTokenPath(rewardTokenPath string) string {
	apiExternalIncentives := []ApiExternalIncentive{}

	pools.tree.Iterate("", "", func(key string, value any) bool {
		pool, ok := value.(*Pool)
		if !ok {
			panic("failed to cast value to *Pool")
		}
		pool.incentives.incentives.Iterate("", "", func(key string, value any) bool {
			incentive, ok := value.(*ExternalIncentive)
			if !ok {
				panic("failed to cast value to *ExternalIncentive")
			}
			if incentive.rewardToken != rewardTokenPath {
				return false
			}

			externalIctv := newApiExternalIncentive(incentive)
			apiExternalIncentives = append(apiExternalIncentives, externalIctv)

			return false
		})
		return false
	})

	rsps := make([]JsonResponse, len(apiExternalIncentives))
	for i := range apiExternalIncentives {
		rsps[i] = apiExternalIncentives[i]
	}

	return makeApiResponse(rsps)
}

>>>>>>> 11077ae4
func ApiGetInternalIncentives() string {
	apiInternalIncentives := []ApiInternalIncentive{}

	poolTier.membership.Iterate("", "", func(key string, value any) bool {
		poolPath := key
		internalTier, ok := value.(uint64)
		if !ok {
			panic(ufmt.Sprintf("failed to cast value to uint64: %T", value))
		}
		internalIctv := newApiInternalIncentive(poolPath, internalTier)
		apiInternalIncentives = append(apiInternalIncentives, internalIctv)
		return false
	})

	rsps := make([]JsonResponse, len(apiInternalIncentives))
	for i := range apiInternalIncentives {
		rsps[i] = apiInternalIncentives[i]
	}

	return makeApiResponse(rsps)
}

func ApiGetInternalIncentivesByPoolPath(targetPoolPath string) string {
	apiInternalIncentives := []ApiInternalIncentive{}

	tier := poolTier.CurrentTier(targetPoolPath)
	if tier == 0 {
		return ""
	}

	internalIctv := newApiInternalIncentive(targetPoolPath, tier)
	apiInternalIncentives = append(apiInternalIncentives, internalIctv)

	rsps := make([]JsonResponse, len(apiInternalIncentives))
	for i := range apiInternalIncentives {
		rsps[i] = apiInternalIncentives[i]
	}

	return makeApiResponse(rsps)
}

func ApiGetInternalIncentivesByTiers(targetTier uint64) string {
	apiInternalIncentives := []ApiInternalIncentive{}

	poolTier.membership.Iterate("", "", func(key string, value any) bool {
		poolPath := key
		internalTier := value.(uint64)
		if internalTier != targetTier {
			return false
		}

		internalIctv := newApiInternalIncentive(poolPath, internalTier)
		apiInternalIncentives = append(apiInternalIncentives, internalIctv)

		return false
	})

	rsps := make([]JsonResponse, len(apiInternalIncentives))
	for i := range apiInternalIncentives {
		rsps[i] = apiInternalIncentives[i]
	}

	return makeApiResponse(rsps)
}

func makeRewardTokensArray(rewardsTokenList []string) []*json.Node {
	rewardsTokenArray := make([]*json.Node, len(rewardsTokenList))
	for i, rewardToken := range rewardsTokenList {
		rewardsTokenArray[i] = json.StringNode("", rewardToken)
	}
	return rewardsTokenArray
}

func calculateInternalRewardPerSecondByPoolPath(poolPath string) string {
	reward := poolTier.CurrentRewardPerPool(poolPath)
	return ufmt.Sprintf("%d", reward)
}

// ResponseQueryBase contains basic information about a query response.
type ResponseQueryBase struct {
	Height    int64 `json:"height"`    // The block height at the time of the query
	Timestamp int64 `json:"timestamp"` // The timestamp at the time of the query
}

// ResponseApiGetRewards represents the API response for getting rewards.
type ResponseApiGetRewards struct {
	Stat     ResponseQueryBase `json:"stat"`     // Basic query information
	Response []LpTokenReward   `json:"response"` // A slice of LpTokenReward structs
}

// ResponseApiGetRewardByLpTokenId represents the API response for getting rewards for a specific LP token.
type ResponseApiGetRewardByLpTokenId struct {
	Stat     ResponseQueryBase `json:"stat"`     // Basic query information
	Response LpTokenReward     `json:"response"` // The LpTokenReward for the specified LP token
}

func ApiGetRewardsByLpTokenId(targetLpTokenId uint64) string {
	deposit := deposits.get(targetLpTokenId)

	reward := calcPositionReward(std.ChainHeight(), time.Now().Unix(), targetLpTokenId)

	rewards := []ApiReward{}

	if reward.Internal > 0 {
		rewards = append(rewards, ApiReward{
			IncentiveType:     "INTERNAL",
			IncentiveId:       "",
			TargetPoolPath:    deposit.targetPoolPath,
			RewardTokenPath:   GNS_PATH,
			RewardTokenAmount: reward.Internal,
			StakeTimestamp:    deposit.stakeTimestamp,
			StakeTime:         deposit.stakeTime,
			IncentiveStart:    deposit.stakeTimestamp,
		})
	}

	for incentiveId, externalReward := range reward.External {
		if externalReward == 0 {
			continue
		}
		incentive := externalIncentives.get(incentiveId)
		rewards = append(rewards, ApiReward{
			IncentiveType:     "EXTERNAL",
			IncentiveId:       incentiveId,
			TargetPoolPath:    incentive.targetPoolPath,
			RewardTokenPath:   incentive.rewardToken,
			RewardTokenAmount: externalReward,
			StakeTimestamp:    deposit.stakeTimestamp,
			StakeTime:         deposit.stakeTime,
			IncentiveStart:    incentive.startTimestamp,
		})
	}

	rsps := make([]JsonResponse, len(rewards))
	for i := range rewards {
		rsps[i] = rewards[i]
	}

	return makeApiResponse(rsps)
}

func ApiGetStakesByLpTokenId(targetLpTokenId uint64) string {
	stakes := []ApiStake{}

	deposit := deposits.get(targetLpTokenId)
	stk := newApiStake(targetLpTokenId, deposit)
	stakes = append(stakes, stk)

	rsps := make([]JsonResponse, len(stakes))
	for i := range stakes {
		rsps[i] = stakes[i]
	}

	return makeApiResponse(rsps)
}

// for off chain to check if lpTokenId is staked via RPC
func IsStaked(positionId uint64) bool {
	return deposits.Has(positionId)
}

func formatInt(value int64) string {
	return ufmt.Sprintf("%d", value)
}<|MERGE_RESOLUTION|>--- conflicted
+++ resolved
@@ -132,42 +132,6 @@
 	return makeApiResponse(rsps)
 }
 
-<<<<<<< HEAD
-=======
-func ApiGetExternalIncentivesByRewardTokenPath(rewardTokenPath string) string {
-	apiExternalIncentives := []ApiExternalIncentive{}
-
-	pools.tree.Iterate("", "", func(key string, value any) bool {
-		pool, ok := value.(*Pool)
-		if !ok {
-			panic("failed to cast value to *Pool")
-		}
-		pool.incentives.incentives.Iterate("", "", func(key string, value any) bool {
-			incentive, ok := value.(*ExternalIncentive)
-			if !ok {
-				panic("failed to cast value to *ExternalIncentive")
-			}
-			if incentive.rewardToken != rewardTokenPath {
-				return false
-			}
-
-			externalIctv := newApiExternalIncentive(incentive)
-			apiExternalIncentives = append(apiExternalIncentives, externalIctv)
-
-			return false
-		})
-		return false
-	})
-
-	rsps := make([]JsonResponse, len(apiExternalIncentives))
-	for i := range apiExternalIncentives {
-		rsps[i] = apiExternalIncentives[i]
-	}
-
-	return makeApiResponse(rsps)
-}
-
->>>>>>> 11077ae4
 func ApiGetInternalIncentives() string {
 	apiInternalIncentives := []ApiInternalIncentive{}
 
