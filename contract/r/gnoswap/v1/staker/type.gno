package staker

import (
	"std"

	u256 "gno.land/p/gnoswap/uint256"
)

// ExternalIncentive is a struct for storing external incentive information.
type ExternalIncentive struct {
	incentiveId      string      // incentive id
	startTimestamp   int64       // start time for external reward
	endTimestamp     int64       // end time for external reward
	createdHeight    int64       // block height when the incentive was created
	depositGnsAmount int64       // deposited gns amount
	targetPoolPath   string      // external reward target pool path
	rewardToken      string      // external reward token path
	rewardAmount     int64       // total reward amount
	rewardPerSecond  int64       // reward per second
	rewardDust       int64       // dust amount from precision loss (rewardAmount % duration)
	refundee         std.Address // refundee address

	refunded        bool // whether incentive has been refunded (includes GNS deposit and unclaimed rewards)
	isRequestUnwrap bool // whether the original deposit was native GNOT (needs unwrap on refund)
}

// NewExternalIncentive creates a new external incentive
func NewExternalIncentive(
	incentiveId string,
	targetPoolPath string,
	rewardToken string,
	rewardAmount int64,
	startTimestamp int64, // timestamp is in unix time(seconds)
	endTimestamp int64,
	refundee std.Address,
	createdHeight int64,
	depositGnsAmount int64,
	currentTime int64, // current time in unix time(seconds)
	isRequestUnwrap bool, // whether original deposit was native GNOT
) *ExternalIncentive {
	incentiveDuration := endTimestamp - startTimestamp
	rewardPerSecond := rewardAmount / incentiveDuration
	// Calculate dust from integer division precision loss
	rewardDust := rewardAmount - (rewardPerSecond * incentiveDuration)

	return &ExternalIncentive{
		incentiveId:      incentiveId,
		targetPoolPath:   targetPoolPath,
		rewardToken:      rewardToken,
		rewardAmount:     rewardAmount,
		startTimestamp:   startTimestamp,
		endTimestamp:     endTimestamp,
		rewardPerSecond:  rewardPerSecond,
		rewardDust:       rewardDust,
		refundee:         refundee,
		createdHeight:    createdHeight,
		depositGnsAmount: depositGnsAmount,
		refunded:         false,
		isRequestUnwrap:  isRequestUnwrap,
	}
}

// isActive checks if the incentive is currently active at the given timestamp
func (e ExternalIncentive) isActive(currentTimestamp int64) bool {
	return currentTimestamp < e.endTimestamp
}

func (e ExternalIncentive) IsStarted(currentTimestamp int64) bool {
	return currentTimestamp >= e.startTimestamp
}

func (self *ExternalIncentive) setRefunded(refunded bool) {
	self.refunded = refunded
}

func (e ExternalIncentive) StartTimestamp() int64 { return e.startTimestamp }
func (e ExternalIncentive) EndTimestamp() int64   { return e.endTimestamp }
func (e ExternalIncentive) RewardToken() string   { return e.rewardToken }
func (e ExternalIncentive) RewardAmount() int64   { return e.rewardAmount }
func (e ExternalIncentive) RewardDust() int64     { return e.rewardDust }

func (self *ExternalIncentive) RewardSpent(currentTimestamp int64) int64 {
	if currentTimestamp < self.startTimestamp {
		return 0
	}

	if currentTimestamp > self.endTimestamp {
		return self.rewardAmount
	}

	timeDuration := currentTimestamp - self.startTimestamp
	rewardSpent := safeMulInt64(timeDuration, self.rewardPerSecond)
	return rewardSpent
}


func (self *ExternalIncentive) Clone() *ExternalIncentive {
	return &ExternalIncentive{
		incentiveId:      self.incentiveId,
		startTimestamp:   self.startTimestamp,
		endTimestamp:     self.endTimestamp,
		createdHeight:    self.createdHeight,
		depositGnsAmount: self.depositGnsAmount,
		targetPoolPath:   self.targetPoolPath,
		rewardToken:      self.rewardToken,
		rewardAmount:     self.rewardAmount,
		rewardPerSecond:  self.rewardPerSecond,
		rewardDust:       self.rewardDust,
		refundee:         self.refundee,
		refunded:         self.refunded,
	}
}

<<<<<<< HEAD
=======
func (self *ExternalIncentive) setRefunded(refunded bool) {
	self.refunded = refunded
}

// NewExternalIncentive creates a new external incentive
func NewExternalIncentive(
	incentiveId string,
	targetPoolPath string,
	rewardToken string,
	rewardAmount int64,
	startTimestamp int64, // timestamp is in unix time(seconds)
	endTimestamp int64,
	refundee std.Address,
	createdHeight int64,
	depositGnsAmount int64,
	currentTime int64, // current time in unix time(seconds)
	isRequestUnwrap bool, // whether original deposit was native GNOT
) *ExternalIncentive {
	incentiveDuration := endTimestamp - startTimestamp
	rewardPerSecond := rewardAmount / incentiveDuration

	return &ExternalIncentive{
		incentiveId:      incentiveId,
		targetPoolPath:   targetPoolPath,
		rewardToken:      rewardToken,
		rewardAmount:     rewardAmount,
		startTimestamp:   startTimestamp,
		endTimestamp:     endTimestamp,
		rewardPerSecond:  rewardPerSecond,
		refundee:         refundee,
		createdHeight:    createdHeight,
		depositGnsAmount: depositGnsAmount,
		refunded:         false,
		isRequestUnwrap:  isRequestUnwrap,
	}
}

>>>>>>> 8016a068
type Deposit struct {
	warmups                        []Warmup         // warmup information
	liquidity                      *u256.Uint       // liquidity
	targetPoolPath                 string           // staked position's pool path
	owner                          std.Address      // owner address
	stakeTime                      int64            // staked time
	internalRewardLastCollectTime  int64            // last collect time for internal reward
	externalRewardLastCollectTimes map[string]int64 // last collect time for external rewards by incentive id
	tickLower                      int32            // tick lower
	tickUpper                      int32            // tick upper
}

// InternalRewardLastCollectTime returns the last collect time for the internal reward.
// If the last collect time is 0, it returns the staked time.
func (self *Deposit) InternalRewardLastCollectTime() int64 {
	if self.internalRewardLastCollectTime == 0 {
		return self.stakeTime
	}

	return self.internalRewardLastCollectTime
}

// ExternalRewardLastCollectTime returns the last collect time for the external reward for the given incentive ID.
// If the last collect time is 0, it returns the staked time.
func (self *Deposit) ExternalRewardLastCollectTime(incentiveID string) int64 {
	lastCollectTime, exists := self.externalRewardLastCollectTimes[incentiveID]
	if !exists || lastCollectTime == 0 {
		return self.stakeTime
	}

	return lastCollectTime
}

// updateInternalRewardLastCollectTime updates the last collect time for the internal reward.
// It returns an error if the current time is less than the last collect time for the internal reward.
func (self *Deposit) updateInternalRewardLastCollectTime(currentTime int64) error {
	if self.internalRewardLastCollectTime > currentTime {
		return makeErrorWithDetails(errNotAvailableUpdateCollectTime, "currentTime must be greater than internal reward last collect time")
	}

	self.internalRewardLastCollectTime = currentTime

	return nil
}

// updateExternalRewardLastCollectTime lazily updates the last collect time for the external reward for the given incentive ID.
// It returns an error if the current time is less than the last collect time for the external reward for the given incentive ID.
func (self *Deposit) updateExternalRewardLastCollectTime(incentiveID string, currentTime int64) error {
	if self.externalRewardLastCollectTimes == nil {
		self.externalRewardLastCollectTimes = make(map[string]int64)
	}

	externalLastCollectTime, exists := self.externalRewardLastCollectTimes[incentiveID]
	if exists && externalLastCollectTime > currentTime {
		return makeErrorWithDetails(errNotAvailableUpdateCollectTime, "currentTime must be greater than external reward last collect time")
	}

	self.externalRewardLastCollectTimes[incentiveID] = currentTime

	return nil
}

func NewDeposit(
	owner std.Address,
	targetPoolPath string,
	liquidity *u256.Uint,
	currentTime int64,
	tickLower, tickUpper int32,
) *Deposit {
	return &Deposit{
		owner:                          owner,
		targetPoolPath:                 targetPoolPath,
		liquidity:                      liquidity,
		warmups:                        instantiateWarmup(currentTime),
		stakeTime:                      currentTime,
		tickLower:                      tickLower,
		tickUpper:                      tickUpper,
		internalRewardLastCollectTime:  currentTime,
		externalRewardLastCollectTimes: make(map[string]int64),
	}
}<|MERGE_RESOLUTION|>--- conflicted
+++ resolved
@@ -111,8 +111,6 @@
 	}
 }
 
-<<<<<<< HEAD
-=======
 func (self *ExternalIncentive) setRefunded(refunded bool) {
 	self.refunded = refunded
 }
@@ -150,7 +148,6 @@
 	}
 }
 
->>>>>>> 8016a068
 type Deposit struct {
 	warmups                        []Warmup         // warmup information
 	liquidity                      *u256.Uint       // liquidity
