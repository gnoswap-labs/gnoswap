--- conflicted
+++ resolved
@@ -46,20 +46,13 @@
 func (e ExternalIncentive) DistributedRewardAmount() int64 { return e.distributedRewardAmount }
 
 func (self *ExternalIncentive) RewardSpent(currentTimestamp int64) int64 {
-<<<<<<< HEAD
 	// Check timestamps for state validation
-=======
->>>>>>> 5a61b832
 	if currentTimestamp < self.startTimestamp {
 		return 0
 	}
 
 	if currentTimestamp > self.endTimestamp {
-<<<<<<< HEAD
-		return int64(self.rewardAmount)
-=======
 		return self.rewardAmount
->>>>>>> 5a61b832
 	}
 
 	timeDuration := currentTimestamp - self.startTimestamp
@@ -67,26 +60,10 @@
 	return rewardSpent
 }
 
-<<<<<<< HEAD
-func (self *ExternalIncentive) RewardLeft(currentTimestamp int64) int64 {
-	// Check timestamps for state validation
-	if currentTimestamp <= self.startTimestamp {
-		return int64(self.rewardAmount)
-	}
-
-	if currentTimestamp > self.endTimestamp {
-		return 0
-	}
-
-	timeDuration := self.endTimestamp - currentTimestamp
-	rewardLeft := safeMulInt64(timeDuration, self.rewardPerSecond)
-	return rewardLeft
-=======
 // addDistributedRewardAmount adds the given amount to the distributed reward amount.
 // This function is used to add the distributed reward amount when the incentive is un-staked and refunded.
 func (self *ExternalIncentive) addDistributedRewardAmount(amount int64) {
 	self.distributedRewardAmount = safeAddInt64(self.distributedRewardAmount, amount)
->>>>>>> 5a61b832
 }
 
 func (self *ExternalIncentive) Clone() *ExternalIncentive {
