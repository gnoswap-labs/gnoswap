package staker

import (
	"gno.land/p/demo/avl"
	"gno.land/p/demo/ufmt"

	u256 "gno.land/p/gnoswap/uint256"
)

// EmissionRewardManager manages the distribution of emission rewards to stakers.
type EmissionRewardManager struct {
	// rewardStates maps address to EmissionRewardState for tracking individual staker rewards
	rewardStates *avl.Tree // address -> EmissionRewardState

	// accumulatedRewardX128PerStake tracks the cumulative reward per unit of stake with 128-bit precision
	accumulatedRewardX128PerStake *u256.Uint
	// distributedAmount tracks the total amount of rewards distributed
	distributedAmount int64
	// accumulatedTimestamp tracks the last timestamp when rewards were accumulated
	accumulatedTimestamp int64
	// totalStakedAmount tracks the total amount of tokens staked in the system
	totalStakedAmount int64
}

// GetAccumulatedRewardX128PerStake returns the accumulated reward per stake with 128-bit precision.
func (e *EmissionRewardManager) GetAccumulatedRewardX128PerStake() *u256.Uint {
	return e.accumulatedRewardX128PerStake
}

// GetAccumulatedTimestamp returns the last timestamp when rewards were accumulated.
func (e *EmissionRewardManager) GetAccumulatedTimestamp() int64 {
	return e.accumulatedTimestamp
}

// GetTotalStakedAmount returns the total amount of tokens staked in the system.
func (e *EmissionRewardManager) GetTotalStakedAmount() int64 {
	return e.totalStakedAmount
}

// GetDistributedAmount returns the total amount of rewards distributed.
func (e *EmissionRewardManager) GetDistributedAmount() int64 {
	return e.distributedAmount
}

// GetClaimableRewardAmount calculates the claimable reward amount for a specific address.
func (e *EmissionRewardManager) GetClaimableRewardAmount(
	currentDistributedAmount int64,
	address string,
	currentTimestamp int64,
) (int64, error) {
	rewardStateI, ok := e.rewardStates.Get(address)
	if !ok {
		return 0, nil
	}

	rewardState, ok := rewardStateI.(*EmissionRewardState)
	if !ok {
		return 0, ufmt.Errorf(
			"failed to cast rewardStates's element to *EmissionRewardState: %T",
			rewardStateI,
		)
	}

	accumulatedRewardX128PerStake, err := e.calculateAccumulatedRewardX128PerStake(
		currentDistributedAmount,
		currentTimestamp,
	)
	if err != nil {
		return 0, err
	}

	return rewardState.GetClaimableRewardAmount(accumulatedRewardX128PerStake, currentTimestamp)
}

// calculateAccumulatedRewardX128PerStake calculates the updated accumulated reward per stake.
func (e *EmissionRewardManager) calculateAccumulatedRewardX128PerStake(
	currentDistributedAmount int64,
	currentTimestamp int64,
) (*u256.Uint, error) {
	// If we're looking at a past timestamp, return current state
	if e.accumulatedTimestamp > currentTimestamp {
		return e.accumulatedRewardX128PerStake, nil
	}

	// If no tokens are staked, no rewards to distribute
	if e.totalStakedAmount == 0 {
		return e.accumulatedRewardX128PerStake, nil
	}

	// Calculate the newly distributed rewards since last update
	distributedAmountDelta := currentDistributedAmount - e.distributedAmount
	distributedAmountDeltaX128 := u256.NewUintFromInt64(distributedAmountDelta)
	distributedAmountDeltaX128 = u256.Zero().Lsh(distributedAmountDeltaX128, 128)

	// Calculate reward per stake for the new distribution
	distributedAmountDeltaX128PerStake := u256.Zero().Div(
		distributedAmountDeltaX128,
		u256.NewUintFromInt64(e.totalStakedAmount),
	)

	// Add to accumulated reward per stake
	accumulatedRewardX128PerStake, overflow := u256.Zero().AddOverflow(
		e.accumulatedRewardX128PerStake,
		distributedAmountDeltaX128PerStake,
	)
	if overflow {
		return e.accumulatedRewardX128PerStake, ufmt.Errorf("overflow: accumulatedRewardX128PerStake + distributedAmountDeltaX128PerStake")
	}

	return accumulatedRewardX128PerStake, nil
}

// updateAccumulatedRewardX128PerStake updates the internal accumulated reward state.
// This method should be called before any stake changes to ensure accurate reward calculations.
// Updates accumulated reward per stake with current distribution data.
func (e *EmissionRewardManager) updateAccumulatedRewardX128PerStake(
	currentDistributedAmount int64,
	currentTimestamp int64,
) error {
	// Don't update if we're looking at a past timestamp
	if e.accumulatedTimestamp > currentTimestamp {
		return nil
	}

	// Don't update if no tokens are staked
	if e.totalStakedAmount == 0 {
		return nil
	}

	// Update accumulated reward state
	accumulatedRewardX128PerStake, err := e.calculateAccumulatedRewardX128PerStake(
		currentDistributedAmount,
		currentTimestamp,
	)
	if err != nil {
		return err
	}

	e.accumulatedRewardX128PerStake = accumulatedRewardX128PerStake
	e.distributedAmount = currentDistributedAmount
	e.accumulatedTimestamp = currentTimestamp

	return nil
}

// addStake adds a stake for an address and updates their reward state.
// This method ensures rewards are properly calculated before the stake change.
<<<<<<< HEAD
// Adds stake for specified address and updates reward calculations.
func (e *EmissionRewardManager) addStake(address string, amount int64, currentTimestamp int64) {
=======
//
// Parameters:
//   - address: staker's address
//   - amount: amount of stake to add
//   - currentTimestamp: current timestamp
func (e *EmissionRewardManager) addStake(address string, amount int64, currentTimestamp int64) error {
>>>>>>> e240ab1d
	rewardStateI, ok := e.rewardStates.Get(address)
	if !ok {
		rewardStateI = NewEmissionRewardState(e.accumulatedRewardX128PerStake)
	}

	rewardState, ok := rewardStateI.(*EmissionRewardState)
	if !ok {
		return ufmt.Errorf(
			"failed to cast rewardStates's element to *EmissionRewardState: %T",
			rewardStateI,
		)
	}

	err := rewardState.addStakeWithUpdateRewardDebtX128(amount, e.accumulatedRewardX128PerStake, currentTimestamp)
	if err != nil {
		return err
	}

	e.rewardStates.Set(address, rewardState)
	e.totalStakedAmount = e.totalStakedAmount + amount

	return nil
}

// removeStake removes a stake for an address and updates their reward state.
// This method ensures rewards are properly calculated before the stake change.
<<<<<<< HEAD
// Removes stake for specified address and updates reward calculations.
func (e *EmissionRewardManager) removeStake(address string, amount int64, currentTimestamp int64) {
=======
//
// Parameters:
//   - address: staker's address
//   - amount: amount of stake to remove
//   - currentTimestamp: current timestamp
func (e *EmissionRewardManager) removeStake(address string, amount int64, currentTimestamp int64) error {
>>>>>>> e240ab1d
	rewardStateI, ok := e.rewardStates.Get(address)
	if !ok {
		rewardStateI = NewEmissionRewardState(e.accumulatedRewardX128PerStake.Clone())
	}

	rewardState, ok := rewardStateI.(*EmissionRewardState)
	if !ok {
		return ufmt.Errorf(
			"failed to cast rewardStates's element to *EmissionRewardState: %T",
			rewardStateI,
		)
	}
	
	err := rewardState.removeStakeWithUpdateRewardDebtX128(amount, e.accumulatedRewardX128PerStake, currentTimestamp)
	if err != nil {
		return err
	}

	e.totalStakedAmount = e.totalStakedAmount - amount

	return nil
}

// claimRewards processes reward claiming for an address.
// This method calculates and returns the amount of rewards claimed.
<<<<<<< HEAD
// Claims available rewards for specified address.
func (e *EmissionRewardManager) claimRewards(address string, currentTimestamp int64) (claimedRewardAmount int64, err error) {
=======
//
// Parameters:
//   - address: staker's address claiming rewards
//   - currentTimestamp: current timestamp
//
// Returns:
//   - int64: amount of rewards claimed
//   - error: nil on success, error if claiming fails
func (e *EmissionRewardManager) claimRewards(address string, currentTimestamp int64) (int64, error) {
>>>>>>> e240ab1d
	rewardStateI, ok := e.rewardStates.Get(address)
	if !ok {
		return 0, nil
	}

	rewardState, ok := rewardStateI.(*EmissionRewardState)
	if !ok {
		return 0, ufmt.Errorf(
			"failed to cast rewardStates's element to *EmissionRewardState: %T",
			rewardStateI,
		)
	}

	claimedRewardAmount, err := rewardState.claimRewardsWithUpdateRewardDebtX128(e.accumulatedRewardX128PerStake, currentTimestamp)
	if err != nil {
		return 0, err
	}

	e.rewardStates.Set(address, rewardState)

	return claimedRewardAmount, nil
}

// NewEmissionRewardManager creates a new instance of EmissionRewardManager.
// This factory function initializes all tracking structures for emission reward management.
// NewEmissionRewardManager creates new emission reward manager instance.
func NewEmissionRewardManager() *EmissionRewardManager {
	return &EmissionRewardManager{
		accumulatedRewardX128PerStake: u256.NewUint(0),
		accumulatedTimestamp:          0,
		totalStakedAmount:             0,
		distributedAmount:             0,
		rewardStates:                  avl.NewTree(),
	}
}<|MERGE_RESOLUTION|>--- conflicted
+++ resolved
@@ -145,17 +145,8 @@
 
 // addStake adds a stake for an address and updates their reward state.
 // This method ensures rewards are properly calculated before the stake change.
-<<<<<<< HEAD
 // Adds stake for specified address and updates reward calculations.
 func (e *EmissionRewardManager) addStake(address string, amount int64, currentTimestamp int64) {
-=======
-//
-// Parameters:
-//   - address: staker's address
-//   - amount: amount of stake to add
-//   - currentTimestamp: current timestamp
-func (e *EmissionRewardManager) addStake(address string, amount int64, currentTimestamp int64) error {
->>>>>>> e240ab1d
 	rewardStateI, ok := e.rewardStates.Get(address)
 	if !ok {
 		rewardStateI = NewEmissionRewardState(e.accumulatedRewardX128PerStake)
@@ -182,17 +173,8 @@
 
 // removeStake removes a stake for an address and updates their reward state.
 // This method ensures rewards are properly calculated before the stake change.
-<<<<<<< HEAD
 // Removes stake for specified address and updates reward calculations.
 func (e *EmissionRewardManager) removeStake(address string, amount int64, currentTimestamp int64) {
-=======
-//
-// Parameters:
-//   - address: staker's address
-//   - amount: amount of stake to remove
-//   - currentTimestamp: current timestamp
-func (e *EmissionRewardManager) removeStake(address string, amount int64, currentTimestamp int64) error {
->>>>>>> e240ab1d
 	rewardStateI, ok := e.rewardStates.Get(address)
 	if !ok {
 		rewardStateI = NewEmissionRewardState(e.accumulatedRewardX128PerStake.Clone())
@@ -218,20 +200,8 @@
 
 // claimRewards processes reward claiming for an address.
 // This method calculates and returns the amount of rewards claimed.
-<<<<<<< HEAD
 // Claims available rewards for specified address.
 func (e *EmissionRewardManager) claimRewards(address string, currentTimestamp int64) (claimedRewardAmount int64, err error) {
-=======
-//
-// Parameters:
-//   - address: staker's address claiming rewards
-//   - currentTimestamp: current timestamp
-//
-// Returns:
-//   - int64: amount of rewards claimed
-//   - error: nil on success, error if claiming fails
-func (e *EmissionRewardManager) claimRewards(address string, currentTimestamp int64) (int64, error) {
->>>>>>> e240ab1d
 	rewardStateI, ok := e.rewardStates.Get(address)
 	if !ok {
 		return 0, nil
