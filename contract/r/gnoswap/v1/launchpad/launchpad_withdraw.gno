--- conflicted
+++ resolved
@@ -42,14 +42,7 @@
 
 	unStakeGovernance(recipient, withdrawalAmount)
 
-<<<<<<< HEAD
-	// Transfer the original GNS deposit back to the depositor
-	gns.Transfer(cross, caller, withdrawalAmount)
-
-	std.Emit(
-=======
 	chain.Emit(
->>>>>>> 607aad4b
 		"CollectDepositGns",
 		"prevAddr", previousRealm.Address().String(),
 		"prevRealm", previousRealm.PkgPath(),
