--- conflicted
+++ resolved
@@ -20,12 +20,8 @@
 
 // contract paths
 const (
-<<<<<<< HEAD
 	GOV_XGNS_PATH string = "gno.land/r/gnoswap/gov/xgns"
-=======
-	GOV_XGNS_PATH string = "gno.land/r/gnoswap/v1/gov/xgns"
 	GNS_PATH      string = "gno.land/r/gnoswap/gns"
->>>>>>> 9d7d6f6c
 )
 
 var projectTierDurations = []int64{
