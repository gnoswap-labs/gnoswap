package common

import (
	"gno.land/p/demo/ufmt"

	i256 "gno.land/p/gnoswap/int256"
	u256 "gno.land/p/gnoswap/uint256"
)

// Pre-calculated ratio constants for performance optimization.
var (
	// Initial ratio constants matching Uniswap V3.
	ratio0 = u256.MustFromDecimal("340265354078544963557816517032075149313") // 0xfffcb933bd6fad37aa2d162d1a594001
	ratio1 = u256.MustFromDecimal("340282366920938463463374607431768211456") // 0x100000000000000000000000000000000 (2^128)

	// Bit mask ratio constants (bit 1 to bit 19).
	ratioConstants = []*u256.Uint{
		u256.MustFromDecimal("340248342086729790484326174814286782778"), // 0xfff97272373d413259a46990580e213a (bit 1)
		u256.MustFromDecimal("340214320654664324051920982716015181260"), // 0xfff2e50f5f656932ef12357cf3c7fdcc (bit 2)
		u256.MustFromDecimal("340146287995602323631171512101879684304"), // 0xffe5caca7e10e4e61c3624eaa0941cd0 (bit 3)
		u256.MustFromDecimal("340010263488231146823593991679159461444"), // 0xffcb9843d60f6159c9db58835c926644 (bit 4)
		u256.MustFromDecimal("339738377640345403697157401104375502016"), // 0xff973b41fa98c081472e6896dfb254c0 (bit 5)
		u256.MustFromDecimal("339195258003219555707034227454543997025"), // 0xff2ea16466c96a3843ec78b326b52861 (bit 6)
		u256.MustFromDecimal("338111622100601834656805679988414885971"), // 0xfe5dee046a99a2a811c461f1969c3053 (bit 7)
		u256.MustFromDecimal("335954724994790223023589805789778977700"), // 0xfcbe86c7900a88aedcffc83b479aa3a4 (bit 8)
		u256.MustFromDecimal("331682121138379247127172139078559817300"), // 0xf987a7253ac413176f2b074cf7815e54 (bit 9)
		u256.MustFromDecimal("323299236684853023288211250268160618739"), // 0xf3392b0822b70005940c7a398e4b70f3 (bit 10)
		u256.MustFromDecimal("307163716377032989948697243942600083929"), // 0xe7159475a2c29b7443b29c7fa6e889d9 (bit 11)
		u256.MustFromDecimal("277268403626896220162999269216087595045"), // 0xd097f3bdfd2022b8845ad8f792aa5825 (bit 12)
		u256.MustFromDecimal("225923453940442621947126027127485391333"), // 0xa9f746462d870fdf8a65dc1f90e061e5 (bit 13)
		u256.MustFromDecimal("149997214084966997727330242082538205943"), // 0x70d869a156d2a1b890bb3df62baf32f7 (bit 14)
		u256.MustFromDecimal("66119101136024775622716233608466517926"),  // 0x31be135f97d08fd981231505542fcfa6 (bit 15)
		u256.MustFromDecimal("12847376061809297530290974190478138313"),  // 0x9aa508b5b7a84e1c677de54f3e99bc9 (bit 16)
		u256.MustFromDecimal("485053260817066172746253684029974020"),    // 0x5d6af8dedb81196699c329225ee604 (bit 17)
		u256.MustFromDecimal("691415978906521570653435304214168"),       // 0x2216e584f5fa1ea926041bedfe98 (bit 18)
		u256.MustFromDecimal("1404880482679654955896180642"),            // 0x48a170391f7dc42444e8fa2 (bit 19)
	}

	maxUint256   = u256.MustFromDecimal("115792089237316195423570985008687907853269984665640564039457584007913129639935") // 2^256 - 1
	minSqrtRatio = u256.MustFromDecimal("4295128739")                                                                     // same as TickMathGetSqrtRatioAtTick(minTick)
	maxSqrtRatio = u256.MustFromDecimal("1461446703485210103287273052203988822378723970342")                              // same as TickMathGetSqrtRatioAtTick(maxTick)

	// MSB calculation thresholds.
	msb128Threshold = u256.MustFromDecimal("340282366920938463463374607431768211455") // 2^128 - 1
	msb64Threshold  = u256.MustFromDecimal("18446744073709551615")                    // 2^64 - 1
	msb32Threshold  = u256.MustFromDecimal("4294967295")                              // 2^32 - 1
	msb16Threshold  = u256.NewUint(65535)                                             // 2^16 - 1
	msb8Threshold   = u256.NewUint(255)                                               // 2^8 - 1
	msb4Threshold   = u256.NewUint(15)                                                // 2^4 - 1
	msb2Threshold   = u256.NewUint(3)                                                 // 2^2 - 1
	msb1Threshold   = u256.One()                                                      // 1

	// Pre-computed constants for tick calculation
	log2Multiplier = i256.MustFromDecimal("255738958999603826347141")
	tickLowOffset  = i256.MustFromDecimal("3402992956809132418596140100660247210")
	tickHiOffset   = i256.MustFromDecimal("291339464771989622907027621153398088495")

	oneLsh32 = u256.One().Lsh(u256.One(), 32) // 1 << 32
)

// TickMathGetSqrtRatioAtTick calculates the square root price ratio for a given tick.
//
// This function computes the square root ratio (sqrt(price)) at a specific tick,
// using precomputed ratios. The result is returned as a 160-bit fixed-point value (Q64.96 format).
//
// This implementation matches Uniswap V3's getSqrtRatioAtTick exactly.
//
// Parameters:
//   - tick (int32): The tick index for which the square root ratio is calculated.
//
// Returns:
//   - *u256.Uint: The square root price ratio at the given tick, represented as a 160-bit unsigned integer.
func TickMathGetSqrtRatioAtTick(tick int32) *u256.Uint {
	assertValidTickRange(tick)
	absTick := abs(tick)

	// Initialize ratio based on LSB - exactly like Uniswap V3
	var ratio *u256.Uint

	if absTick&0x1 != 0 {
		ratio = ratio0.Clone()
	} else {
		ratio = ratio1.Clone()
	}

	temp := u256.Zero()

	// Apply bit masks using optimized loop - maintains exact same logic
	for i := 1; i < 20; i++ {
		if absTick&(1<<uint(i)) != 0 {
			// Use temporary variables to avoid memory allocation in hot path
			temp = temp.Mul(ratio, ratioConstants[i-1])
			ratio = ratio.Rsh(temp, 128)
		}
	}

	// Invert ratio for positive ticks
	if tick > 0 {
		ratio = temp.Div(maxUint256, ratio)
	}

<<<<<<< HEAD
	// Convert from Q128.128 to Q128.96 with rounding up.
	upper := new(u256.Uint).Rsh(ratio, 32)           // ratio >> 32
	remainder := new(u256.Uint).Mod(ratio, oneLsh32) // ratio % (1 << 32)
=======
	// Convert from Q128.128 to Q128.96 with rounding up
	// This divides by 1<<32 rounding up to go from a Q128.128 to a Q128.96
	upper := u256.Zero().Rsh(ratio, 32)           // ratio >> 32
	remainder := u256.Zero().Mod(ratio, oneLsh32) // ratio % (1 << 32)
>>>>>>> b2782ae0

	if !remainder.IsZero() {
		upper = u256.Zero().Add(upper, u256.One())
	}

	return upper
}

<<<<<<< HEAD
// getMostSignificantBit calculates most significant bit position.
func getMostSignificantBit(r *u256.Uint) uint64 {
	msb := uint64(0)
=======
// getMostSignificantBit calculates the most significant bit position more efficiently
func getMostSignificantBit(r *u256.Uint) (msb uint64) {
>>>>>>> b2782ae0
	temp := r.Clone()

	if temp.Gt(msb128Threshold) {
		msb |= 128
		temp = temp.Rsh(temp, 128)
	}

	if temp.Gt(msb64Threshold) {
		msb |= 64
		temp = temp.Rsh(temp, 64)
	}

	if temp.Gt(msb32Threshold) {
		msb |= 32
		temp = temp.Rsh(temp, 32)
	}

	if temp.Gt(msb16Threshold) {
		msb |= 16
		temp = temp.Rsh(temp, 16)
	}

	if temp.Gt(msb8Threshold) {
		msb |= 8
		temp = temp.Rsh(temp, 8)
	}

	if temp.Gt(msb4Threshold) {
		msb |= 4
		temp = temp.Rsh(temp, 4)
	}

	if temp.Gt(msb2Threshold) {
		msb |= 2
		temp = temp.Rsh(temp, 2)
	}

	if temp.Gt(msb1Threshold) {
		msb |= 1
	}

	return
}

// TickMathGetTickAtSqrtRatio calculates greatest tick where getSqrtRatioAtTick(tick) <= ratio.
func TickMathGetTickAtSqrtRatio(sqrtPriceX96 *u256.Uint) int32 {
	if sqrtPriceX96.Lt(minSqrtRatio) || sqrtPriceX96.Gte(maxSqrtRatio) {
		panic(newErrorWithDetail(
			errOutOfRange,
			ufmt.Sprintf("sqrtPriceX96(%s) is out of range", sqrtPriceX96.ToString()),
		))
	}

<<<<<<< HEAD
	ratio := new(u256.Uint).Lsh(sqrtPriceX96, 32)
=======
	// Scale ratio by 32 bits to convert from Q64.96 to Q96.128
	ratio := u256.Zero().Lsh(sqrtPriceX96, 32)
>>>>>>> b2782ae0

	msb := getMostSignificantBit(ratio)

	var r *u256.Uint

	if msb >= 128 {
		r = u256.Zero().Rsh(ratio, uint(msb-127))
	} else {
		r = u256.Zero().Lsh(ratio, uint(127-msb))
	}

	log2 := i256.NewInt(int64(msb) - 128)
	log2 = i256.Zero().Lsh(log2, 64)

<<<<<<< HEAD
	tempR := new(u256.Uint)
	tempF := new(u256.Uint)
	tempI256 := new(i256.Int)
=======
	// Define temporary variables for optimization
	tempR := u256.Zero()
	tempF := u256.Zero()
	tempI256 := i256.Zero()
>>>>>>> b2782ae0

	// Optimized iterative calculation using loop - maintains exact same logic
	for i := 0; i < 14; i++ {
		tempR = tempR.Mul(r, r)
		r = u256.Zero().Rsh(tempR, 127)

		tempF = tempF.Rsh(r, 128)
		tempI256 = i256.FromUint256(tempF)
		f := tempF

		tempI256 = tempI256.Lsh(tempI256, uint(63-i))
		log2 = log2.Or(log2, tempI256)
		r = u256.Zero().Rsh(r, uint(f.Uint64()))
	}

	// Calculate tick from log_sqrt10001
	logSqrt10001 := i256.Zero().Mul(log2, log2Multiplier)

	// Calculate tick bounds
	tickLow := i256.Zero().Sub(logSqrt10001, tickLowOffset)
	tickLow = tickLow.Rsh(tickLow, 128)
	tickLowInt32 := int32(tickLow.Int64())

	tickHi := i256.Zero().Add(logSqrt10001, tickHiOffset)
	tickHi = tickHi.Rsh(tickHi, 128)
	tickHiInt32 := int32(tickHi.Int64())

	// Select the appropriate tick
	if tickLowInt32 == tickHiInt32 {
		return tickLowInt32
	} else if TickMathGetSqrtRatioAtTick(tickHiInt32).Lte(sqrtPriceX96) {
		return tickHiInt32
	}

	return tickLowInt32
}

// abs returns the absolute value of the given integer.
func abs(x int32) int32 {
	if x < 0 {
		return -x
	}

	return x
}

// assertValidTickRange validates that the absolute tick value is within the acceptable range.
func assertValidTickRange(tick int32) {
	if tick > maxTick {
		panic(newErrorWithDetail(
			errOutOfRange,
			ufmt.Sprintf("tick is out of range (larger than 887272), tick: %d", tick),
		))
	}
	if tick < minTick {
		panic(newErrorWithDetail(
			errOutOfRange,
			ufmt.Sprintf("tick is out of range (smaller than -887272), tick: %d", tick),
		))
	}
}<|MERGE_RESOLUTION|>--- conflicted
+++ resolved
@@ -99,16 +99,10 @@
 		ratio = temp.Div(maxUint256, ratio)
 	}
 
-<<<<<<< HEAD
 	// Convert from Q128.128 to Q128.96 with rounding up.
-	upper := new(u256.Uint).Rsh(ratio, 32)           // ratio >> 32
-	remainder := new(u256.Uint).Mod(ratio, oneLsh32) // ratio % (1 << 32)
-=======
-	// Convert from Q128.128 to Q128.96 with rounding up
 	// This divides by 1<<32 rounding up to go from a Q128.128 to a Q128.96
 	upper := u256.Zero().Rsh(ratio, 32)           // ratio >> 32
 	remainder := u256.Zero().Mod(ratio, oneLsh32) // ratio % (1 << 32)
->>>>>>> b2782ae0
 
 	if !remainder.IsZero() {
 		upper = u256.Zero().Add(upper, u256.One())
@@ -117,14 +111,8 @@
 	return upper
 }
 
-<<<<<<< HEAD
 // getMostSignificantBit calculates most significant bit position.
-func getMostSignificantBit(r *u256.Uint) uint64 {
-	msb := uint64(0)
-=======
-// getMostSignificantBit calculates the most significant bit position more efficiently
 func getMostSignificantBit(r *u256.Uint) (msb uint64) {
->>>>>>> b2782ae0
 	temp := r.Clone()
 
 	if temp.Gt(msb128Threshold) {
@@ -178,13 +166,8 @@
 		))
 	}
 
-<<<<<<< HEAD
-	ratio := new(u256.Uint).Lsh(sqrtPriceX96, 32)
-=======
 	// Scale ratio by 32 bits to convert from Q64.96 to Q96.128
 	ratio := u256.Zero().Lsh(sqrtPriceX96, 32)
->>>>>>> b2782ae0
-
 	msb := getMostSignificantBit(ratio)
 
 	var r *u256.Uint
@@ -198,16 +181,10 @@
 	log2 := i256.NewInt(int64(msb) - 128)
 	log2 = i256.Zero().Lsh(log2, 64)
 
-<<<<<<< HEAD
-	tempR := new(u256.Uint)
-	tempF := new(u256.Uint)
-	tempI256 := new(i256.Int)
-=======
 	// Define temporary variables for optimization
 	tempR := u256.Zero()
 	tempF := u256.Zero()
 	tempI256 := i256.Zero()
->>>>>>> b2782ae0
 
 	// Optimized iterative calculation using loop - maintains exact same logic
 	for i := 0; i < 14; i++ {
