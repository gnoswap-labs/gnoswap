--- conflicted
+++ resolved
@@ -26,14 +26,6 @@
 	caller := runtime.PreviousRealm().Address()
 	assertIsRBAC(caller)
 
-<<<<<<< HEAD
-	// Validate role name
-	roleName = strings.TrimSpace(roleName)
-	if roleName == "" {
-		panic("role name cannot be empty")
-	}
-
-=======
 	if err := setRoleAddress(roleName, roleAddress); err != nil {
 		panic(err)
 	}
@@ -42,7 +34,6 @@
 // setRoleAddress is the internal implementation of SetRoleAddress.
 // Separated for testability.
 func setRoleAddress(roleName string, roleAddress address) error {
->>>>>>> 2b031c56
 	// Validate address
 	if !roleAddress.IsValid() || roleAddress == address("") {
 		return ufmt.Errorf(errInvalidAddress, roleName, roleAddress)
@@ -62,7 +53,6 @@
 	caller := runtime.PreviousRealm().Address()
 	assertIsRBAC(caller)
 
-<<<<<<< HEAD
 	// Validate role name
 	roleName = strings.TrimSpace(roleName)
 	if roleName == "" {
@@ -71,22 +61,9 @@
 
 	if _, ok := roleAddresses[roleName]; !ok {
 		panic(ufmt.Errorf("role %s does not exist", roleName))
-=======
-	if err := removeRole(roleName); err != nil {
-		panic(err)
-	}
-}
-
-// removeRole is the internal implementation of RemoveRole.
-// Separated for testability.
-func removeRole(roleName string) error {
-	if _, ok := roleAddresses[roleName]; !ok {
-		return ufmt.Errorf(errRoleNotFound, roleName)
->>>>>>> 2b031c56
 	}
 
 	delete(roleAddresses, roleName)
-	return nil
 }
 
 // IsAuthorized checks if caller has the specified role.
