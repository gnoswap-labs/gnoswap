--- conflicted
+++ resolved
@@ -36,28 +36,6 @@
 
 ## Key Functions
 
-<<<<<<< HEAD
-### `GetAddress`
-
-Returns address for a role.
-
-### `SetRoleAddresses`
-
-Updates all role addresses (RBAC only).
-
-### `IsAuthorized`
-
-Checks if address has role.
-
-### Assert Functions
-
-- `AssertIsAdmin` - Require admin role
-- `AssertIsGovernance` - Require governance
-- `AssertIsAdminOrGovernance` - Admin or governance
-- `AssertIsRouter`, `AssertIsPool`, etc.
-
-## Usage
-=======
 ### Role Management (RBAC Only)
 
 #### `SetRoleAddress`
@@ -94,7 +72,6 @@
 #### `MustGetAddress`
 
 Returns the address for a role or panics if it doesn't exist.
->>>>>>> 76a628e2
 
 ```go
 // Panics if role doesn't exist
@@ -152,10 +129,6 @@
 access.AssertIsAdminOrGovernance(caller)
 ```
 
-<<<<<<< HEAD
-// Get role address
-addr, exists := access.GetAddress("router")
-=======
 #### Role-Specific Assertions
 
 ```go
@@ -176,7 +149,6 @@
 
 ```go
 access.AssertIsAuthorized("custom_role", caller)
->>>>>>> 76a628e2
 ```
 
 #### `AssertHasAnyRole`
@@ -217,7 +189,7 @@
 func SetPoolFeeRate(rate uint64) {
     caller := std.PrevRealm().Addr()
     access.AssertIsAdminOrGovernance(caller)
-    
+
     // Admin/governance authorized, proceed
     setFeeRate(rate)
 }
@@ -233,7 +205,7 @@
 func DistributeRewards(amount uint64) {
     caller := std.PrevRealm().Addr()
     access.AssertIsEmission(caller)
-    
+
     // Only emission contract can distribute
     distributeToStakers(amount)
 }
@@ -249,7 +221,7 @@
 func EmergencyPause() {
     caller := std.PrevRealm().Addr()
     access.AssertHasAnyRole(caller, "admin", "devops", "governance")
-    
+
     // Any of the authorized roles can pause
     pauseProtocol()
 }
@@ -267,7 +239,7 @@
     if access.IsAuthorized("admin", caller) {
         return 0 // Admin gets free swaps
     }
-    
+
     return standardFee
 }
 ```
@@ -320,12 +292,6 @@
 
 ## Limitations
 
-<<<<<<< HEAD
-- Centralized permission management
-- Role-based authorization
-- RBAC-only role updates
-=======
 - Role names are case-sensitive strings
 - Each role can only map to one address at a time
-- Role changes take effect immediately (no timelock)
->>>>>>> 76a628e2
+- Role changes take effect immediately (no timelock)