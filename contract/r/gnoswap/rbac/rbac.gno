--- conflicted
+++ resolved
@@ -21,17 +21,6 @@
 
 	// Prepare initial roles for one-time initialization
 	for role, addr := range DefaultRoleAddresses {
-<<<<<<< HEAD
-		err := manager.RegisterRole(role.String())
-		if err != nil {
-			panic(err)
-		}
-		err = manager.UpdateRoleAddress(role.String(), addr)
-		if err != nil {
-			panic(err)
-		}
-		initialRoles[role.String()] = addr
-=======
 		err := manager.RegisterRole(role.String(), addr)
 		if err != nil {
 			panic(makeErrorWithDetails(
@@ -41,7 +30,6 @@
 		}
 
 		registeredVersion := manager.GetRoleLatestVersion(role.String())
->>>>>>> 042fe45e
 
 		// Update access package with the role address
 		access.SetRoleAddress(cross, role.String(), registeredVersion, addr)
