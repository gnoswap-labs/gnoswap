package rbac

import (
	"std"

	"gno.land/r/gnoswap/access"

	prbac "gno.land/p/gnoswap/rbac"
	"gno.land/p/nt/ufmt"
)

var manager *prbac.RBAC

func init() {
	initRbac()
}

// initRbac initializes RBAC manager with default admin and role mappings.
func initRbac() {
	manager = prbac.NewRBACWithAddress(ADMIN)

	// Prepare initial roles for one-time initialization
	for role, addr := range DefaultRoleAddresses {
		err := manager.RegisterRole(role.String(), addr)
		if err != nil {
			panic(makeErrorWithDetails(
				err,
				ufmt.Sprintf("role name: %s, address: %s", role.String(), addr.String()),
			))
		}

		registeredVersion := manager.GetRoleLatestVersion(role.String())

		// Update access package with the role address
		access.SetRoleAddress(cross, role.String(), registeredVersion, addr)
	}
}

// RegisterRole registers a new role in the RBAC system.
// registered role version is 1 by initialization
//
// Parameters:
//   - roleName: name of the role to register
//   - roleAddress: address to assign to the role
//
// Only callable by admin or governance.
func RegisterRole(cur realm, roleName string, roleAddress std.Address) {
	caller := std.PreviousRealm().Address()
	assertIsAdminOrGovernance(caller)
	assertIsValidRoleName(roleName)

	// Validate the role address
	if !roleAddress.IsValid() || roleAddress == std.Address("") {
		panic(makeErrorWithDetails(errInvalidAddress, ufmt.Sprintf(
			"cannot register role %s with invalid address %s", roleName, roleAddress,
		)))
	}

	err := manager.RegisterRole(roleName, roleAddress)
	if err != nil {
		if err.Error() == "role already exists" {
			panic(ufmt.Sprintf("role %s already exists", roleName))
		}
		panic(makeErrorWithDetails(
			errInvalidRoleName,
			ufmt.Sprintf("role name: %s", roleName),
		))
	}

	registeredVersion := manager.GetRoleLatestVersion(roleName)

	// Update the role address immediately after registration
	err = manager.UpdateRoleAddress(roleName, registeredVersion, roleAddress)
	if err != nil {
		panic(makeErrorWithDetails(
			errInvalidAddress,
			ufmt.Sprintf("failed to set address for role %s: %s", roleName, roleAddress),
		))
	}

	// Set the role in access control
	access.SetRoleAddress(cross, roleName, registeredVersion, roleAddress)
	emitRegisterRoleEvent(roleName, registeredVersion, roleAddress)
}

// UpdateRoleAddress updates the address assigned to a role.
//
// Parameters:
//   - roleName: name of the role
//   - addr: new address for the role
//
// Only callable by admin or governance.
func UpdateRoleAddress(cur realm, roleName string, version int, addr std.Address) {
	caller := std.PreviousRealm().Address()
	assertIsAdminOrGovernance(caller)
	assertIsValidRoleName(roleName)

	err := manager.UpdateRoleAddress(roleName, version, addr)
	if err != nil {
		panic(makeErrorWithDetails(
			err,
			ufmt.Sprintf("role name: %s, address: %s", roleName, addr.String()),
		))
	}

	// Set the role address in access control
	access.SetRoleAddress(cross, roleName, version, addr)
	emitUpdateRoleAddressEvent(roleName, version, addr)
}

// UpdateRoleAddressNextVersion updates the address assigned to a role new version.
// updated version is incremented by 1
//
// Parameters:
//   - roleName: name of the role
//   - addr: new address for the role
//
// Only callable by admin or governance.
func UpdateRoleAddressNextVersion(cur realm, roleName string, addr std.Address) {
	caller := std.PreviousRealm().Address()
	assertIsAdminOrGovernance(caller)
	assertIsValidRoleName(roleName)

<<<<<<< HEAD
	// Validate that the address is valid
	if !addr.IsValid() || addr == std.Address("") {
		panic(makeErrorWithDetails(
			errInvalidAddress,
			ufmt.Sprintf("role name: %s, address: %s", roleName, addr.String()),
		))
	}

	err := manager.UpdateRoleAddress(roleName, addr)
=======
	err := manager.UpdateRoleAddressNextVersion(roleName, addr)
>>>>>>> 042fe45e
	if err != nil {
		panic(makeErrorWithDetails(
			err,
			ufmt.Sprintf("role name: %s, address: %s", roleName, addr.String()),
		))
	}

	newVersion := manager.GetRoleLatestVersion(roleName)

	// Set the role address in access control
	access.SetRoleAddress(cross, roleName, newVersion, addr)
	emitUpdateRoleAddressEvent(roleName, newVersion, addr)
}

// RemoveRole removes a role from the RBAC system.
//
// Parameters:
//   - roleName: name of the role to remove
//
// Only callable by admin or governance.
func RemoveRole(cur realm, roleName string) {
	caller := std.PreviousRealm().Address()
	assertIsAdminOrGovernance(caller)
	assertIsValidRoleName(roleName)

	err := manager.RemoveRole(roleName)
	if err != nil {
		panic(makeErrorWithDetails(
			err,
			ufmt.Sprintf("role name: %s", roleName),
		))
	}

	// Remove the role from access control
	access.RemoveRole(cross, roleName)
	emitRemoveRoleEvent(roleName)
}

// GetRoleAddress returns the address assigned to roleName.
func GetRoleAddress(roleName string) (std.Address, error) {
	return manager.GetRoleAddress(roleName)
}

// GetRoleAddressWithVersion returns the address assigned to roleName.
func GetRoleAddressWithVersion(roleName string, version int) (std.Address, error) {
	return manager.GetRoleAddressWithVersion(roleName, version)
}<|MERGE_RESOLUTION|>--- conflicted
+++ resolved
@@ -121,19 +121,7 @@
 	assertIsAdminOrGovernance(caller)
 	assertIsValidRoleName(roleName)
 
-<<<<<<< HEAD
-	// Validate that the address is valid
-	if !addr.IsValid() || addr == std.Address("") {
-		panic(makeErrorWithDetails(
-			errInvalidAddress,
-			ufmt.Sprintf("role name: %s, address: %s", roleName, addr.String()),
-		))
-	}
-
-	err := manager.UpdateRoleAddress(roleName, addr)
-=======
 	err := manager.UpdateRoleAddressNextVersion(roleName, addr)
->>>>>>> 042fe45e
 	if err != nil {
 		panic(makeErrorWithDetails(
 			err,
