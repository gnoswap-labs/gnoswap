--- conflicted
+++ resolved
@@ -48,17 +48,7 @@
 	caller := runtime.PreviousRealm().Address()
 	assertIsAdminOrGovernance(caller)
 	assertIsValidRoleName(roleName)
-<<<<<<< HEAD
 	assertIsValidAddress(roleAddress)
-=======
-
-	// Validate the role address
-	if !roleAddress.IsValid() || roleAddress == address("") {
-		panic(makeErrorWithDetails(errInvalidAddress, ufmt.Sprintf(
-			"cannot register role %s with invalid address %s", roleName, roleAddress,
-		)))
-	}
->>>>>>> 3875f3ea
 
 	err := manager.RegisterRole(roleName, roleAddress)
 	if err != nil {
