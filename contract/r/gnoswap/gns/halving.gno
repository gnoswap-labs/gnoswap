--- conflicted
+++ resolved
@@ -336,16 +336,11 @@
 	caller := std.PreviousRealm().Address()
 	access.AssertIsAdmin(caller)
 
-<<<<<<< HEAD
-	prevAvgBlockTimeInMs := AvgBlockTimeInMs()
-	setAvgBlockTimeInMs(ms)
-=======
 	prevAvgBlockTimeInMs := GetAvgBlockTimeInMs()
 	err := setAvgBlockTimeInMs(ms)
 	if err != nil {
 		panic(err)
 	}
->>>>>>> c48ba393
 
 	// Log event generation
 	halvingData := GetEmissionState().getHalvingData()
@@ -362,11 +357,6 @@
 
 // SetAvgBlockTimeInMs sets average block time through governance proposal
 func SetAvgBlockTimeInMs(cur realm, ms int64) {
-<<<<<<< HEAD
-	assertCallerIsGovernance()
-	prevAvgBlockTimeInMs := AvgBlockTimeInMs()
-	setAvgBlockTimeInMs(ms)
-=======
 	caller := std.PreviousRealm().Address()
 	access.AssertIsGovernance(caller)
 
@@ -375,7 +365,6 @@
 	if err != nil {
 		panic(err)
 	}
->>>>>>> c48ba393
 
 	// Log event generation
 	halvingData := GetEmissionState().getHalvingData()
@@ -412,14 +401,9 @@
 func setAvgBlockTimeInMs(ms int64) error {
 	// prevent division errors due to very large values or zero.
 	// block time values outside of practical range are blocked
-<<<<<<< HEAD
-	if ms <= 0 || ms >= MAX_BLOCK_TIME_MS {
-		panic("invalid block time interval")
-=======
 	err := validBlockTime(ms)
 	if err != nil {
 		return errInvalidAvgBlockTimeInMs
->>>>>>> c48ba393
 	}
 
 	now := time.Now().Unix()
