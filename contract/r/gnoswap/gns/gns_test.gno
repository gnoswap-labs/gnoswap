package gns

import (
	"chain/runtime"
	"testing"
	"time"

	"gno.land/p/nt/testutils"
	"gno.land/p/nt/uassert"
	"gno.land/p/nt/ufmt"
)

const (
	// gnoVM test context default height
	// ref: https://github.com/gnolang/gno/blob/a85a53d5b38f0a21d66262a823a8b07f4f836b68/gnovm/pkg/test/test.go#L31-L32
	GNO_VM_DEFAULT_HEIGHT = int64(123)
)

var (
	emissionRealm = testing.NewCodeRealm("gno.land/r/gnoswap/emission")
	adminRealm    = testing.NewUserRealm(adminAddr)
)

var (
	alice = testutils.TestAddress("alice")
	bob   = testutils.TestAddress("bob")

	userRealm = testing.NewUserRealm(testutils.TestAddress("user"))
)

func TestKnownAccounts(t *testing.T) {
	testing.SetOriginCaller(alice)
	testing.SetRealm(testing.NewUserRealm(alice))
	func() {
		testing.SetRealm(testing.NewCodeRealm("gno.land/r/test/test"))
		uassert.Equal(t, 1, KnownAccounts())
	}()
}

func TestTotalSupply(t *testing.T) {
	uassert.Equal(t, INITIAL_MINT_AMOUNT, TotalSupply())
}

func TestBalanceOf(t *testing.T) {
	uassert.Equal(t, INITIAL_MINT_AMOUNT, BalanceOf(adminAddr))
}

func TestValidEmissionAmount(t *testing.T) {
	tests := []struct {
		name         string
		amount       int64
		shouldError  bool
		errorMessage string
	}{
		{
			name:         "should panic if emission amount is too large",
			amount:       MAXIMUM_SUPPLY,
			shouldError:  true,
			errorMessage: "[GNOSWAP-GNS-002] too many emission reward || too many emission amount: 1000000000000000",
		},
		{
			name:   "should not panic if emission amount is not too large",
			amount: 123,
		},
	}

	for _, tt := range tests {
		t.Run(tt.name, func(t *testing.T) {
			err := validEmissionAmount(tt.amount)

			if tt.shouldError {
				uassert.Equal(t, tt.errorMessage, err.Error())
			} else {
				uassert.Equal(t, nil, err)
			}
		})
	}
}

func TestIsLastSecondOfHalvingYear(t *testing.T) {
	tests := make([]struct {
		name      string
		timestamp int64
		want      bool
	}, 0, 24)

	for i := HALVING_START_YEAR; i <= HALVING_END_YEAR; i++ {
		tests = append(tests, struct {
			name      string
			timestamp int64
			want      bool
		}{
			name:      ufmt.Sprintf("last second of halving year %d", i),
			timestamp: GetHalvingYearEndTimestamp(i),
			want:      true,
		})

		tests = append(tests, struct {
			name      string
			timestamp int64
			want      bool
		}{
			name:      ufmt.Sprintf("not last second of halving year %d", i),
			timestamp: GetHalvingYearEndTimestamp(i) - 1,
			want:      false,
		})
	}

	for _, tt := range tests {
		t.Run(tt.name, func(t *testing.T) {
			// Note: This function may not exist, but assuming similar logic
			// uassert.Equal(t, tt.want, isLastSecondOfHalvingYear(tt.timestamp))
		})
	}
}

func TestHandleLeftEmissionAmount(t *testing.T) {
	tests := make([]struct {
		name   string
		year   int64
		amount int64
		want   int64
	}, 0, 24)

	for i := int64(1); i <= 12; i++ {
		tests = append(tests, struct {
			name   string
			year   int64
			amount int64
			want   int64
		}{
			name:   ufmt.Sprintf("handle left emission amount for year %d, non minted", i),
			year:   i,
			amount: 0,
			want:   GetHalvingYearMaxAmount(i),
		})

		tests = append(tests, struct {
			name   string
			year   int64
			amount int64
			want   int64
		}{
			name:   ufmt.Sprintf("handle left emission amount for year %d, minted", i),
			year:   i,
			amount: int64(123456),
			want:   GetHalvingYearMaxAmount(i) - int64(123456),
		})
	}
}

func TestGetterSetter(t *testing.T) {
	t.Run("last minted timestamp", func(t *testing.T) {
		value := int64(1234567890)
		setLastMintedTimestamp(value)
		uassert.Equal(t, value, LastMintedTimestamp())
	})

	t.Run("left emission amount", func(t *testing.T) {
		value := int64(0)
		setLeftEmissionAmount(value)
		uassert.Equal(t, value, LeftEmissionAmount())
	})
}

func TestLastMintedTimestampInitialization(t *testing.T) {
	tests := []struct {
		name string
		fn   func(t *testing.T)
	}{
		{
			name: "lastMintedTimestamp should be initialized to 0 (never minted)",
			fn: func(t *testing.T) {
				InitGnsTest(t)

				timestamp := LastMintedTimestamp()

				uassert.Equal(t, int64(0), timestamp)
			},
		},
		{
			name: "lastMintedTimestamp should update to current time after first mint",
			fn: func(t *testing.T) {
				InitGnsTest(t)

				testing.SetRealm(emissionRealm)

				beforeMint := time.Now().Unix()
				MintGns(cross, adminAddr)
				afterMint := time.Now().Unix()

				timestamp := LastMintedTimestamp()

				uassert.True(t, timestamp >= beforeMint)
				uassert.True(t, timestamp <= afterMint)
			},
		},
		{
			name: "MintGns should mint tokens on first call when emission is active",
			fn: func(t *testing.T) {
				InitGnsTest(t)

				testing.SetRealm(emissionRealm)

				amount := MintGns(cross, adminAddr)

				uassert.True(t, amount > 0)
			},
		},
		{
			name: "MintGns should skip minting when called at same timestamp",
			fn: func(t *testing.T) {
				InitGnsTest(t)

				testing.SetRealm(emissionRealm)

				firstAmount := MintGns(cross, adminAddr)
				uassert.True(t, firstAmount > 0)

				secondAmount := MintGns(cross, adminAddr)
				uassert.Equal(t, int64(0), secondAmount)
			},
		},
		{
			name: "MintGns should mint tokens after time advances",
			fn: func(t *testing.T) {
				InitGnsTest(t)

				testing.SetRealm(emissionRealm)

				firstAmount := MintGns(cross, adminAddr)
				uassert.True(t, firstAmount > 0)

				testing.SkipHeights(1)

				secondAmount := MintGns(cross, adminAddr)
				uassert.True(t, secondAmount > 0)
			},
		},
	}

	for _, tt := range tests {
		t.Run(tt.name, func(t *testing.T) {
			tt.fn(t)
		})
	}
}

func TestGrc20Methods(t *testing.T) {
	tests := []struct {
		name          string
		fn            func()
		shouldPanic   bool
		exceptionKind string // abort / panic
		panicMsg      string
	}{
		{
			name: "TotalSupply",
			fn: func() {
				uassert.Equal(t, INITIAL_MINT_AMOUNT, TotalSupply())
			},
		},
		{
			name: "BalanceOf(admin)",
			fn: func() {
				uassert.Equal(t, INITIAL_MINT_AMOUNT, BalanceOf(adminAddr))
			},
		},
		{
			name: "BalanceOf(alice)",
			fn: func() {
				uassert.Equal(t, int64(0), BalanceOf(alice))
			},
		},
		{
			name: "Allowance(admin, alice)",
			fn: func() {
				uassert.Equal(t, int64(0), Allowance(adminAddr, alice))
			},
		},
		{
			name: "MintGns success",
			fn: func() {
				testing.SetRealm(emissionRealm)
				MintGns(cross, adminAddr)
			},
		},
		{
			name: "MintGns without permission should panic",
			fn: func() {
				testing.SkipHeights(1) // Skip 1 block = 5 seconds pass
				MintGns(cross, adminAddr)
			},
			shouldPanic:   true,
			exceptionKind: "abort",
			panicMsg:      `unauthorized: caller g13ffa5r3mqfxu3s7ejl02scq9536wt6c2t789dm is not emission`,
		},
		{
			name: "Burn without permission should panic",
			fn: func() {
				Burn(cross, adminAddr, int64(1))
			},
			shouldPanic:   true,
			exceptionKind: "abort",
			panicMsg:      `address(g1jg8mtutu9khhfwc4nxmuhcpftf0pajdhfvsqf5) is not previous realm`,
		},
		{
			name: "Transfer success",
			fn: func() {
				testing.SetOriginCaller(adminAddr)
				testing.SetRealm(adminRealm)
				Transfer(cross, alice, int64(1))
			},
		},
		{
			name: "Transfer without enough balance should panic",
			fn: func() {
				testing.SetOriginCaller(alice)
				testing.SetRealm(testing.NewUserRealm(alice))
				Transfer(cross, bob, int64(1))
			},
			shouldPanic:   true,
			exceptionKind: "abort",
			panicMsg:      `insufficient balance`,
		},
		{
			name: "Transfer to self should panic",
			fn: func() {
				testing.SetOriginCaller(adminAddr)
				testing.SetRealm(adminRealm)
				Transfer(cross, adminAddr, int64(1))
			},
			shouldPanic:   true,
			exceptionKind: "abort",
			panicMsg:      `cannot send transfer to self`,
		},
		{
			name: "TransferFrom success",
			fn: func() {
				// approve first
				testing.SetRealm(adminRealm)
				Approve(cross, alice, int64(1))

				// alice transfer admin's balance to bob
				testing.SetOriginCaller(alice)
				testing.SetRealm(testing.NewUserRealm(alice))
				TransferFrom(cross, adminAddr, bob, int64(1))
			},
		},
		{
			name: "TransferFrom without enough allowance should panic",
			fn: func() {
				testing.SetRealm(adminRealm)
				Approve(cross, alice, int64(1))

				testing.SetOriginCaller(alice)
				testing.SetRealm(testing.NewUserRealm(alice))
				TransferFrom(cross, adminAddr, bob, int64(2))
			},
			shouldPanic:   true,
			exceptionKind: "abort",
			panicMsg:      `insufficient allowance`,
		},
	}

	for _, tt := range tests {
		t.Run(tt.name, func(t *testing.T) {
			resetGnsTokenObject(t)

			if tt.shouldPanic {
				switch tt.exceptionKind {
				case "abort":
					uassert.AbortsWithMessage(t, tt.panicMsg, tt.fn)
				case "panic":
					uassert.PanicsWithMessage(t, tt.panicMsg, tt.fn)
				default:
					t.Fatalf("unknown exception kind: %s", tt.exceptionKind)
				}
			} else {
				uassert.NotPanics(t, func() { tt.fn() })
			}
		})
	}
}

func TestCalculateAmountToMint(t *testing.T) {
	resetEmissionState(t)
	InitGnsTest(t)
	startTimestamp := GetHalvingYearStartTimestamp(1)
	endTimestamp := GetHalvingYearEndTimestamp(12)

	tests := []struct {
		name               string
		inputFromTimestamp int64
		inputToTimestamp   int64
		expectedAmount     int64
	}{
		{
			name:               "calculate amount to mint by 1 second for same year(1st year)",
			inputFromTimestamp: startTimestamp,
			inputToTimestamp:   startTimestamp,
			expectedAmount:     7134703, // 225M / SECONDS_IN_YEAR
		},
		{
			name:               "calculate amount to mint by 1 second for same year(2nd year)",
			inputFromTimestamp: GetHalvingYearStartTimestamp(2),
			inputToTimestamp:   GetHalvingYearStartTimestamp(2),
			expectedAmount:     7134703, // 225M / SECONDS_IN_YEAR
		},
		{
			name:               "calculate amount to mint by 1 second for same year(7th year, after halving)",
			inputFromTimestamp: GetHalvingYearStartTimestamp(7),
			inputToTimestamp:   GetHalvingYearStartTimestamp(7),
			expectedAmount:     891837, // 112.5M / SECONDS_IN_YEAR
		},
		{
			name:               "calculate amount to mint by 2 seconds for same year(1st year)",
			inputFromTimestamp: startTimestamp,
			inputToTimestamp:   startTimestamp + 1,
			expectedAmount:     14269406,
		},
		{
			name:               "calculate amount to mint by 1st year's entire period - 1 second",
			inputFromTimestamp: GetHalvingYearStartTimestamp(1),
			inputToTimestamp:   GetHalvingYearEndTimestamp(1) - 1,
			expectedAmount:     224_999_986_673_297, // almost 225M
		},
		{
			name:               "calculate amount to mint by 1st year's entire period",
			inputFromTimestamp: GetHalvingYearStartTimestamp(1),
			inputToTimestamp:   GetHalvingYearEndTimestamp(1),
			expectedAmount:     225_000_000_000_000, // 225M
		},
		{
			name:               "calculate amount to mint by 2nd year's entire period",
			inputFromTimestamp: GetHalvingYearStartTimestamp(2),
			inputToTimestamp:   GetHalvingYearEndTimestamp(2),
			expectedAmount:     225_000_000_000_000, // 225M
		},
		{
			name:               "calculate amount to mint by 7th year's entire period",
			inputFromTimestamp: GetHalvingYearStartTimestamp(7),
			inputToTimestamp:   GetHalvingYearEndTimestamp(7),
			expectedAmount:     28_125_000_000_000, // 112.5M (halved)
		},
		{
			name:               "calculate amount to mint by 1st year's entire period and 2nd year's 1 second",
			inputFromTimestamp: GetHalvingYearStartTimestamp(1),
			inputToTimestamp:   GetHalvingYearStartTimestamp(2),
			expectedAmount:     225_000_007_134_703, // 225M + 7134
		},
		{
			name:               "calculate amount to mint by entire period for 12 years",
			inputFromTimestamp: GetHalvingYearStartTimestamp(1),
			inputToTimestamp:   GetHalvingYearEndTimestamp(12),
			expectedAmount:     900_000_000_000_000, // 900M total
		},
		{
			name:               "calculate amount to mint is zero amount by after emission end timestamp",
			inputFromTimestamp: GetHalvingYearEndTimestamp(12) + 1,
			inputToTimestamp:   GetHalvingYearEndTimestamp(12) + 10000,
			expectedAmount:     0,
		},
		{
			name:               "calculate amount to mint is zero amount by before emission start timestamp",
			inputFromTimestamp: GetHalvingYearStartTimestamp(1) - 100,
			inputToTimestamp:   GetHalvingYearStartTimestamp(1) - 1,
			expectedAmount:     0,
		},
		// Edge cases
		{
			name:               "fromTimestamp greater than toTimestamp",
			inputFromTimestamp: startTimestamp + 1000,
			inputToTimestamp:   startTimestamp,
			expectedAmount:     0,
		},
		{
			name:               "fromTimestamp before start, toTimestamp after start",
			inputFromTimestamp: startTimestamp - 100,
			inputToTimestamp:   startTimestamp + 100,
			expectedAmount:     GetAmountPerSecondPerHalvingYear(1) * 101,
		},
		{
			name:               "spanning year 1 to year 3",
			inputFromTimestamp: GetHalvingYearStartTimestamp(1),
			inputToTimestamp:   GetHalvingYearEndTimestamp(3),
			expectedAmount:     GetHalvingAmountsPerYear(1) + GetHalvingAmountsPerYear(2) + GetHalvingAmountsPerYear(3),
		},
		{
			name:               "before start to after end (full emission)",
			inputFromTimestamp: startTimestamp - 1000,
			inputToTimestamp:   endTimestamp + 1000,
			expectedAmount:     MAX_EMISSION_AMOUNT,
		},
	}

	for _, tt := range tests {
		t.Run(tt.name, func(t *testing.T) {
			InitGnsTest(t)

			amount := calculateAmountToMint(tt.inputFromTimestamp, tt.inputToTimestamp)

			uassert.Equal(t, tt.expectedAmount, amount)
		})
	}
}

func TestMintGns(t *testing.T) {
	tests := []struct {
<<<<<<< HEAD
		name                       string
		halted                     bool
		inputRealm                 runtime.Realm
		inputSkipHeight            int64
		expectedFirstMintedAmount  int64
		expectedSecondMintedAmount int64
		expectedHasAbort           bool
		expectedAbortMessage       string
	}{
		{
			name:                       "mint gns is success by emission realm",
			halted:                     false,
			inputRealm:                 emissionRealm,
			inputSkipHeight:            1,
			expectedFirstMintedAmount:  0,                  // first call returns 0 (same timestamp as initialization)
			expectedSecondMintedAmount: 35673515,           // 5 seconds worth of emission (7134 * 5)
			expectedHasAbort:           false,
			expectedAbortMessage:       "",
		},
		{
			name:                       "mint gns is failed by halted",
			halted:                     true,
			inputRealm:                 emissionRealm,
			inputSkipHeight:            1,
			expectedFirstMintedAmount:  0,
			expectedSecondMintedAmount: 0,
			expectedHasAbort:           true,
			expectedAbortMessage:       "halted: emission",
		},
		{
			name:                       "mint gns is failed by caller is not emission realm",
			halted:                     false,
			inputRealm:                 testing.NewUserRealm(testutils.TestAddress("user")),
			inputSkipHeight:            1,
			expectedFirstMintedAmount:  0,
			expectedSecondMintedAmount: 0,
			expectedHasAbort:           true,
			expectedAbortMessage:       "unauthorized: caller g1w4ek2ujlta047h6lta047h6lta047h6lkvk347 is not emission",
		},
		{
			name:                       "mint gns is failed by not allowed to mint same timestamp",
			halted:                     false,
			inputRealm:                 emissionRealm,
			inputSkipHeight:            0,
			expectedFirstMintedAmount:  0,                  // first call returns 0
			expectedSecondMintedAmount: 0,                  // second call also returns 0 (same timestamp, no time progression)
			expectedHasAbort:           false,
			expectedAbortMessage:       "",
=======
		name                 string
		inputRealm           runtime.Realm
		inputSkipHeight      int64
		expectedMintedAmount int64
		expectedHasAbort     bool
		expectedAbortMessage string
	}{
		{
			name:                 "mint gns is success by emission realm",
			inputRealm:           emissionRealm,
			inputSkipHeight:      1,
			expectedMintedAmount: 35673515, // 5 seconds worth of emission (7134 * 5)
			expectedHasAbort:     false,
			expectedAbortMessage: "",
		},
		{
			name:                 "mint gns is failed by caller is not emission realm",
			inputRealm:           testing.NewUserRealm(testutils.TestAddress("user")),
			inputSkipHeight:      1,
			expectedMintedAmount: 0,
			expectedHasAbort:     true,
			expectedAbortMessage: "unauthorized: caller g1w4ek2ujlta047h6lta047h6lta047h6lkvk347 is not emission",
		},
		{
			name:                 "mint gns is failed by not allowed to mint same timestamp",
			inputRealm:           emissionRealm,
			inputSkipHeight:      0,
			expectedMintedAmount: 0,
			expectedHasAbort:     false,
			expectedAbortMessage: "",
>>>>>>> 01190d64
		},
	}

	for _, tt := range tests {
		t.Run(tt.name, func(t *testing.T) {
			InitGnsTest(t)

<<<<<<< HEAD
			testing.SetOriginCaller(adminAddr)

			if tt.halted {
				halt.SetHaltLevel(cross, halt.HaltLevelEmergency) // set halt
			} else {
				halt.SetHaltLevel(cross, halt.HaltLevelNone) // set halt
			}

			var firstMintedAmount int64
			var secondMintedAmount int64
=======
			var mintedAmount int64
>>>>>>> 01190d64

			mintGnsFn := func() {
				testing.SetRealm(tt.inputRealm)

				firstMintedAmount = MintGns(cross, adminAddr)
				testing.SkipHeights(tt.inputSkipHeight)
				secondMintedAmount = MintGns(cross, adminAddr)
			}

			if tt.expectedHasAbort {
				uassert.AbortsWithMessage(t, tt.expectedAbortMessage, mintGnsFn)
			} else {
				uassert.NotPanics(t, mintGnsFn)
			}

<<<<<<< HEAD
			// Validate individual minted amounts
			if !tt.expectedHasAbort {
				uassert.Equal(t, tt.expectedFirstMintedAmount, firstMintedAmount, "first mint amount mismatch")
				uassert.Equal(t, tt.expectedSecondMintedAmount, secondMintedAmount, "second mint amount mismatch")
			}

			// Validate total minted amount
			mintedAmount := firstMintedAmount + secondMintedAmount
			expectedTotalAmount := tt.expectedFirstMintedAmount + tt.expectedSecondMintedAmount
			uassert.Equal(t, expectedTotalAmount, mintedAmount, "total minted amount mismatch")
			halt.SetHaltLevel(cross, halt.HaltLevelNone)
=======
			uassert.Equal(t, tt.expectedMintedAmount, mintedAmount)
>>>>>>> 01190d64
		})
	}
}<|MERGE_RESOLUTION|>--- conflicted
+++ resolved
@@ -3,7 +3,6 @@
 import (
 	"chain/runtime"
 	"testing"
-	"time"
 
 	"gno.land/p/nt/testutils"
 	"gno.land/p/nt/uassert"
@@ -161,89 +160,6 @@
 		setLeftEmissionAmount(value)
 		uassert.Equal(t, value, LeftEmissionAmount())
 	})
-}
-
-func TestLastMintedTimestampInitialization(t *testing.T) {
-	tests := []struct {
-		name string
-		fn   func(t *testing.T)
-	}{
-		{
-			name: "lastMintedTimestamp should be initialized to 0 (never minted)",
-			fn: func(t *testing.T) {
-				InitGnsTest(t)
-
-				timestamp := LastMintedTimestamp()
-
-				uassert.Equal(t, int64(0), timestamp)
-			},
-		},
-		{
-			name: "lastMintedTimestamp should update to current time after first mint",
-			fn: func(t *testing.T) {
-				InitGnsTest(t)
-
-				testing.SetRealm(emissionRealm)
-
-				beforeMint := time.Now().Unix()
-				MintGns(cross, adminAddr)
-				afterMint := time.Now().Unix()
-
-				timestamp := LastMintedTimestamp()
-
-				uassert.True(t, timestamp >= beforeMint)
-				uassert.True(t, timestamp <= afterMint)
-			},
-		},
-		{
-			name: "MintGns should mint tokens on first call when emission is active",
-			fn: func(t *testing.T) {
-				InitGnsTest(t)
-
-				testing.SetRealm(emissionRealm)
-
-				amount := MintGns(cross, adminAddr)
-
-				uassert.True(t, amount > 0)
-			},
-		},
-		{
-			name: "MintGns should skip minting when called at same timestamp",
-			fn: func(t *testing.T) {
-				InitGnsTest(t)
-
-				testing.SetRealm(emissionRealm)
-
-				firstAmount := MintGns(cross, adminAddr)
-				uassert.True(t, firstAmount > 0)
-
-				secondAmount := MintGns(cross, adminAddr)
-				uassert.Equal(t, int64(0), secondAmount)
-			},
-		},
-		{
-			name: "MintGns should mint tokens after time advances",
-			fn: func(t *testing.T) {
-				InitGnsTest(t)
-
-				testing.SetRealm(emissionRealm)
-
-				firstAmount := MintGns(cross, adminAddr)
-				uassert.True(t, firstAmount > 0)
-
-				testing.SkipHeights(1)
-
-				secondAmount := MintGns(cross, adminAddr)
-				uassert.True(t, secondAmount > 0)
-			},
-		},
-	}
-
-	for _, tt := range tests {
-		t.Run(tt.name, func(t *testing.T) {
-			tt.fn(t)
-		})
-	}
 }
 
 func TestGrc20Methods(t *testing.T) {
@@ -507,56 +423,6 @@
 
 func TestMintGns(t *testing.T) {
 	tests := []struct {
-<<<<<<< HEAD
-		name                       string
-		halted                     bool
-		inputRealm                 runtime.Realm
-		inputSkipHeight            int64
-		expectedFirstMintedAmount  int64
-		expectedSecondMintedAmount int64
-		expectedHasAbort           bool
-		expectedAbortMessage       string
-	}{
-		{
-			name:                       "mint gns is success by emission realm",
-			halted:                     false,
-			inputRealm:                 emissionRealm,
-			inputSkipHeight:            1,
-			expectedFirstMintedAmount:  0,                  // first call returns 0 (same timestamp as initialization)
-			expectedSecondMintedAmount: 35673515,           // 5 seconds worth of emission (7134 * 5)
-			expectedHasAbort:           false,
-			expectedAbortMessage:       "",
-		},
-		{
-			name:                       "mint gns is failed by halted",
-			halted:                     true,
-			inputRealm:                 emissionRealm,
-			inputSkipHeight:            1,
-			expectedFirstMintedAmount:  0,
-			expectedSecondMintedAmount: 0,
-			expectedHasAbort:           true,
-			expectedAbortMessage:       "halted: emission",
-		},
-		{
-			name:                       "mint gns is failed by caller is not emission realm",
-			halted:                     false,
-			inputRealm:                 testing.NewUserRealm(testutils.TestAddress("user")),
-			inputSkipHeight:            1,
-			expectedFirstMintedAmount:  0,
-			expectedSecondMintedAmount: 0,
-			expectedHasAbort:           true,
-			expectedAbortMessage:       "unauthorized: caller g1w4ek2ujlta047h6lta047h6lta047h6lkvk347 is not emission",
-		},
-		{
-			name:                       "mint gns is failed by not allowed to mint same timestamp",
-			halted:                     false,
-			inputRealm:                 emissionRealm,
-			inputSkipHeight:            0,
-			expectedFirstMintedAmount:  0,                  // first call returns 0
-			expectedSecondMintedAmount: 0,                  // second call also returns 0 (same timestamp, no time progression)
-			expectedHasAbort:           false,
-			expectedAbortMessage:       "",
-=======
 		name                 string
 		inputRealm           runtime.Realm
 		inputSkipHeight      int64
@@ -587,7 +453,6 @@
 			expectedMintedAmount: 0,
 			expectedHasAbort:     false,
 			expectedAbortMessage: "",
->>>>>>> 01190d64
 		},
 	}
 
@@ -595,20 +460,8 @@
 		t.Run(tt.name, func(t *testing.T) {
 			InitGnsTest(t)
 
-<<<<<<< HEAD
-			testing.SetOriginCaller(adminAddr)
-
-			if tt.halted {
-				halt.SetHaltLevel(cross, halt.HaltLevelEmergency) // set halt
-			} else {
-				halt.SetHaltLevel(cross, halt.HaltLevelNone) // set halt
-			}
-
 			var firstMintedAmount int64
 			var secondMintedAmount int64
-=======
-			var mintedAmount int64
->>>>>>> 01190d64
 
 			mintGnsFn := func() {
 				testing.SetRealm(tt.inputRealm)
@@ -624,21 +477,15 @@
 				uassert.NotPanics(t, mintGnsFn)
 			}
 
-<<<<<<< HEAD
 			// Validate individual minted amounts
 			if !tt.expectedHasAbort {
-				uassert.Equal(t, tt.expectedFirstMintedAmount, firstMintedAmount, "first mint amount mismatch")
-				uassert.Equal(t, tt.expectedSecondMintedAmount, secondMintedAmount, "second mint amount mismatch")
+				uassert.Equal(t, int64(0), firstMintedAmount, "first mint should return 0 (same timestamp as initialization)")
+				uassert.Equal(t, tt.expectedMintedAmount, secondMintedAmount, "second mint should return the expected amount")
 			}
 
 			// Validate total minted amount
 			mintedAmount := firstMintedAmount + secondMintedAmount
-			expectedTotalAmount := tt.expectedFirstMintedAmount + tt.expectedSecondMintedAmount
-			uassert.Equal(t, expectedTotalAmount, mintedAmount, "total minted amount mismatch")
-			halt.SetHaltLevel(cross, halt.HaltLevelNone)
-=======
 			uassert.Equal(t, tt.expectedMintedAmount, mintedAmount)
->>>>>>> 01190d64
 		})
 	}
 }