package gns

import (
	"fmt"
	"std"
	"testing"

	"gno.land/p/demo/testutils"
	"gno.land/p/demo/uassert"

	"gno.land/p/gnoswap/consts"
)

const (
	// gnoVM test context default height
	// ref: https://github.com/gnolang/gno/blob/a85a53d5b38f0a21d66262a823a8b07f4f836b68/gnovm/pkg/test/test.go#L31-L32
	GNO_VM_DEFAULT_HEIGHT = int64(123)
)

var (
	emissionRealm = std.NewCodeRealm(consts.EMISSION_PATH)
	adminRealm    = std.NewUserRealm(consts.ADMIN)
)

var (
	alice = testutils.TestAddress("alice")
	bob   = testutils.TestAddress("bob")
)

func TestGetName(t *testing.T) {
	uassert.Equal(t, "Gnoswap", GetName())
}

func TestGetSymbol(t *testing.T) {
	uassert.Equal(t, "GNS", GetSymbol())
}

func TestGetDecimals(t *testing.T) {
	uassert.Equal(t, uint(6), GetDecimals())
}

func TestKnownAccounts(t *testing.T) {
	uassert.Equal(t, int(1), KnownAccounts())
}

<<<<<<< HEAD
=======
func TestTotalSupply(t *testing.T) {
	uassert.Equal(t, INITIAL_MINT_AMOUNT, TotalSupply())
}

>>>>>>> c7310501
func TestBalanceOf(t *testing.T) {
	uassert.Equal(t, INITIAL_MINT_AMOUNT, BalanceOf(consts.ADMIN))
}

func TestAssertTooManyEmission(t *testing.T) {
	tests := []struct {
		name        string
		amount      uint64
		shouldPanic bool
		panicMsg    string
	}{
		{
			name:        "should panic if emission amount is too large",
			amount:      MAXIMUM_SUPPLY,
			shouldPanic: true,
			panicMsg:    "[GNOSWAP-GNS-002] too many emission reward || amount: 1000000000000000",
		},
		{
			name:   "should not panic if emission amount is not too large",
			amount: 123,
		},
	}

	for _, tt := range tests {
		t.Run(tt.name, func(t *testing.T) {
			if tt.shouldPanic {
				uassert.PanicsWithMessage(t, tt.panicMsg, func() {
					assertTooManyEmission(tt.amount)
				})
			} else {
				uassert.NotPanics(t, func() { assertTooManyEmission(tt.amount) })
			}
		})
	}
}

func TestIsLastBlockOfHalvingYear(t *testing.T) {
	tests := make([]struct {
		name   string
		height int64
		want   bool
	}, 0, 24)

	for i := HALVING_START_YEAR; i <= HALVING_END_YEAR; i++ {
		tests = append(tests, struct {
			name   string
			height int64
			want   bool
		}{
			name:   fmt.Sprintf("last block of halving year %d", i),
			height: GetHalvingYearEndBlock(i),
			want:   true,
		})

		tests = append(tests, struct {
			name   string
			height int64
			want   bool
		}{
			name:   fmt.Sprintf("not last block of halving year %d", i),
			height: GetHalvingYearEndBlock(i) - 1,
			want:   false,
		})
	}

	for _, tt := range tests {
		t.Run(tt.name, func(t *testing.T) {
			uassert.Equal(t, tt.want, isLastBlockOfHalvingYear(tt.height))
		})
	}
}

func TestHandleLeftEmissionAmount(t *testing.T) {
	tests := make([]struct {
		name   string
		year   int64
		amount uint64
		want   uint64
	}, 0, 24)

	for i := int64(1); i <= 12; i++ {
		tests = append(tests, struct {
			name   string
			year   int64
			amount uint64
			want   uint64
		}{
			name:   fmt.Sprintf("handle left emission amount for year %d, non minted", i),
			year:   i,
			amount: 0,
			want:   GetHalvingYearMaxAmount(i),
		})

		tests = append(tests, struct {
			name   string
			year   int64
			amount uint64
			want   uint64
		}{
			name:   fmt.Sprintf("handle left emission amount for year %d, minted", i),
			year:   i,
			amount: uint64(123456),
			want:   GetHalvingYearMaxAmount(i) - uint64(123456),
		})
	}
}

func TestSkipIfSameHeight(t *testing.T) {
	t.Run("should skip if height is same", func(t *testing.T) {
		uassert.True(t, skipIfSameHeight(1, 1))
	})

	t.Run("should not skip if height is different", func(t *testing.T) {
		uassert.False(t, skipIfSameHeight(1, 2))
	})
}

func TestSkipIfEmissionEnded(t *testing.T) {
	t.Run("should skip if emission has ended", func(t *testing.T) {
		uassert.True(t, skipIfEmissionEnded(GetEndHeight()+1))
	})

	t.Run("should not skip if emission has not ended", func(t *testing.T) {
		uassert.False(t, skipIfEmissionEnded(std.GetHeight()))
	})
}

func TestGetterSetter(t *testing.T) {
	t.Run("last minted height", func(t *testing.T) {
		value := int64(123)
		setLastMintedHeight(value)
		uassert.Equal(t, value, GetLastMintedHeight())
	})

	t.Run("left emission amount", func(t *testing.T) {
		value := uint64(0)
		setLeftEmissionAmount(value)
		uassert.Equal(t, value, GetLeftEmissionAmount())
	})
}

func TestGrc20Methods(t *testing.T) {
	tests := []struct {
		name        string
		fn          func()
		shouldPanic bool
		panicMsg    string
	}{
		{
			name: "TotalSupply",
			fn: func() {
				uassert.Equal(t, INITIAL_MINT_AMOUNT, TotalSupply())
			},
		},
		{
			name: "BalanceOf(admin)",
			fn: func() {
				uassert.Equal(t, INITIAL_MINT_AMOUNT, BalanceOf(consts.ADMIN))
			},
		},
		{
			name: "BalanceOf(alice)",
			fn: func() {
				uassert.Equal(t, uint64(0), BalanceOf(alice))
			},
		},
		{
			name: "Allowance(admin, alice)",
			fn: func() {
				uassert.Equal(t, uint64(0), Allowance(consts.ADMIN, alice))
			},
		},
		{
			name: "MintGns success",
			fn: func() {
				std.TestSetRealm(emissionRealm)
				MintGns(consts.ADMIN)
			},
		},
		{
			name: "MintGns without permission should panic",
			fn: func() {
				std.TestSkipHeights(1)
				MintGns(consts.ADMIN)
			},
			shouldPanic: true,
			panicMsg:    `caller(g1wymu47drhr0kuq2098m792lytgtj2nyx77yrsm) has no permission`,
		},
		{
			name: "Burn success",
			fn: func() {
				std.TestSetRealm(adminRealm)
				Burn(consts.ADMIN, uint64(1))
			},
		},
		{
			name: "Burn without permission should panic",
			fn: func() {
				Burn(consts.ADMIN, uint64(1))
			},
			shouldPanic: true,
			panicMsg:    `ownable: caller is not owner`,
		},
		{
			name: "Transfer success",
			fn: func() {
				std.TestSetRealm(adminRealm)
				Transfer(alice, uint64(1))
			},
		},
		{
			name: "Transfer without enough balance should panic",
			fn: func() {
				std.TestSetRealm(std.NewUserRealm(alice))
				Transfer(bob, uint64(1))
			},
			shouldPanic: true,
			panicMsg:    `insufficient balance`,
		},
		{
			name: "Transfer to self should panic",
			fn: func() {
				std.TestSetRealm(adminRealm)
				Transfer(consts.ADMIN, uint64(1))
			},
			shouldPanic: true,
			panicMsg:    `cannot send transfer to self`,
		},
		{
			name: "TransferFrom success",
			fn: func() {
				// approve first
				std.TestSetRealm(adminRealm)
				Approve(alice, uint64(1))

				// alice transfer admin's balance to bob
				std.TestSetRealm(std.NewUserRealm(alice))
				TransferFrom(consts.ADMIN, bob, uint64(1))
			},
		},
		{
			name: "TransferFrom without enough allowance should panic",
			fn: func() {
				std.TestSetRealm(adminRealm)
				Approve(alice, uint64(1))

				std.TestSetRealm(std.NewUserRealm(alice))
				TransferFrom(consts.ADMIN, bob, uint64(2))
			},
			shouldPanic: true,
			panicMsg:    `insufficient allowance`,
		},
	}

	for _, tt := range tests {
		t.Run(tt.name, func(t *testing.T) {
			resetGnsTokenObject(t)

			if tt.shouldPanic {
				uassert.PanicsWithMessage(t, tt.panicMsg, tt.fn)
			} else {
				uassert.NotPanics(t, func() { tt.fn() })
			}
		})
	}
}<|MERGE_RESOLUTION|>--- conflicted
+++ resolved
@@ -43,13 +43,10 @@
 	uassert.Equal(t, int(1), KnownAccounts())
 }
 
-<<<<<<< HEAD
-=======
 func TestTotalSupply(t *testing.T) {
 	uassert.Equal(t, INITIAL_MINT_AMOUNT, TotalSupply())
 }
 
->>>>>>> c7310501
 func TestBalanceOf(t *testing.T) {
 	uassert.Equal(t, INITIAL_MINT_AMOUNT, BalanceOf(consts.ADMIN))
 }
