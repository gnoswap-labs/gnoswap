package gns

import (
	"std"
	"testing"

	"gno.land/p/demo/grc/grc20"
	"gno.land/p/demo/ownable"

<<<<<<< HEAD
	"gno.land/p/gnoswap/consts"
=======
	prabc "gno.land/p/gnoswap/rbac"
>>>>>>> c48ba393
	"gno.land/r/gnoswap/v1/access"

	_ "gno.land/r/gnoswap/v1/rbac" // initialize rbac package
)

func resetObject(t *testing.T) {
	t.Helper()

	resetGnsTokenObject(t)

	height := std.ChainHeight()
	lastMintedHeight = height
}

func resetGnsTokenObject(t *testing.T) {
	t.Helper()

	token, privateLedger = grc20.NewToken("Gnoswap", "GNS", 6)

	adminAddr, _ := access.GetAddress(prabc.ROLE_ADMIN.String())
	owner = ownable.NewWithAddress(adminAddr)

	privateLedger.Mint(owner.Owner(), INITIAL_MINT_AMOUNT)
}

// resetEmissionState resets the emission state to a clean state for testing
func resetEmissionState(t *testing.T) {
	t.Helper()

	emissionState = nil
	avgBlockTimeMs = consts.BLOCK_GENERATION_INTERVAL
	blockPerYear = SECONDS_IN_YEAR / milliToSec(consts.BLOCK_GENERATION_INTERVAL)
	blockPerDay = consts.SECONDS_PER_DAY / milliToSec(consts.BLOCK_GENERATION_INTERVAL)
}<|MERGE_RESOLUTION|>--- conflicted
+++ resolved
@@ -7,11 +7,8 @@
 	"gno.land/p/demo/grc/grc20"
 	"gno.land/p/demo/ownable"
 
-<<<<<<< HEAD
-	"gno.land/p/gnoswap/consts"
-=======
 	prabc "gno.land/p/gnoswap/rbac"
->>>>>>> c48ba393
+
 	"gno.land/r/gnoswap/v1/access"
 
 	_ "gno.land/r/gnoswap/v1/rbac" // initialize rbac package
@@ -37,12 +34,24 @@
 	privateLedger.Mint(owner.Owner(), INITIAL_MINT_AMOUNT)
 }
 
+const (
+	SECONDS_PER_DAY = 86400
+	// Default block generation interval, in milliseconds, used to estimate
+	// how many blocks will be produced over a given timeframe.
+	// GnoSwap’s emission logic relies on this as an initial value,
+	// but actual block times may vary (e.g. due to network conditions).
+	// Governance or an admin can adjust it dynamically by calling
+	// [SetAvgBlockTimeInMs](https://github.com/gnoswap-labs/gnoswap/blob/a29e0f994466430618548ae992cca11a52f5102a/contract/r/gnoswap/gns/halving.gno#L359) to keep emission schedules accurate.
+	BLOCK_GENERATION_INTERVAL int64 = 2000
+	MILLISECONDS_PER_SECOND   int64 = 1000
+)
+
 // resetEmissionState resets the emission state to a clean state for testing
 func resetEmissionState(t *testing.T) {
 	t.Helper()
 
 	emissionState = nil
-	avgBlockTimeMs = consts.BLOCK_GENERATION_INTERVAL
-	blockPerYear = SECONDS_IN_YEAR / milliToSec(consts.BLOCK_GENERATION_INTERVAL)
-	blockPerDay = consts.SECONDS_PER_DAY / milliToSec(consts.BLOCK_GENERATION_INTERVAL)
+	avgBlockTimeMs = BLOCK_GENERATION_INTERVAL
+	blockPerYear = SECONDS_IN_YEAR / milliToSec(BLOCK_GENERATION_INTERVAL)
+	blockPerDay = SECONDS_PER_DAY / milliToSec(BLOCK_GENERATION_INTERVAL)
 }