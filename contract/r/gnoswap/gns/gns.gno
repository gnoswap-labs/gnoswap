--- conflicted
+++ resolved
@@ -170,11 +170,7 @@
 	}
 
 	// handle negative block height or block height before emission start
-<<<<<<< HEAD
 	startHeight := GetEmissionState().GetStartHeight()
-=======
-	startHeight := getEmissionState().getStartHeight()
->>>>>>> 1aea82f0
 	if fromHeight < startHeight {
 		fromHeight = startHeight
 	}
