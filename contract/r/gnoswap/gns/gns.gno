package gns

import (
	"std"
	"strings"

	"gno.land/p/demo/grc/grc20"
	"gno.land/p/demo/ownable"
	"gno.land/p/demo/ufmt"

	"gno.land/r/demo/grc20reg"

	"gno.land/r/gnoswap/v1/access"
)

const (
	MAXIMUM_SUPPLY      = int64(1_000_000_000_000_000)
	INITIAL_MINT_AMOUNT = int64(100_000_000_000_000)
	MAX_EMISSION_AMOUNT = int64(900_000_000_000_000) // MAXIMUM_SUPPLY - INITIAL_MINT_AMOUNT
)

var (
<<<<<<< HEAD
	owner         *ownable.Ownable
	token         *grc20.Token
	privateLedger *grc20.PrivateLedger
=======
	adminAddr, _         = access.GetAddress(access.ROLE_ADMIN)
	token, privateLedger = grc20.NewToken("Gnoswap", "GNS", 6)
	UserTeller           = token.CallerTeller()
	owner                = ownable.NewWithAddress(adminAddr)
>>>>>>> 1f953d90

	leftEmissionAmount   int64 // amount of GNS can be minted for emission
	mintedEmissionAmount int64 // amount of GNS that has been minted for emission
	lastMintedHeight     int64 // last block height that gns was minted for emission

	burnAmount int64 // amount of GNS that has been burned
)

func init() {
<<<<<<< HEAD
	owner = ownable.NewWithAddress(adminAddr)
	token, privateLedger = grc20.NewToken("Gnoswap", "GNS", 6)

=======
>>>>>>> 1f953d90
	privateLedger.Mint(owner.Owner(), INITIAL_MINT_AMOUNT)
	cross(grc20reg.Register)(token, "")

	// Initial amount set to 900_000_000_000_000 (MAXIMUM_SUPPLY - INITIAL_MINT_AMOUNT).
	// leftEmissionAmount will decrease as tokens are minted.
	setLeftEmissionAmount(MAX_EMISSION_AMOUNT)
	setMintedEmissionAmount(0)
	setLastMintedHeight(std.ChainHeight())
	burnAmount = 0
}

func GetName() string {
	crossing()
	return token.GetName()
}

func GetSymbol() string {
	crossing()
	return token.GetSymbol()
}

func GetDecimals() int {
	crossing()
	return token.GetDecimals()
}

func TotalSupply() int64 {
	crossing()
	return token.TotalSupply()
}

func KnownAccounts() int {
	crossing()
	return token.KnownAccounts()
}

func BalanceOf(owner std.Address) int64 {
	crossing()
	return token.BalanceOf(owner)
}

func Allowance(owner, spender std.Address) int64 {
	crossing()
	return token.Allowance(owner, spender)
}

func MintGns(address std.Address) int64 {
	crossing()
	lastGNSMintedHeight := GetLastMintedHeight()
	currentHeight := std.ChainHeight()

	// skip minting process if following conditions are met
	// - if gns for current block is already minted
	// - if last minted height is same or later than emission end height
	if lastGNSMintedHeight == currentHeight || lastGNSMintedHeight >= GetEndHeight() {
		return 0
	}

	assertShouldNotBeHalted()
	assertCallerIsEmission()

	// calculate gns amount to mint
	amountToMint := calculateAmountToMint(lastGNSMintedHeight+1, currentHeight)

	// update
	setLastMintedHeight(currentHeight)
	setMintedEmissionAmount(GetMintedEmissionAmount() + amountToMint)
	setLeftEmissionAmount(GetLeftEmissionAmount() - amountToMint)

	// mint calculated amount to address
	err := privateLedger.Mint(address, amountToMint)
	if err != nil {
		panic(err.Error())
	}

	prevAddr, prevPkgPath := getPrev()
	std.Emit(
		"MintGNS",
		"prevAddr", prevAddr,
		"prevRealm", prevPkgPath,
		"mintedBlockHeight", formatInt(currentHeight),
		"mintedGNSAmount", formatInt(amountToMint),
		"accumMintedGNSAmount", formatInt(GetMintedEmissionAmount()),
		"accumLeftMintGNSAmount", formatInt(GetLeftEmissionAmount()),
	)

	return amountToMint
}

func Burn(from std.Address, amount int64) {
	crossing()
	owner.AssertOwnedByCurrent()
	checkErr(privateLedger.Burn(from, amount))

	burnAmount += amount

	prevAddr, prevPkgPath := getPrev()
	std.Emit(
		"Burn",
		"prevAddr", prevAddr,
		"prevRealm", prevPkgPath,
		"burnedBlockHeight", formatInt(std.ChainHeight()),
		"burnFrom", from.String(),
		"burnedGNSAmount", formatInt(amount),
		"accumBurnedGNSAmount", formatInt(GetBurnAmount()),
	)
}

func Transfer(to std.Address, amount int64) {
	crossing()
	userTeller := token.CallerTeller()
	checkErr(userTeller.Transfer(to, amount))
}

func Approve(spender std.Address, amount int64) {
	crossing()
	userTeller := token.CallerTeller()
	checkErr(userTeller.Approve(spender, amount))
}

func TransferFrom(from, to std.Address, amount int64) {
	crossing()
	userTeller := token.CallerTeller()
	checkErr(userTeller.TransferFrom(from, to, amount))
}

func Render(path string) string {
	crossing()
	parts := strings.Split(path, "/")
	c := len(parts)

	switch {
	case path == "":
		return token.RenderHome()
	case c == 2 && parts[0] == "balance":
		owner := std.Address(parts[1])
		balance := token.BalanceOf(owner)
		return ufmt.Sprintf("%d\n", balance)
	default:
		return "404\n"
	}
}

func checkErr(err error) {
	if err != nil {
		panic(err.Error())
	}
}

// calculateAmountToMint calculates the amount of gns to mint
// It calculates the amount of gns to mint for each halving year for block range.
// It also handles the left emission amount if the current block range includes halving year end block.
func calculateAmountToMint(fromHeight, toHeight int64) int64 {
	// if toHeight is greater than emission end height, set toHeight to emission end height
	endH := GetEndHeight()
	if toHeight > endH {
		toHeight = endH
	}

	if fromHeight > toHeight {
		return 0
	}

	// handle negative block height or block height before emission start
	startHeight := GetEmissionState().getStartHeight()
	if fromHeight < startHeight {
		fromHeight = startHeight
	}
	if toHeight < startHeight {
		return 0
	}

	fromYear := GetHalvingYearByHeight(fromHeight)
	toYear := GetHalvingYearByHeight(toHeight)

	// if invalid halving year is returned, return 0
	if fromYear == 0 || toYear == 0 {
		return 0
	}

	totalAmountToMint := int64(0)

	curFrom := fromHeight

	for year := fromYear; year <= toYear; year++ {
		yearEndHeight := GetHalvingYearEndBlock(year)
		mintUntilHeight := i64Min(yearEndHeight, toHeight)

		// how many blocks to calculate
		blocks := mintUntilHeight - curFrom + 1
		if blocks <= 0 {
			break
		}

		// amount of gns to mint for each block for current year
		singleBlockAmount := GetAmountPerBlockPerHalvingYear(year)

		// amount of gns to mint for current year
		yearAmountToMint := singleBlockAmount * blocks

		// if last block of halving year, handle left emission amount
		if mintUntilHeight >= yearEndHeight {
			leftover := handleLeftEmissionAmount(year, yearAmountToMint)
			yearAmountToMint += leftover
		}

		totalAmountToMint += yearAmountToMint

		setHalvingYearMintAmount(year, GetHalvingYearMintAmount(year)+yearAmountToMint)
		setHalvingYearLeftAmount(year, GetHalvingYearLeftAmount(year)-yearAmountToMint)

		std.Emit(
			"CalculateAmountToMint",
			"fromHeight", formatInt(curFrom),
			"toHeight", formatInt(mintUntilHeight),
			"year", formatInt(year),
			"singleBlockAmount", formatInt(singleBlockAmount),
		)

		// update fromHeight for next year (if necessary)
		curFrom = mintUntilHeight + 1
		if curFrom > toHeight {
			break
		}
	}

	assertTooManyEmission(totalAmountToMint)
	return totalAmountToMint
}

// isLastBlockOfHalvingYear returns true if the current block is the last block of a halving year.
func isLastBlockOfHalvingYear(height int64) bool {
	year := GetHalvingYearByHeight(height)
	lastBlock := GetHalvingYearEndBlock(year)

	return height == lastBlock
}

// handleLeftEmissionAmount handles the left emission amount for a halving year.
// It calculates the left emission amount by subtracting the halving year mint amount from the halving year amount.
func handleLeftEmissionAmount(year, amount int64) int64 {
	return GetHalvingYearLeftAmount(year) - amount
}

// skipIfSameHeight returns true if the current block height is the same as the last minted height.
// This prevents multiple gns minting inside the same block.
func skipIfSameHeight(lastMintedHeight, currentHeight int64) bool {
	return lastMintedHeight == currentHeight
}

// GetLastMintedHeight returns the last block height that gns was minted.
func GetLastMintedHeight() int64 {
	return lastMintedHeight
}

// GetLeftEmissionAmount returns the amount of GNS can be minted.
func GetLeftEmissionAmount() int64 {
	return leftEmissionAmount
}

// GetBurnAmount returns the amount of GNS that has been burned.
func GetBurnAmount() int64 {
	return burnAmount
}

// GetMintedEmissionAmount returns the amount of GNS that has been minted by the emission contract.
// It does not include initial minted amount.
func GetMintedEmissionAmount() int64 {
	return mintedEmissionAmount
}

func setLastMintedHeight(height int64) {
	lastMintedHeight = height
}

func setLeftEmissionAmount(amount int64) {
	leftEmissionAmount = amount
}

func setMintedEmissionAmount(amount int64) {
	mintedEmissionAmount = amount
}

// assertTooManyEmission asserts if the amount of gns to mint is too many.
// It checks if the amount of gns to mint is greater than the left emission amount or the total emission amount.
func assertTooManyEmission(amount int64) {
	if (amount + GetMintedEmissionAmount()) > MAX_EMISSION_AMOUNT {
		panic(addDetailToError(
			errTooManyEmission,
			ufmt.Sprintf("amount: %d", amount),
		))
	}
}<|MERGE_RESOLUTION|>--- conflicted
+++ resolved
@@ -20,16 +20,10 @@
 )
 
 var (
-<<<<<<< HEAD
-	owner         *ownable.Ownable
-	token         *grc20.Token
-	privateLedger *grc20.PrivateLedger
-=======
 	adminAddr, _         = access.GetAddress(access.ROLE_ADMIN)
 	token, privateLedger = grc20.NewToken("Gnoswap", "GNS", 6)
 	UserTeller           = token.CallerTeller()
 	owner                = ownable.NewWithAddress(adminAddr)
->>>>>>> 1f953d90
 
 	leftEmissionAmount   int64 // amount of GNS can be minted for emission
 	mintedEmissionAmount int64 // amount of GNS that has been minted for emission
@@ -39,12 +33,6 @@
 )
 
 func init() {
-<<<<<<< HEAD
-	owner = ownable.NewWithAddress(adminAddr)
-	token, privateLedger = grc20.NewToken("Gnoswap", "GNS", 6)
-
-=======
->>>>>>> 1f953d90
 	privateLedger.Mint(owner.Owner(), INITIAL_MINT_AMOUNT)
 	cross(grc20reg.Register)(token, "")
 
