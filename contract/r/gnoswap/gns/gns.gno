--- conflicted
+++ resolved
@@ -53,15 +53,11 @@
 func Allowance(owner, spender std.Address) int64 { return token.Allowance(owner, spender) }
 
 func MintGns(cur realm, address std.Address) int64 {
-<<<<<<< HEAD
-	lastGNSMintedHeight := LastMintedHeight()
-=======
 	caller := std.PreviousRealm().Address()
 	halt.AssertIsNotHaltedEmission()
 	access.AssertIsEmission(caller)
 
 	lastGNSMintedHeight := GetLastMintedHeight()
->>>>>>> c48ba393
 	currentHeight := std.ChainHeight()
 
 	// skip minting process if following conditions are met
@@ -271,30 +267,6 @@
 // It does not include initial minted amount.
 func MintedEmissionAmount() int64 { return mintedEmissionAmount }
 
-<<<<<<< HEAD
 func setLastMintedHeight(height int64)     { lastMintedHeight = height }
 func setLeftEmissionAmount(amount int64)   { leftEmissionAmount = amount }
-func setMintedEmissionAmount(amount int64) { mintedEmissionAmount = amount }
-
-// assertTooManyEmission asserts if the amount of gns to mint is too many.
-// It checks if the amount of gns to mint is greater than the left emission amount or the total emission amount.
-func assertTooManyEmission(amount int64) {
-	if (amount + MintedEmissionAmount()) > MAX_EMISSION_AMOUNT {
-		panic(addDetailToError(
-			errTooManyEmission,
-			ufmt.Sprintf("amount: %d", amount),
-		))
-	}
-=======
-func setLastMintedHeight(height int64) {
-	lastMintedHeight = height
-}
-
-func setLeftEmissionAmount(amount int64) {
-	leftEmissionAmount = amount
-}
-
-func setMintedEmissionAmount(amount int64) {
-	mintedEmissionAmount = amount
->>>>>>> c48ba393
-}+func setMintedEmissionAmount(amount int64) { mintedEmissionAmount = amount }