package v1

import (
	"chain"
	"chain/runtime"

	"gno.land/p/nt/ufmt"

	u256 "gno.land/p/gnoswap/uint256"

	"gno.land/r/gnoswap/common"
	"gno.land/r/gnoswap/emission"
	"gno.land/r/gnoswap/halt"
	"gno.land/r/gnoswap/referral"
)

// ExactInSwapRoute swaps an exact amount of input tokens for output tokens.
//
// Executes multi-hop swaps through specified route.
// Supports splitting across multiple paths for price optimization.
// Applies slippage protection via minimum output amount.
//
// Parameters:
//   - inputToken, outputToken: Token contract paths
//   - amountIn: Exact input amount to swap
//   - routeArr: Swap route (max 3 hops per path, multiple paths separated by comma)
//   - quoteArr: Split percentages "70,30" (must sum to 100)
//   - amountOutMin: Minimum acceptable output (slippage protection)
//   - deadline: Unix timestamp for expiration
//   - referrer: Optional referral address
//
// Route format:
//   - Single-hop: "TOKEN0:TOKEN1:FEE"
//   - Multi-hop: "TOKEN0:TOKEN1:FEE*POOL*TOKEN1:TOKEN2:FEE" (use *POOL* separator)
//   - Multi-path: "route1,route2" (use comma separator between different routes)
//
// Returns:
//   - amountIn: Actual input consumed
//   - amountOut: Actual output received
//
// Reverts if output < amountOutMin or deadline passed.
func (r *routerV1) ExactInSwapRoute(
	inputToken string,
	outputToken string,
	amountIn string,
	routeArr string,
	quoteArr string,
	amountOutMin string,
	deadline int64,
	referrer string,
) (string, string) {
	halt.AssertIsNotHaltedRouter()

	assertIsValidUserCoinSend(inputToken, amountIn)
	assertIsValidRoutePaths(routeArr, inputToken, outputToken)
	assertIsNotExpired(deadline)
	assertIsExistsPools(routeArr)

	emission.MintAndDistributeGns(cross)

	params := SwapRouteParams{
		inputToken:        inputToken,
		outputToken:       outputToken,
		routeArr:          routeArr,
		quoteArr:          quoteArr,
		deadline:          deadline,
		typ:               ExactIn,
<<<<<<< HEAD
		exactAmount:       amountIn,
		limitAmount:       amountOutMin,
		sqrtPriceLimitX96: "0", // multi-hop swap is not allowed to set sqrtPriceLimitX96
=======
		exactAmount:       safeParseInt64(amountIn),
		limitAmount:       safeParseInt64(amountOutMin),
		sqrtPriceLimitX96: u256.Zero(), // multi-hop swap is not allowed to set sqrtPriceLimitX96
>>>>>>> c9983990
	}

	inputAmount, outputAmount := r.exactInSwapRoute(params, referrer)

	return formatInt64(inputAmount), formatInt64(outputAmount)
}

// ExactInSingleSwapRoute swaps an exact amount of input tokens for output tokens through a single route.
//
// Executes single-hop swaps through a single specified route.
// Allows price limit control via sqrtPriceLimitX96 parameter.
// Applies slippage protection via minimum output amount.
//
// Parameters:
//   - inputToken, outputToken: Token contract paths
//   - amountIn: Exact input amount to swap
//   - routeArr: Single swap route (just 1 hop)
//   - amountOutMin: Minimum acceptable output (slippage protection)
//   - sqrtPriceLimitX96: Price limit for swap execution (0 for no limit)
//   - deadline: Unix timestamp for expiration
//   - referrer: Optional referral address
//
// Route format:
//   - Single-hop: "INPUT_TOKEN:OUTPUT_TOKEN:FEE"
//
// Returns:
//   - amountIn: Actual input consumed
//   - amountOut: Actual output received
//
// Reverts the transaction if the output amount is less than amountOutMin,
// the deadline has passed, or the price limit is exceeded.
func (r *routerV1) ExactInSingleSwapRoute(
	inputToken string,
	outputToken string,
	amountIn string,
	routeArr string,
	amountOutMin string,
	sqrtPriceLimitX96 string,
	deadline int64,
	referrer string,
) (string, string) {
	halt.AssertIsNotHaltedRouter()

	assertIsValidUserCoinSend(inputToken, amountIn)
	assertIsValidSingleSwapRouteArrPath(routeArr, inputToken, outputToken)
	assertIsValidSqrtPriceLimitX96(sqrtPriceLimitX96)
	assertIsNotExpired(deadline)
	assertIsExistsPools(routeArr)

	emission.MintAndDistributeGns(cross)

	params := SwapRouteParams{
		inputToken:        inputToken,
		outputToken:       outputToken,
		routeArr:          routeArr,
		quoteArr:          "100",
		deadline:          deadline,
		typ:               ExactIn,
		exactAmount:       safeParseInt64(amountIn),
		limitAmount:       safeParseInt64(amountOutMin),
		sqrtPriceLimitX96: u256.MustFromDecimal(sqrtPriceLimitX96), // single swap is allowed to set sqrtPriceLimitX96
	}

	inputAmount, outputAmount := r.exactInSwapRoute(params, referrer)

	return formatInt64(inputAmount), formatInt64(outputAmount)
}

// exactInSwapRoute executes the swap operation and handles token transfers and referral registration.
//
// Performs the actual swap operation using commonSwapRoute and handles:
// - Token unwrapping for native tokens (WUGNOT -> UGNOT)
// - Safe token transfers to the caller
// - Referral registration and tracking
// - Event emission for swap completion
//
// Parameters:
//   - params: SwapRouteParams containing all swap configuration
//   - referrer: Referral address for registration
//
// Returns:
//   - inputAmount: Actual input amount consumed as string
//   - outputAmount: Actual output amount received as string (negative value)
//
// Panics if swap execution fails or token transfer fails.
func (r *routerV1) exactInSwapRoute(
	params SwapRouteParams,
	referrer string,
) (int64, int64) {
	inputAmount, outputAmount, err := r.commonSwapRoute(params)
	if err != nil {
		panic(err)
	}

	if params.IsUnwrap() {
		err = unwrapWithTransfer(runtime.PreviousRealm().Address(), outputAmount)
		if err != nil {
			panic(err)
		}
	} else {
		common.SafeGRC20Transfer(cross, params.outputToken, runtime.PreviousRealm().Address(), outputAmount)
	}

	// handle referral registration
	previousRealm := runtime.PreviousRealm()
	caller := previousRealm.Address()
	success := referral.TryRegister(cross, caller, referrer)
	actualReferrer := referrer
	if !success {
		actualReferrer = referral.GetReferral(caller.String())
	}

	resultInputAmount := inputAmount
	resultOutputAmount := -outputAmount

	chain.Emit(
		"ExactInSwap",
		"prevAddr", previousRealm.Address().String(),
		"prevRealm", previousRealm.PkgPath(),
		"input", params.inputToken,
		"output", params.outputToken,
		"exactAmount", formatInt64(params.exactAmount),
		"route", params.routeArr,
		"quote", params.quoteArr,
		"resultInputAmount", formatInt64(resultInputAmount),
		"resultOutputAmount", formatInt64(resultOutputAmount),
		"referrer", actualReferrer,
	)

	return resultInputAmount, resultOutputAmount
}

type ExactInSwapOperation struct {
	baseSwapOperation
	params ExactInParams
	router *routerV1
}

func NewExactInSwapOperation(r *routerV1, pp ExactInParams) *ExactInSwapOperation {
	return &ExactInSwapOperation{
		router: r,
		params: pp,
		baseSwapOperation: baseSwapOperation{
			userWrappedWugnot: INITIAL_WUGNOT_BALANCE,
			sqrtPriceLimitX96: pp.SqrtPriceLimitX96,
		},
	}
}

// Validate validates the exact-in swap operation parameters.
func (op *ExactInSwapOperation) Validate() error {
	amountIn := op.params.AmountIn

	if amountIn <= 0 {
		return ufmt.Errorf("invalid amountIn(%d), must be positive", amountIn)
	}

	// when `SwapType` is `ExactIn`, assign `amountSpecified` the `amountIn`
	// obtained from above.
	op.amountSpecified = amountIn

	routes, quotes, err := validateRoutesAndQuotes(op.params.RouteArr, op.params.QuoteArr)
	if err != nil {
		return err
	}

	op.routes = routes
	op.quotes = quotes

	return nil
}

// Process executes the exact-in swap operation.
func (op *ExactInSwapOperation) Process() (*SwapResult, error) {
	if err := op.handleNativeTokenWrapping(); err != nil {
		return nil, err
	}

	resultAmountIn, resultAmountOut, err := op.processRoutes(op.router, ExactIn)
	if err != nil {
		return nil, err
	}

	return &SwapResult{
		AmountIn:        resultAmountIn,
		AmountOut:       resultAmountOut,
		Routes:          op.routes,
		Quotes:          op.quotes,
		AmountSpecified: op.amountSpecified,
		WithUnwrap:      op.withUnwrap,
	}, nil
}

// handleNativeTokenWrapping handles the wrapping of native tokens if needed.
func (op *ExactInSwapOperation) handleNativeTokenWrapping() error {
	return op.baseSwapOperation.handleNativeTokenWrapping(
		op.params.InputToken,
		op.params.OutputToken,
		op.amountSpecified,
	)
}<|MERGE_RESOLUTION|>--- conflicted
+++ resolved
@@ -65,15 +65,9 @@
 		quoteArr:          quoteArr,
 		deadline:          deadline,
 		typ:               ExactIn,
-<<<<<<< HEAD
-		exactAmount:       amountIn,
-		limitAmount:       amountOutMin,
-		sqrtPriceLimitX96: "0", // multi-hop swap is not allowed to set sqrtPriceLimitX96
-=======
 		exactAmount:       safeParseInt64(amountIn),
 		limitAmount:       safeParseInt64(amountOutMin),
 		sqrtPriceLimitX96: u256.Zero(), // multi-hop swap is not allowed to set sqrtPriceLimitX96
->>>>>>> c9983990
 	}
 
 	inputAmount, outputAmount := r.exactInSwapRoute(params, referrer)
