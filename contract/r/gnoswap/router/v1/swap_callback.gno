package v1

import (
<<<<<<< HEAD
=======
	"chain/runtime"

	i256 "gno.land/p/gnoswap/int256"
>>>>>>> ae43d36a
	u256 "gno.land/p/gnoswap/uint256"

	"gno.land/r/gnoswap/common"
	"gno.land/r/gnoswap/halt"
)

// swapCallback implements the pool's SwapCallback interface.
// This is called by the pool after it has sent output tokens to the recipient.
// The router must transfer the required input tokens to the pool.
//
// This callback pattern enables:
// 1. Flash swaps (receive tokens before paying)
// 2. Just-in-time token transfers
// 3. Complex multi-hop swaps without intermediate transfers
//
<<<<<<< HEAD
// Parameters follow the Uniswap V3 convention:
//   - Positive delta: tokens the pool must receive (input token)
//   - Negative delta: tokens the pool has sent (output token)
=======
// Only callable from the router v1 implementation contract.
// It is only used when calling a pool swap function.
>>>>>>> ae43d36a
func (r *routerV1) SwapCallback(
	token0Path, token1Path string,
	amount0Delta, amount1Delta int64,
	payer address,
) error {
	halt.AssertIsNotHaltedRouter()

	caller := runtime.PreviousRealm().Address()
	assertIsRouterV1(caller)

	var tokenToPay string
	var amountToPay int64

	// amount0Delta > 0 means pool wants token0
	// amount1Delta > 0 means pool wants token1
	if amount0Delta > 0 {
		amountToPay = amount0Delta
		tokenToPay = token0Path
	} else if amount1Delta > 0 {
		amountToPay = amount1Delta
		tokenToPay = token1Path
	} else {
		return nil
	}

	// Transfer tokens from router to pool
	// The router should already have the tokens from the user
	r.transferToPool(tokenToPay, u256.NewUintFromInt64(amountToPay), payer)

	return nil
}

// transferToPool transfers tokens from router to pool
func (r *routerV1) transferToPool(token string, amount *u256.Uint, payer address) {
	isTransferByRouter := payer == routerAddr

	balance := common.BalanceOf(token, payer)

	if u256.NewUintFromInt64(balance).Lt(amount) {
		panic("insufficient balance in router for callback")
	}

	if isTransferByRouter {
		common.SafeGRC20Transfer(cross, token, poolAddr, amount.Int64())
	} else {
		common.SafeGRC20TransferFrom(cross, token, payer, poolAddr, amount.Int64())
	}
}<|MERGE_RESOLUTION|>--- conflicted
+++ resolved
@@ -1,12 +1,8 @@
 package v1
 
 import (
-<<<<<<< HEAD
-=======
 	"chain/runtime"
 
-	i256 "gno.land/p/gnoswap/int256"
->>>>>>> ae43d36a
 	u256 "gno.land/p/gnoswap/uint256"
 
 	"gno.land/r/gnoswap/common"
@@ -22,14 +18,9 @@
 // 2. Just-in-time token transfers
 // 3. Complex multi-hop swaps without intermediate transfers
 //
-<<<<<<< HEAD
 // Parameters follow the Uniswap V3 convention:
 //   - Positive delta: tokens the pool must receive (input token)
 //   - Negative delta: tokens the pool has sent (output token)
-=======
-// Only callable from the router v1 implementation contract.
-// It is only used when calling a pool swap function.
->>>>>>> ae43d36a
 func (r *routerV1) SwapCallback(
 	token0Path, token1Path string,
 	amount0Delta, amount1Delta int64,
