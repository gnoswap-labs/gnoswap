--- conflicted
+++ resolved
@@ -33,26 +33,12 @@
 }
 
 // ProcessSwapAmount calculates the exact amount to swap based on quote percentage.
-<<<<<<< HEAD
-func (p *SwapProcessor) ProcessSwapAmount(amountSpecified *i256.Int, quote string) (*i256.Int, error) {
+func (p *SwapProcessor) ProcessSwapAmount(amountSpecified int64, quote string) (int64, error) {
 	toSwap, err := calculateSwapAmountByQuote(amountSpecified, quote)
 	if err != nil {
 		return nil, err
 	}
 	return toSwap, nil
-=======
-func (p *SwapProcessor) ProcessSwapAmount(amountSpecified int64, quote string) (int64, error) {
-	quoteInt, err := strconv.ParseInt(quote, 10, 64)
-	if err != nil {
-		return 0, ufmt.Errorf("invalid quote(%s)", quote)
-	}
-
-	if quoteInt < MinQuotePercentage || quoteInt > MaxQuotePercentage {
-		return 0, ufmt.Errorf(ErrInvalidQuoteRange, quoteInt, MinQuotePercentage, MaxQuotePercentage)
-	}
-
-	return safeMulDivInt64(amountSpecified, quoteInt, PERCENTAGE_DENOMINATOR), nil
->>>>>>> c9983990
 }
 
 // ProcessSingleSwap handles a single-hop swap simulation.
@@ -215,11 +201,7 @@
 			// calculate the amount to swap for this route
 			swapAmount, err := processor.ProcessSwapAmount(amountSpecified, quotes[i])
 			if err != nil {
-<<<<<<< HEAD
-				return "0", "0", false
-=======
 				return 0, 0, false
->>>>>>> c9983990
 			}
 
 			// update the remaining amount
@@ -247,13 +229,8 @@
 			panic(addDetailToError(errInvalidSwapType, err.Error()))
 		}
 
-<<<<<<< HEAD
-		if amountIn.IsZero() || amountOut.IsZero() {
-			return "0", "0", false
-=======
 		if amountIn == 0 || amountOut == 0 {
 			return 0, 0, false
->>>>>>> c9983990
 		}
 
 		// update accumulated results
