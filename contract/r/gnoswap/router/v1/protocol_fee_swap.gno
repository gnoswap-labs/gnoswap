package v1

import (
	"chain"
	"chain/runtime"

	"gno.land/r/gnoswap/access"
	"gno.land/r/gnoswap/common"
	"gno.land/r/gnoswap/halt"

	"gno.land/p/nt/ufmt"

	u256 "gno.land/p/gnoswap/uint256"

	pf "gno.land/r/gnoswap/protocol_fee"
	_ "gno.land/r/gnoswap/protocol_fee/v1"
)

// GetSwapFee returns the current swap fee rate in basis points.
func (r *routerV1) GetSwapFee() uint64 {
	return r.store.GetSwapFee()
}

// SetSwapFee sets the swap fee rate in basis points.
// Only admin or governance can call this function.
func (r *routerV1) SetSwapFee(fee uint64) {
	halt.AssertIsNotHaltedRouter()
	halt.AssertIsNotHaltedProtocolFee()

	caller := runtime.PreviousRealm().Address()
	access.AssertIsAdminOrGovernance(caller)

	// max swap fee is 1000 (bps)
	if fee > 1000 {
		panic(ufmt.Errorf(
			"%s: fee must be in range 0 to 1000 (10%). got %d",
			errInvalidSwapFee.Error(), fee,
		))
	}

	prevSwapFee := r.store.GetSwapFee()
	if err := r.setSwapFee(fee); err != nil {
		panic(err)
	}

	previousRealm := runtime.PreviousRealm()
	chain.Emit(
		"SetSwapFee",
		"prevAddr", previousRealm.Address().String(),
		"prevRealm", previousRealm.PkgPath(),
		"newFee", formatUint(fee),
		"prevFee", formatUint(prevSwapFee),
	)
}

// setSwapFee validates and updates the swap fee rate.
func (r *routerV1) setSwapFee(fee uint64) error {
	// 10000 (bps) = 100%
	if fee > 10000 {
		return ufmt.Errorf(
			"%s: fee must be in range 0 to 10000. got %d",
			errInvalidSwapFee.Error(), fee,
		)
	}

	return r.store.SetSwapFee(fee)
}

// handleSwapFee deducts the protocol fee from the swap amount and transfers it to the protocol fee contract.
func (r *routerV1) handleSwapFee(
	outputToken string,
	amount int64,
) int64 {
	swapFee := r.store.GetSwapFee()
	if swapFee <= 0 {
		return amount
	}

	currentTokenPath := outputToken

	if common.IsGNOTNativePath(outputToken) {
		currentTokenPath = wugnotPath
	}

	feeAmountInt64 := calculateRouterFee(amount, swapFee)

	common.SafeGRC20Transfer(cross, currentTokenPath, protocolFeeAddr, feeAmountInt64)

	pf.AddToProtocolFee(cross, currentTokenPath, feeAmountInt64)

	previousRealm := runtime.PreviousRealm()
	chain.Emit(
		"SwapRouteFee",
		"prevAddr", previousRealm.Address().String(),
		"prevRealm", previousRealm.PkgPath(),
		"tokenPath", currentTokenPath,
		"amount", formatInt64(feeAmountInt64),
	)

	return safeSubInt64(amount, feeAmountInt64)
}

func calculateRouterFee(amount int64, swapFee uint64) int64 {
	if swapFee <= 0 {
		return 0
	}

<<<<<<< HEAD
	feeAmount := u256.MulDiv(amount, u256.NewUint(swapFee), u256.NewUint(10000))
=======
	feeAmount := u256.MulDiv(u256.NewUintFromInt64(amount), u256.NewUint(swapFee), u256.NewUint(10000))

>>>>>>> c9983990
	return safeConvertToInt64(feeAmount)
}

// calculate amount to fetch from pool including router fee
// poolAmount = userAmount / (1 - feeRate)
// = userAmount * 10000 / (10000 - swapFeeBPS)
func calculateExactOutWithRouterFee(amount int64, swapFee uint64) int64 {
	if amount == 0 {
		return amount
	}

	if swapFee > 0 {
		// Use MulDiv to prevent overflow and maintain precision
<<<<<<< HEAD
		return u256.MulDiv(
			userAmount,
			u256.NewUint(10000),
			u256.NewUint(10000-swapFee),
		)
=======
		poolAmount := u256.MulDiv(
			u256.NewUintFromInt64(amount),
			u256.NewUint(10000),
			u256.NewUint(10000-swapFee),
		)

		return safeConvertToInt64(poolAmount)
>>>>>>> c9983990
	}

	return amount
}<|MERGE_RESOLUTION|>--- conflicted
+++ resolved
@@ -105,12 +105,7 @@
 		return 0
 	}
 
-<<<<<<< HEAD
-	feeAmount := u256.MulDiv(amount, u256.NewUint(swapFee), u256.NewUint(10000))
-=======
 	feeAmount := u256.MulDiv(u256.NewUintFromInt64(amount), u256.NewUint(swapFee), u256.NewUint(10000))
-
->>>>>>> c9983990
 	return safeConvertToInt64(feeAmount)
 }
 
@@ -124,13 +119,6 @@
 
 	if swapFee > 0 {
 		// Use MulDiv to prevent overflow and maintain precision
-<<<<<<< HEAD
-		return u256.MulDiv(
-			userAmount,
-			u256.NewUint(10000),
-			u256.NewUint(10000-swapFee),
-		)
-=======
 		poolAmount := u256.MulDiv(
 			u256.NewUintFromInt64(amount),
 			u256.NewUint(10000),
@@ -138,7 +126,6 @@
 		)
 
 		return safeConvertToInt64(poolAmount)
->>>>>>> c9983990
 	}
 
 	return amount
