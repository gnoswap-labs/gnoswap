package v1

import (
	"chain/runtime"
	"strconv"

	u256 "gno.land/p/gnoswap/uint256"
	"gno.land/p/nt/ufmt"

	"gno.land/r/gnoland/wugnot"
	"gno.land/r/gnoswap/common"
)

<<<<<<< HEAD
var (
	one = u256.One()
)
=======
var one = u256.One()
>>>>>>> c9983990

// ErrorMessages define all error message templates used throughout the router
const (
	// slippage validation
	errExactOutAmountExceeded = "received more than requested in requested=%d, actual=%d"

	// route validation
	errInvalidRouteLength = "route length(%d) must be 1~7"

	// quote validation
	errRoutesQuotesMismatch = "mismatch between routes(%d) and quotes(%d) length"
	errInvalidQuote         = "invalid quote(%s) at index(%d)"
	errInvalidQuoteValue    = "quote(%s) at index(%d) must be positive value"
	errQuoteExceedsMax      = "quote(%s) at index(%d) must be less than or equal to %d"
	errQuoteSumExceedsMax   = "quote sum exceeds 100 at index(%d)"
	errInvalidQuoteSum      = "quote sum(%d) must be 100"

	// balance and overflow validation
	errOverflowInBalance  = "overflow in balance calculation: beforeBalance(%d) + wrappedAmount(%d)"
	errTooMuchWugnotSpent = "too much wugnot spent (wrapped: %d, spend: %d)"

	// swap type validation
	errExactInTooFewReceived = "ExactIn: too few received (min:%d, got:%d)"
	errExactOutTooMuchSpent  = "ExactOut: too much spent (max:%d, used:%d)"

	// route parsing validation
	errEmptyRoutes = "routes cannot be empty"
)

// GnotSwapHandler encapsulates methods for handling GNOT token swaps
type GnotSwapHandler struct {
	BeforeBalance int64
	WrappedAmount int64
	NewBalance    int64
}

// newGnotSwapHandler creates a new handler for GNOT swaps.
func newGnotSwapHandler(beforeBalance, wrappedAmount int64) *GnotSwapHandler {
	return &GnotSwapHandler{
		BeforeBalance: beforeBalance,
		WrappedAmount: wrappedAmount,
	}
}

// UpdateNewBalance updates the current balance after swap operations.
func (h *GnotSwapHandler) UpdateNewBalance() {
	h.NewBalance = wugnot.BalanceOf(runtime.PreviousRealm().Address())
}

// HandleInputSwap manages unwrapping logic for GNOT input tokens.
func (h *GnotSwapHandler) HandleInputSwap() error {
	// Check for overflow when adding balances
	if h.BeforeBalance > 0 && h.WrappedAmount > 0 {
		if h.BeforeBalance > (1<<63-1)-h.WrappedAmount {
			return ufmt.Errorf(errOverflowInBalance,
				h.BeforeBalance, h.WrappedAmount)
		}
	}

	totalBefore := h.BeforeBalance + h.WrappedAmount
	spend := totalBefore - h.NewBalance

	if spend > h.WrappedAmount {
		return ufmt.Errorf(errTooMuchWugnotSpent,
			h.WrappedAmount, spend)
	}

	toUnwrap := h.WrappedAmount - spend

	caller := runtime.PreviousRealm().Address()
	return unwrapWithTransferFrom(caller, caller, toUnwrap)
}

// SwapValidator provides validation methods for swap operations
type SwapValidator struct{}

// exactOutAmount checks if output amount meets specified requirements.
// For exact-out swaps, the output must be exactly the specified amount with tolerance up to swapCount units for rounding.
<<<<<<< HEAD
func (v *SwapValidator) exactOutAmount(resultAmount, specifiedAmount *u256.Uint, swapCount int64) error {
	var diff *u256.Uint
	if resultAmount.Gte(specifiedAmount) {
		diff = u256.Zero().Sub(resultAmount, specifiedAmount)
=======
func (v *SwapValidator) exactOutAmount(resultAmount, specifiedAmount int64, swapCount int64) error {
	diff := int64(0)

	if resultAmount >= specifiedAmount {
		diff = resultAmount - specifiedAmount
>>>>>>> c9983990
	} else {
		diff = specifiedAmount - resultAmount
	}

	if diff > swapCount {
		return ufmt.Errorf(errExactOutAmountExceeded, specifiedAmount, resultAmount)
	}

	return nil
}

// slippage ensures swap amounts meet slippage requirements.
func (v *SwapValidator) slippage(swapType SwapType, amountIn, amountOut, limit int64) error {
	switch swapType {
	case ExactIn:
		if amountOut < limit {
			return ufmt.Errorf(errExactInTooFewReceived, limit, amountOut)
		}
	case ExactOut:
		if amountIn > limit {
			return ufmt.Errorf(errExactOutTooMuchSpent, limit, amountIn)
		}
	default:
		return errInvalidSwapType
	}
	return nil
}

// swapType ensures the swap type string is valid.
func (v *SwapValidator) swapType(swapTypeStr string) (SwapType, error) {
	swapType, err := trySwapTypeFromStr(swapTypeStr)
	if err != nil {
		return Unknown, errInvalidSwapType
	}
	return swapType, nil
}

// amount ensures the amount is properly formatted and positive.
func (v *SwapValidator) amount(amount int64) (int64, error) {
	if amount < 0 {
		return 0, ufmt.Errorf(ErrInvalidPositiveAmount, amount)
	}
	return amount, nil
}

// amountLimit ensures the amount limit is properly formatted and non-zero.
func (v *SwapValidator) amountLimit(amountLimit int64) (int64, error) {
	if amountLimit <= 0 {
		return 0, ufmt.Errorf(ErrInvalidZeroAmountLimit, amountLimit)
	}
	return amountLimit, nil
}

// RouteParser handles parsing and validation of routes and quotes
type RouteParser struct{}

// NewRouteParser creates a new route parser instance.
func NewRouteParser() *RouteParser {
	return &RouteParser{}
}

// ParseRoutes parses route and quote strings into slices and validates them.
func (p *RouteParser) ParseRoutes(routes, quotes string) ([]string, []string, error) {
	// Check for empty routes
	if routes == "" || quotes == "" {
		return nil, nil, ufmt.Errorf(errEmptyRoutes)
	}

	routesArr := splitSingleChar(routes, ',')
	quotesArr := splitSingleChar(quotes, ',')

	if err := p.ValidateRoutesAndQuotes(routesArr, quotesArr); err != nil {
		return nil, nil, err
	}

	return routesArr, quotesArr, nil
}

// ValidateRoutesAndQuotes ensures routes and quotes meet required criteria.
func (p *RouteParser) ValidateRoutesAndQuotes(routes, quotes []string) error {
	rr := len(routes)
	qq := len(quotes)

	if rr < 1 || rr > 7 {
		return ufmt.Errorf(errInvalidRouteLength, rr)
	}

	if rr != qq {
		return ufmt.Errorf(errRoutesQuotesMismatch, rr, qq)
	}

	return p.ValidateQuoteSum(quotes)
}

// ValidateQuoteSum ensures all quotes add up to 100%.
func (p *RouteParser) ValidateQuoteSum(quotes []string) error {
	const (
		maxQuote int8 = 100
		minQuote int8 = 0
	)

	var sum int8

	for i, quote := range quotes {
		qt, err := strconv.ParseInt(quote, 10, 8)
		if err != nil {
			return ufmt.Errorf(errInvalidQuote, quote, i)
		}
		intQuote := int8(qt)

		// Even if quoteArr itself contains 0, there's no problem as long as the sum equals 100,
		// but since quote generally won't be 0, we check if it's less than or equal to minQuote.
		if intQuote <= minQuote {
			return ufmt.Errorf(errInvalidQuoteValue, quote, i)
		}

		if intQuote > maxQuote {
			return ufmt.Errorf(errQuoteExceedsMax, quote, i, maxQuote)
		}

		if sum > maxQuote-intQuote {
			return ufmt.Errorf(errQuoteSumExceedsMax, i)
		}

		sum += intQuote
	}

	if sum != maxQuote {
		return ufmt.Errorf(errInvalidQuoteSum, sum)
	}

	return nil
}

// finalizeSwap handles post-swap operations and validations.
func (r *routerV1) finalizeSwap(
	inputToken, outputToken string,
	resultAmountIn, resultAmountOut int64,
	swapType SwapType,
	tokenAmountLimit int64,
	userBeforeWugnotBalance, userWrappedWugnot int64,
	amountSpecified int64,
	swapCount int64,
	isSetSqrtPriceLimitX96 bool,
) (int64, int64) {
	validator := &SwapValidator{}

	// Handle swap fee
	resultAmountOutWithoutFee := r.handleSwapFee(outputToken, resultAmountOut)

	// Validate exact out amount if applicable
	// If sqrtPriceLimitX96 is set, slippage check is not needed
	if swapType == ExactOut && !isSetSqrtPriceLimitX96 {
		if err := validator.exactOutAmount(resultAmountOutWithoutFee, amountSpecified, swapCount); err != nil {
			panic(addDetailToError(errSlippage, err.Error()))
		}
	}

	// Handle GNOT token swaps
	handler := newGnotSwapHandler(userBeforeWugnotBalance, userWrappedWugnot)
	handler.UpdateNewBalance()

	// Handle input GNOT token swap
	if common.IsGNOTNativePath(inputToken) {
		if err := handler.HandleInputSwap(); err != nil {
			panic(err)
		}
	}

	if err := validator.slippage(swapType, resultAmountIn, resultAmountOutWithoutFee, tokenAmountLimit); err != nil {
		panic(addDetailToError(errSlippage, err.Error()))
	}

<<<<<<< HEAD
	return i256.FromUint256(resultAmountIn), i256.FromUint256(resultAmountOutWithoutFee)
=======
	// calculate final amounts
	return resultAmountIn, resultAmountOutWithoutFee
>>>>>>> c9983990
}

// validateRoutesAndQuotes is a convenience function that parses and validates routes in one call.
func validateRoutesAndQuotes(routes, quotes string) ([]string, []string, error) {
	return NewRouteParser().ParseRoutes(routes, quotes)
}<|MERGE_RESOLUTION|>--- conflicted
+++ resolved
@@ -11,13 +11,7 @@
 	"gno.land/r/gnoswap/common"
 )
 
-<<<<<<< HEAD
-var (
-	one = u256.One()
-)
-=======
 var one = u256.One()
->>>>>>> c9983990
 
 // ErrorMessages define all error message templates used throughout the router
 const (
@@ -96,18 +90,11 @@
 
 // exactOutAmount checks if output amount meets specified requirements.
 // For exact-out swaps, the output must be exactly the specified amount with tolerance up to swapCount units for rounding.
-<<<<<<< HEAD
-func (v *SwapValidator) exactOutAmount(resultAmount, specifiedAmount *u256.Uint, swapCount int64) error {
-	var diff *u256.Uint
-	if resultAmount.Gte(specifiedAmount) {
-		diff = u256.Zero().Sub(resultAmount, specifiedAmount)
-=======
 func (v *SwapValidator) exactOutAmount(resultAmount, specifiedAmount int64, swapCount int64) error {
 	diff := int64(0)
 
 	if resultAmount >= specifiedAmount {
 		diff = resultAmount - specifiedAmount
->>>>>>> c9983990
 	} else {
 		diff = specifiedAmount - resultAmount
 	}
@@ -281,12 +268,7 @@
 		panic(addDetailToError(errSlippage, err.Error()))
 	}
 
-<<<<<<< HEAD
-	return i256.FromUint256(resultAmountIn), i256.FromUint256(resultAmountOutWithoutFee)
-=======
-	// calculate final amounts
 	return resultAmountIn, resultAmountOutWithoutFee
->>>>>>> c9983990
 }
 
 // validateRoutesAndQuotes is a convenience function that parses and validates routes in one call.
