package router

import (
	"std"
	"strconv"
	"strings"
	"testing"
	"time"

	"gno.land/p/demo/testutils"
	"gno.land/p/demo/uassert"

	i256 "gno.land/p/gnoswap/int256"
	u256 "gno.land/p/gnoswap/uint256"

	"gno.land/r/demo/wugnot"
	"gno.land/r/gnoswap/v1/common"
	"gno.land/r/gnoswap/v1/gns"
	pl "gno.land/r/gnoswap/v1/pool"
	pn "gno.land/r/gnoswap/v1/position"

	"gno.land/r/onbloc/bar"
	"gno.land/r/onbloc/baz"
	"gno.land/r/onbloc/foo"
	"gno.land/r/onbloc/qux"
)

func TestFinalizeSwap(t *testing.T) {
	gnot := "gnot"

	newUint256 := func(val string) *u256.Uint {
		return u256.MustFromDecimal(val)
	}

	tests := []struct {
		name                    string
		inputToken              string
		outputToken             string
		resultAmountIn          *u256.Uint
		resultAmountOut         *u256.Uint
		swapType                SwapType
		tokenAmountLimit        *u256.Uint
		userBeforeWugnotBalance int64
		userWrappedWugnot       int64
		amountSpecified         *u256.Uint
		expectError             bool
		errorMessage            string
	}{
		{
			name:                    "Pass: ExactIn",
			inputToken:              barPath,
			outputToken:             bazPath,
			resultAmountIn:          newUint256("100"),
			resultAmountOut:         newUint256("90"),
			swapType:                ExactIn,
			tokenAmountLimit:        newUint256("85"),
			userBeforeWugnotBalance: 0,
			userWrappedWugnot:       0,
			amountSpecified:         newUint256("100"),
			expectError:             false,
		},
		{
			name:                    "Pass: ExactOut",
			inputToken:              barPath,
			outputToken:             bazPath,
			resultAmountIn:          newUint256("110"),
			resultAmountOut:         newUint256("100"),
			swapType:                ExactOut,
			tokenAmountLimit:        newUint256("120"),
			userBeforeWugnotBalance: 0,
			userWrappedWugnot:       0,
			amountSpecified:         newUint256("100"),
			expectError:             false,
		},
		{
			name:                    "ExactOut: Slippage error",
			inputToken:              barPath,
			outputToken:             bazPath,
			resultAmountIn:          newUint256("100"),
			resultAmountOut:         newUint256("90"),
			swapType:                ExactOut,
			tokenAmountLimit:        newUint256("100"),
			userBeforeWugnotBalance: 0,
			userWrappedWugnot:       0,
			amountSpecified:         newUint256("100"),
			expectError:             true,
			errorMessage:            "[GNOSWAP-ROUTER-002] slippage check failed || Received more than requested in [EXACT_OUT] requested=100, actual=90",
		},
		{
			name:                    "GNOT: Slippage error",
			inputToken:              gnot,
			outputToken:             barPath,
			resultAmountIn:          newUint256("300"),
			resultAmountOut:         newUint256("90"),
			swapType:                ExactIn,
			tokenAmountLimit:        newUint256("85"),
			userBeforeWugnotBalance: 1000000,
			userWrappedWugnot:       20000,
			expectError:             true,
			errorMessage:            "too much wugnot spent",
		},
		{
			name:                    "ExactOut: Real world slippage error",
			inputToken:              barPath,
			outputToken:             bazPath,
			resultAmountIn:          newUint256("843455035"),
			resultAmountOut:         newUint256("600901351"),
			swapType:                ExactOut,
			tokenAmountLimit:        newUint256("843455036"),
			userBeforeWugnotBalance: 0,
			userWrappedWugnot:       0,
			amountSpecified:         newUint256("600901352"),
			expectError:             false,
		},
	}

	for _, tt := range tests {
		t.Run(tt.name, func(t *testing.T) {
			initRouterTest(t)
			createBasicPool(t)

			if tt.expectError {
				defer func() {
					r := recover()
					if r == nil {
						t.Errorf("Error expected but not occurred")
						return
					}
					errorStr, ok := r.(string)
					if !ok {
						t.Errorf("Unexpected error type: %v", r)
						return
					}
					if tt.errorMessage != "" && !strings.Contains(errorStr, tt.errorMessage) {
						t.Errorf("Expected error message not included. got: %v, want: %v", errorStr, tt.errorMessage)
					}
				}()
			}

			amountIn, amountOut := finalizeSwap(
				tt.inputToken,
				tt.outputToken,
				tt.resultAmountIn,
				tt.resultAmountOut,
				tt.swapType,
				tt.tokenAmountLimit,
				tt.userBeforeWugnotBalance,
				tt.userWrappedWugnot,
				tt.amountSpecified,
			)

			if !tt.expectError {
				uassert.NotEqual(t, amountIn, "")
				uassert.NotEqual(t, amountOut, "")

				outVal := i256.MustFromDecimal(amountOut)
				if !outVal.IsNeg() {
					t.Error("amountOut is not negative")
				}
			}
		})
	}
}

func TestCompareExactInAndDrySwapWithNoLiquidityChanged(t *testing.T) {
	const wugnotTokenPath = "gno.land/r/demo/wugnot"
	const gnsTokenPath = "gno.land/r/gnoswap/v1/gns"
	const maxTimeout int64 = 9999999999
	const wugnotGnsPoolPath = "gno.land/r/demo/wugnot:gno.land/r/gnoswap/v1/gns:500"

	routerContract := routerAddr
	poolContract := poolAddr

	alice := testutils.TestAddress("alice")
	positionOwner := admin

	tests := []struct {
		name             string
		tokenPath0       string
		tokenPath1       string
		feeTier          uint32
		recipient        std.Address
		tickLower        int32
		tickUpper        int32
		amount0Requested string
		amount1Requested string
		feeProtocol0     uint8
		feeProtocol1     uint8
		inputToken       string
		outputToken      string
		amountIn         string
		routeArr         string
		quoteArr         string
		amountOutMin     string
		expectedAmount0  string
		expectedAmount1  string
		expectPanic      bool
	}{
		{
			name:             "success - gnot -> gns",
			tokenPath0:       wugnotTokenPath,
			tokenPath1:       gnsTokenPath,
			feeTier:          pl.FeeTier500,
			recipient:        alice,
			tickLower:        -200,
			tickUpper:        200,
			amount0Requested: "100000000",
			amount1Requested: "100000000",
			feeProtocol0:     10,
			feeProtocol1:     10,
			inputToken:       wugnotTokenPath,
			outputToken:      gnsTokenPath,
			amountIn:         "100000000",
			routeArr:         wugnotGnsPoolPath,
			quoteArr:         "100",
			amountOutMin:     "85000000",
			expectedAmount0:  "100000000",
			expectedAmount1:  "-98817367",
			expectPanic:      true,
		},
	}

	for _, tt := range tests {
		t.Run(tt.name, func(t *testing.T) {
			initRouterTest(t)

			// Pool Creation
			testing.SetRealm(std.NewUserRealm(positionOwner))
			pl.SetPoolCreationFee(cross, 0)
			if !pl.ExistsPoolPath(pl.GetPoolPath(tt.tokenPath0, tt.tokenPath1, tt.feeTier)) {
				pl.CreatePool(cross, tt.tokenPath0, tt.tokenPath1, tt.feeTier, "79228162514264337593543950336")
			}

			if tt.feeProtocol0 != 0 || tt.feeProtocol1 != 0 {
				pl.SetFeeProtocol(cross, tt.feeProtocol0, tt.feeProtocol1)
			}

			testing.SetOriginCaller(positionOwner)
			newCoins := std.Coins{{"ugnot", int64(10000000000)}}
			testing.IssueCoins(positionOwner, newCoins)
			testing.SetOriginSend(newCoins)
			banker := std.NewBanker(std.BankerTypeRealmSend)
			banker.SendCoins(positionOwner, wugnotAddr, newCoins)
			wugnot.Deposit(cross)
			if tt.recipient != positionOwner {
				wugnot.Transfer(cross, tt.recipient, 10000000000)
			}
			gns.Transfer(cross, tt.recipient, 10000000000)

			testing.SetRealm(std.NewUserRealm(tt.recipient))
			wugnot.Approve(cross, poolContract, maxApprove)
			gns.Approve(cross, poolContract, maxApprove)

			func(cur realm) {
				teller := common.GetTokenTeller(wugnotTokenPath)
				teller.Approve(poolContract, maxApprove)
			}(cross)

			// Position Creation
			pn.Mint(
				cross,
				tt.tokenPath0,
				tt.tokenPath1,
				tt.feeTier,
				tt.tickLower,
				tt.tickUpper,
				tt.amount0Requested,
				tt.amount1Requested,
				"0",
				"0",
				maxTimeout,
				tt.recipient,
				tt.recipient,
				"",
			)
			testing.SkipHeights(1)

			// Swap
			testing.SetOriginCaller(tt.recipient)
			wugnot.Transfer(cross, routerContract, 20000000)
			gns.Transfer(cross, routerContract, 20000000)
			wugnot.Approve(cross, routerContract, maxApprove)
			gns.Approve(cross, routerContract, maxApprove)
			beforeWugnotBalance := wugnot.BalanceOf(tt.recipient)

			testing.SetRealm(std.NewCodeRealm(routerPath))
			wugnot.Approve(cross, poolContract, maxApprove)

			_, drySwapAmountOut, _ := DrySwapRoute(
				tt.inputToken,
				tt.outputToken,
				tt.amountIn,
				"EXACT_IN",
				tt.routeArr,
				tt.quoteArr,
				tt.amountOutMin,
			)

			testing.SetRealm(std.NewUserRealm(tt.recipient))
			amountIn, amountOut := ExactInSwapRoute(
				cross,
				tt.inputToken,
				tt.outputToken,
				tt.amountIn,
				tt.routeArr,
				tt.quoteArr,
				tt.amountOutMin,
				time.Now().Add(time.Hour).Unix(),
				"", // referrer
			)
			testing.SkipHeights(1)
			afterWugnotBalance := wugnot.BalanceOf(tt.recipient)

			func(cur realm) {
				absDrySwapAmountOut := strings.TrimPrefix(drySwapAmountOut, "-")
				withoutFee := handleSwapFee(tt.outputToken, u256.MustFromDecimal(absDrySwapAmountOut))
				absAmountOut := strings.TrimPrefix(amountOut, "-")
				uassert.Equal(t, withoutFee.ToString(), absAmountOut)
				uassert.Equal(t, tt.expectedAmount0, amountIn, "amountIn is not equal to expectedAmount0")
				uassert.Equal(t, tt.expectedAmount1, amountOut, "amountOut is not equal to expectedAmount1")
				uassert.Equal(t, tt.expectedAmount0, strconv.FormatInt(int64(beforeWugnotBalance-afterWugnotBalance), 10), "amountIn is not equal to expectedAmount0")
			}(cross)
		})
	}
}

func TestCompareExactInAndDrySwapWithWhenLiquidityAdded(t *testing.T) {
	const wugnotTokenPath = "gno.land/r/demo/wugnot"
	const gnsTokenPath = "gno.land/r/gnoswap/v1/gns"
	const maxTimeout int64 = 9999999999
	const wugnotGnsPoolPath = "gno.land/r/demo/wugnot:gno.land/r/gnoswap/v1/gns:500"

	routerContract := routerAddr
	poolContract := poolAddr

	alice := testutils.TestAddress("alice")
	positionOwner := admin

	tests := []struct {
		name             string
		tokenPath0       string
		tokenPath1       string
		feeTier          uint32
		recipient        std.Address
		tickLower        int32
		tickUpper        int32
		amount0Requested string
		amount1Requested string
		feeProtocol0     uint8
		feeProtocol1     uint8
		inputToken       string
		outputToken      string
		amountIn         string
		routeArr         string
		quoteArr         string
		amountOutMin     string
		expectedAmount0  string
		expectedAmount1  string
		expectPanic      bool
	}{
		{
			name:             "success - gnot -> gns",
			tokenPath0:       wugnotTokenPath,
			tokenPath1:       gnsTokenPath,
			feeTier:          pl.FeeTier500,
			recipient:        alice,
			tickLower:        -200,
			tickUpper:        200,
			amount0Requested: "100000000",
			amount1Requested: "100000000",
			feeProtocol0:     10,
			feeProtocol1:     10,
			inputToken:       wugnotTokenPath,
			outputToken:      gnsTokenPath,
			amountIn:         "50000000",
			routeArr:         wugnotGnsPoolPath,
			quoteArr:         "100",
			amountOutMin:     "20000000",
			expectedAmount0:  "50000000",
			expectedAmount1:  "-49776285",
			expectPanic:      true,
		},
	}

	for _, tt := range tests {
		t.Run(tt.name, func(t *testing.T) {
			initRouterTest(t)

			// Pool Creation
			testing.SetRealm(std.NewUserRealm(positionOwner))
			pl.SetPoolCreationFee(cross, 0)
			if !pl.ExistsPoolPath(pl.GetPoolPath(tt.tokenPath0, tt.tokenPath1, tt.feeTier)) {
				pl.CreatePool(cross, tt.tokenPath0, tt.tokenPath1, tt.feeTier, "79228162514264337593543950336")
			}

			if tt.feeProtocol0 != 0 || tt.feeProtocol1 != 0 {
				pl.SetFeeProtocol(cross, tt.feeProtocol0, tt.feeProtocol1)
			}

			testing.SetOriginCaller(positionOwner)
			newCoins := std.Coins{{"ugnot", int64(20000000000)}}
			testing.IssueCoins(positionOwner, newCoins)
			testing.SetOriginSend(newCoins)
			banker := std.NewBanker(std.BankerTypeRealmSend)
			banker.SendCoins(positionOwner, wugnotAddr, std.Coins{{"ugnot", int64(10000000000)}})
			wugnot.Deposit(cross)
			if tt.recipient != positionOwner {
				wugnot.Transfer(cross, tt.recipient, 10000000000)
			}
			banker.SendCoins(positionOwner, tt.recipient, std.Coins{{"ugnot", int64(10000000000)}})
			gns.Transfer(cross, tt.recipient, 10000000000)

			testing.SetRealm(std.NewUserRealm(tt.recipient))
			wugnot.Approve(cross, poolContract, maxApprove)
			gns.Approve(cross, poolContract, maxApprove)

			func(cur realm) {
				teller := common.GetTokenTeller(wugnotTokenPath)
				teller.Approve(poolContract, maxApprove)
			}(cross)

			// Position Creation
			positionId, _, _, _ := pn.Mint(
				cross,
				tt.tokenPath0,
				tt.tokenPath1,
				tt.feeTier,
				tt.tickLower,
				tt.tickUpper,
				tt.amount0Requested,
				tt.amount1Requested,
				"0",
				"0",
				maxTimeout,
				tt.recipient,
				tt.recipient,
				"",
			)
			testing.SkipHeights(1)

			// Add Liquidity
			testing.SetOriginCaller(tt.recipient)
			addAmount, err := strconv.ParseInt(tt.amount0Requested, 10, 64)
			if err != nil {
				t.Errorf("failed to parse amount0Requested: %v", err)
			}
			newCoinsForAdd := std.Coins{{"ugnot", addAmount}}
			testing.SetOriginSend(newCoinsForAdd)
			banker = std.NewBanker(std.BankerTypeRealmSend)
			banker.SendCoins(tt.recipient, positionAddr, newCoinsForAdd)
			testing.SetRealm(std.NewUserRealm(tt.recipient))
			wugnot.Approve(cross, poolContract, maxApprove)
			gns.Approve(cross, poolContract, maxApprove)
			pn.IncreaseLiquidity(
				cross,
				positionId,
				tt.amount0Requested,
				tt.amount1Requested,
				"0",
				"0",
				maxTimeout,
			)

			// Swap
			testing.SetOriginCaller(tt.recipient)
			wugnot.Transfer(cross, routerContract, 20000000)
			gns.Transfer(cross, routerContract, 20000000)
			wugnot.Approve(cross, routerContract, maxApprove)
			gns.Approve(cross, routerContract, maxApprove)
			testing.SetRealm(std.NewCodeRealm(routerPath))
			wugnot.Approve(cross, poolContract, maxApprove)

			DrySwapRoute(
				tt.inputToken,
				tt.outputToken,
				tt.amountIn,
				"EXACT_IN",
				tt.routeArr,
				tt.quoteArr,
				tt.amountOutMin,
			)

			testing.SetRealm(std.NewUserRealm(tt.recipient))
			_, amountOut := ExactInSwapRoute(
				cross,
				tt.inputToken,
				tt.outputToken,
				tt.amountIn,
				tt.routeArr,
				tt.quoteArr,
				tt.amountOutMin,
				time.Now().Add(time.Hour).Unix(),
				"", // referrer
			)
			testing.SkipHeights(1)

			defer func() {
				if r := recover(); r != nil {
					if tt.expectPanic {
						if errMsg, ok := r.(string); ok {
							uassert.Equal(t, "not authorized", errMsg)
						}
					} else {
						t.Errorf("expected panic but got none")
					}
				}
			}()

			uassert.Equal(t, tt.expectedAmount1, amountOut)
		})
	}
}

func TestCompareExactInAndDrySwapWithWhenZeroForOneIsFalse(t *testing.T) {
	const wugnotTokenPath = "gno.land/r/demo/wugnot"
	const gnsTokenPath = "gno.land/r/gnoswap/v1/gns"
	const maxTimeout int64 = 9999999999
	const gnsWugnotPoolPath = "gno.land/r/gnoswap/v1/gns:gno.land/r/demo/wugnot:10000"

	routerContract := routerAddr
	poolContract := poolAddr

	alice := testutils.TestAddress("alice")
	positionOwner := admin

	tests := []struct {
		name             string
		tokenPath0       string
		tokenPath1       string
		feeTier          uint32
		recipient        std.Address
		tickLower        int32
		tickUpper        int32
		amount0Requested string
		amount1Requested string
		feeProtocol0     uint8
		feeProtocol1     uint8
		inputToken       string
		outputToken      string
		amountIn         string
		routeArr         string
		quoteArr         string
		amountOutMin     string
		expectedAmount0  string
		expectedAmount1  string
		expectPanic      bool
	}{
		{
			name:             "success - gns -> gnot",
			tokenPath0:       wugnotTokenPath,
			tokenPath1:       gnsTokenPath,
			feeTier:          pl.FeeTier10000,
			recipient:        alice,
			tickLower:        -200,
			tickUpper:        200,
			amount0Requested: "100000000",
			amount1Requested: "100000000",
			feeProtocol0:     10,
			feeProtocol1:     10,
			inputToken:       gnsTokenPath,
			outputToken:      wugnotTokenPath,
			amountIn:         "10000000",
			routeArr:         gnsWugnotPoolPath,
			quoteArr:         "100",
			amountOutMin:     "850000",
			expectedAmount0:  "10000000",
			expectedAmount1:  "-9875422",
			expectPanic:      true,
		},
	}

	for _, tt := range tests {
		t.Run(tt.name, func(t *testing.T) {
			initRouterTest(t)

			// Pool Creation
			testing.SetRealm(std.NewUserRealm(positionOwner))
			pl.SetPoolCreationFee(cross, 0)
			if !pl.ExistsPoolPath(pl.GetPoolPath(tt.tokenPath0, tt.tokenPath1, tt.feeTier)) {
				pl.CreatePool(cross, tt.tokenPath0, tt.tokenPath1, tt.feeTier, "79228162514264337593543950336")
			}

			if tt.feeProtocol0 != 0 || tt.feeProtocol1 != 0 {
				pl.SetFeeProtocol(cross, tt.feeProtocol0, tt.feeProtocol1)
			}

			testing.SetOriginCaller(positionOwner)
			newCoins := std.Coins{{"ugnot", int64(20000000000)}}
			testing.IssueCoins(positionOwner, newCoins)
			testing.SetOriginSend(newCoins)
			banker := std.NewBanker(std.BankerTypeRealmSend)
			banker.SendCoins(positionOwner, wugnotAddr, std.Coins{{"ugnot", int64(10000000000)}})
			wugnot.Deposit(cross)
			if tt.recipient != positionOwner {
				wugnot.Transfer(cross, tt.recipient, 10000000000)
			}
			banker.SendCoins(positionOwner, tt.recipient, std.Coins{{"ugnot", int64(10000000000)}})
			gns.Transfer(cross, tt.recipient, 10000000000)

			testing.SetRealm(std.NewUserRealm(tt.recipient))
			wugnot.Approve(cross, poolContract, maxApprove)
			gns.Approve(cross, poolContract, maxApprove)

			func(cur realm) {
				teller := common.GetTokenTeller(wugnotTokenPath)
				teller.Approve(poolContract, maxApprove)
			}(cross)

			// Position Creation
			pn.Mint(
				cross,
				tt.tokenPath0,
				tt.tokenPath1,
				tt.feeTier,
				tt.tickLower,
				tt.tickUpper,
				tt.amount0Requested,
				tt.amount1Requested,
				"0",
				"0",
				maxTimeout,
				tt.recipient,
				tt.recipient,
				"",
			)
			testing.SkipHeights(1)

			// Swap
			testing.SetOriginCaller(tt.recipient)
			wugnot.Transfer(cross, routerContract, 20000000)
			gns.Transfer(cross, routerContract, 20000000)
			wugnot.Approve(cross, routerContract, maxApprove)
			gns.Approve(cross, routerContract, maxApprove)
			wugnot.BalanceOf(tt.recipient)

			testing.SetRealm(std.NewCodeRealm(routerPath))
			wugnot.Approve(cross, poolContract, maxApprove)

			_, drySwapAmountOut, _ := DrySwapRoute(
				tt.inputToken,
				tt.outputToken,
				tt.amountIn,
				"EXACT_IN",
				tt.routeArr,
				tt.quoteArr,
				tt.amountOutMin,
			)
			handleSwapFee(tt.outputToken, u256.MustFromDecimal(drySwapAmountOut))

			testing.SetRealm(std.NewUserRealm(tt.recipient))
			amountIn, amountOut := ExactInSwapRoute(
				cross,
				tt.inputToken,
				tt.outputToken,
				tt.amountIn,
				tt.routeArr,
				tt.quoteArr,
				tt.amountOutMin,
				time.Now().Add(time.Hour).Unix(),
				"", // referrer
			)
			testing.SkipHeights(1)

			defer func() {
				if r := recover(); r != nil {
					if tt.expectPanic {
						if errMsg, ok := r.(string); ok {
							uassert.Equal(t, "not authorized", errMsg)
						}
					} else {
						t.Errorf("expected panic but got none")
					}
				}
			}()

			uassert.Equal(t, tt.expectedAmount0, amountIn)
			uassert.Equal(t, tt.expectedAmount1, amountOut)
		})
	}
}

func TestValidateQuoteSum(t *testing.T) {
	parser := NewRouteParser()

	tests := []struct {
		name      string
		quotes    []string
		wantError bool
		errMsg    string
	}{
		{
			name:      "Valid quotes summing to 100",
			quotes:    []string{"30", "40", "30"},
			wantError: false,
		},
		{
			name:      "Single quote of 100",
			quotes:    []string{"100"},
			wantError: false,
		},
		{
			name:      "Sum not equal to 100",
			quotes:    []string{"30", "40", "20"},
			wantError: true,
			errMsg:    "quote sum(90) must be 100",
		},
		{
			name:      "Negative quote",
			quotes:    []string{"-10", "110"},
			wantError: true,
			errMsg:    "quote(-10) at index(0) must be positive value",
		},
		{
			name:      "Zero quote",
			quotes:    []string{"0", "100"},
			wantError: true,
			errMsg:    "quote(0) at index(0) must be positive value",
		},
		{
			name:      "Quote exceeding 100",
			quotes:    []string{"101", "-1"},
			wantError: true,
			errMsg:    "quote(101) at index(0) must be less than or equal to 100",
		},
		{
			name:      "Invalid number format",
			quotes:    []string{"abc", "100"},
			wantError: true,
			errMsg:    "invalid quote(abc) at index(0)",
		},
		{
			name:      "Empty quotes",
			quotes:    []string{},
			wantError: true,
			errMsg:    "quote sum(0) must be 100",
		},
		{
			name:      "Overflow check",
			quotes:    []string{"50", "60"},
			wantError: true,
			errMsg:    "quote sum exceeds 100 at index(1)",
		},
	}

	for _, tt := range tests {
		t.Run(tt.name, func(t *testing.T) {
			err := parser.ValidateQuoteSum(tt.quotes)
			if tt.wantError {
				if err == nil {
					t.Errorf("Expected error but got none")
					return
				}
				if !strings.Contains(err.Error(), tt.errMsg) {
					t.Errorf("Expected error message containing %q, got %q", tt.errMsg, err.Error())
				}
			} else {
				if err != nil {
					t.Errorf("Unexpected error: %v", err)
				}
			}
		})
	}
}

func TestHandleMultiSwap(t *testing.T) {
	tests := []struct {
		name              string
		inputToken        string
		outputToken       string
		swapType          SwapType
		route             string
		numHops           int
		amountSpecified   string
		expectedAmountIn  string
		expectedAmountOut string
		shouldPanic       bool
		panicMsg          string
	}{
		{
			name:              "ExactIn - 2 hops",
			inputToken:        "gno.land/r/onbloc/bar",
			outputToken:       "gno.land/r/onbloc/qux",
			swapType:          ExactIn,
			route:             "gno.land/r/onbloc/bar:gno.land/r/onbloc/baz:500*POOL*gno.land/r/onbloc/baz:gno.land/r/onbloc/qux:500",
			numHops:           2,
			amountSpecified:   "1000",
			expectedAmountIn:  "1000",
			expectedAmountOut: "7337",
		},
		{
			name:              "ExactOut - 2 hops",
			inputToken:        "gno.land/r/onbloc/bar",
			outputToken:       "gno.land/r/onbloc/qux",
			swapType:          ExactOut,
			route:             "gno.land/r/onbloc/bar:gno.land/r/onbloc/baz:500*POOL*gno.land/r/onbloc/baz:gno.land/r/onbloc/qux:500",
			numHops:           2,
			amountSpecified:   "1000",
			expectedAmountIn:  "370",
			expectedAmountOut: "2711",
		},
		{
			name:              "ExactIn - 3 hops",
			inputToken:        "gno.land/r/onbloc/bar",
			outputToken:       "gno.land/r/onbloc/qux",
			swapType:          ExactIn,
			route:             "gno.land/r/onbloc/bar:gno.land/r/onbloc/baz:500*POOL*gno.land/r/onbloc/baz:gno.land/r/onbloc/qux:500*POOL*gno.land/r/onbloc/qux:gno.land/r/onbloc/foo:500",
			numHops:           3,
			amountSpecified:   "1000",
			expectedAmountIn:  "1000",
			expectedAmountOut: "19740",
		},
		{
			name:            "Invalid SwapType",
			inputToken:      "gno.land/r/onbloc/bar",
			outputToken:     "gno.land/r/onbloc/qux",
			swapType:        SwapType(99),
			route:           "gno.land/r/onbloc/bar:gno.land/r/onbloc/baz:500*POOL*gno.land/r/onbloc/baz:gno.land/r/onbloc/qux:500",
			numHops:         2,
			amountSpecified: "1000",
			shouldPanic:     true,
			panicMsg:        "[GNOSWAP-ROUTER-008] invalid swap type",
		},
	}

	for _, tt := range tests {
		t.Run(tt.name, func(t *testing.T) {
			initRouterTest(t)
			createMultiHopPools(t)

			testing.SetRealm(adminRealm)

			amountSpecified := i256.MustFromDecimal(tt.amountSpecified)

<<<<<<< HEAD
			amountIn, amountOut := handleMultiSwap(
				tt.swapType,
				tt.route,
				tt.numHops,
				amountSpecified,
				false,
			)
=======
			handleMultiSwapFn := func(cur realm) (*u256.Uint, *u256.Uint) {
				return handleMultiSwap(
					tt.swapType,
					tt.route,
					tt.numHops,
					amountSpecified,
				)
			}

			if tt.shouldPanic {
				uassert.AbortsWithMessage(t, tt.panicMsg, func() {
					handleMultiSwapFn(cross)
				})
			} else {
				amountIn, amountOut := handleMultiSwapFn(cross)
>>>>>>> 82c6bd48

				uassert.Equal(t, tt.expectedAmountIn, amountIn.ToString())
				uassert.Equal(t, tt.expectedAmountOut, amountOut.ToString())
			}
		})
	}
}

func TestProcessRoute_MultiHops(t *testing.T) {
	tests := []struct {
		name              string
		route             string
		toSwap            string
		swapType          SwapType
		expectedAmountIn  string
		expectedAmountOut string
		expectError       bool
		errorMsg          string
	}{
		{
			name:              "Single hop route - ExactIn",
			route:             "gno.land/r/onbloc/bar:gno.land/r/onbloc/baz:500",
			toSwap:            "1000",
			swapType:          ExactIn,
			expectedAmountIn:  "1000",
			expectedAmountOut: "2711",
			expectError:       false,
		},
		{
			name:              "Multi hop route (2 hops) - ExactIn - triggers default case",
			route:             "gno.land/r/onbloc/bar:gno.land/r/onbloc/baz:500*POOL*gno.land/r/onbloc/baz:gno.land/r/onbloc/qux:500",
			toSwap:            "1000",
			swapType:          ExactIn,
			expectedAmountIn:  "1000",
			expectedAmountOut: "7337",
			expectError:       false,
		},
		{
			name:              "Multi hop route (3 hops) - ExactIn - triggers default case",
			route:             "gno.land/r/onbloc/bar:gno.land/r/onbloc/baz:500*POOL*gno.land/r/onbloc/baz:gno.land/r/onbloc/qux:500*POOL*gno.land/r/onbloc/qux:gno.land/r/onbloc/foo:500",
			toSwap:            "1000",
			swapType:          ExactIn,
			expectedAmountIn:  "1000",
			expectedAmountOut: "19740",
			expectError:       false,
		},
		{
			name:              "Multi hop route (2 hops) - ExactOut - triggers default case",
			route:             "gno.land/r/onbloc/bar:gno.land/r/onbloc/baz:500*POOL*gno.land/r/onbloc/baz:gno.land/r/onbloc/qux:500",
			toSwap:            "1000",
			swapType:          ExactOut,
			expectedAmountIn:  "370",
			expectedAmountOut: "2711",
			expectError:       false,
		},
		{
			name:              "Empty route",
			route:             "",
			toSwap:            "1000",
			swapType:          ExactIn,
			expectedAmountIn:  "",
			expectedAmountOut: "",
			expectError:       true,
			errorMsg:          "[GNOSWAP-ROUTER-009] invalid pool path || len(poolPathSplit) != 3, poolPath: ",
		},
	}

	for _, tt := range tests {
		t.Run(tt.name, func(t *testing.T) {
			initRouterTest(t)
			createMultiHopPools(t)

			op := &baseSwapOperation{
				amountSpecified: i256.MustFromDecimal(tt.toSwap),
			}

			toSwapAmount := i256.MustFromDecimal(tt.toSwap)
			testing.SetRealm(adminRealm)

			processRouteFn := func(cur realm) (*u256.Uint, *u256.Uint, error) {
				return op.processRoute(tt.route, toSwapAmount, tt.swapType)
			}

			if tt.expectError {
				uassert.AbortsWithMessage(t, tt.errorMsg, func() {
					processRouteFn(cross)
				})
			} else {
				amountIn, amountOut, err := processRouteFn(cross)

				uassert.Equal(t, tt.expectedAmountIn, amountIn.ToString())
				uassert.Equal(t, tt.expectedAmountOut, amountOut.ToString())
				uassert.NoError(t, err)
			}
		})
	}
}

func createMultiHopPools(t *testing.T) {
	t.Helper()
	testing.SetRealm(adminRealm)

	gns.Approve(cross, poolAddr, pl.GetPoolCreationFee()*3)

	pl.CreatePool(cross, barPath, bazPath, uint32(500), "130621891405341611593710811006") // tick = 10_000
	pl.CreatePool(cross, bazPath, quxPath, uint32(500), "130621891405341611593710811006") // tick = 10_000
	pl.CreatePool(cross, quxPath, fooPath, uint32(500), "130621891405341611593710811006") // tick = 10_000

	bar.Approve(cross, poolAddr, maxApprove)
	baz.Approve(cross, poolAddr, maxApprove)
	qux.Approve(cross, poolAddr, maxApprove)
	foo.Approve(cross, poolAddr, maxApprove)

	pn.Mint(cross, barPath, bazPath, uint32(500), int32(9000), int32(11000), "100000", "100000", "0", "0", 9999999999, adminAddr, adminAddr, "")
	pn.Mint(cross, bazPath, quxPath, uint32(500), int32(9000), int32(11000), "100000", "100000", "0", "0", 9999999999, adminAddr, adminAddr, "")
	pn.Mint(cross, quxPath, fooPath, uint32(500), int32(9000), int32(11000), "100000", "100000", "0", "0", 9999999999, adminAddr, adminAddr, "")
}<|MERGE_RESOLUTION|>--- conflicted
+++ resolved
@@ -831,15 +831,6 @@
 
 			amountSpecified := i256.MustFromDecimal(tt.amountSpecified)
 
-<<<<<<< HEAD
-			amountIn, amountOut := handleMultiSwap(
-				tt.swapType,
-				tt.route,
-				tt.numHops,
-				amountSpecified,
-				false,
-			)
-=======
 			handleMultiSwapFn := func(cur realm) (*u256.Uint, *u256.Uint) {
 				return handleMultiSwap(
 					tt.swapType,
@@ -855,7 +846,6 @@
 				})
 			} else {
 				amountIn, amountOut := handleMultiSwapFn(cross)
->>>>>>> 82c6bd48
 
 				uassert.Equal(t, tt.expectedAmountIn, amountIn.ToString())
 				uassert.Equal(t, tt.expectedAmountOut, amountOut.ToString())
