package router

import (
	"std"
	"strconv"
	"strings"

	"gno.land/p/demo/ufmt"

	"gno.land/r/demo/wugnot"

	i256 "gno.land/p/gnoswap/int256"
	u256 "gno.land/p/gnoswap/uint256"

<<<<<<< HEAD
	"gno.land/r/gnoswap/v1/consts"
=======
	"gno.land/p/gnoswap/consts"
	"gno.land/r/gnoswap/v1/common"
>>>>>>> c7310501
)

const (
	SINGLE_HOP_ROUTE int = 1

	INITIAL_WUGNOT_BALANCE uint64 = 0
)

const (
	POOL_SEPARATOR = "*POOL*"
)

type RouterOperation interface {
	Validate() error
	Process() (*SwapResult, error)
}

func executeSwapOperation(op RouterOperation) (*SwapResult, error) {
	if err := op.Validate(); err != nil {
		return nil, err
	}

	result, err := op.Process()
	if err != nil {
		return nil, err
	}

	return result, nil
}

type BaseSwapParams struct {
	InputToken  string
	OutputToken string
	RouteArr    string
	QuoteArr    string
	Deadline    int64
}

// common swap operation
type baseSwapOperation struct {
	routes                  []string
	quotes                  []string
	amountSpecified         *i256.Int
	userBeforeWugnotBalance uint64
	userWrappedWugnot       uint64
}

func (op *baseSwapOperation) handleNativeTokenWrapping(
	inputToken string,
	outputToken string,
	swapType SwapType,
	specifiedAmount *i256.Int,
) error {
	// no native token
	if inputToken == consts.WUGNOT_PATH || outputToken == consts.WUGNOT_PATH {
		return nil
	}

	// save current user's WGNOT amount
	op.userBeforeWugnotBalance = wugnot.BalanceOf(std.PrevRealm().Addr())

	if swapType == ExactIn && inputToken == consts.GNOT {
		sent := std.GetOrigSend()

		ugnotSentByUser := uint64(sent.AmountOf("ugnot"))
		amountSpecified := specifiedAmount.Uint64()

		if ugnotSentByUser != amountSpecified {
			return ufmt.Errorf("ugnot sent by user(%d) is not equal to amountSpecified(%d)", ugnotSentByUser, amountSpecified)
		}

		// wrap user's WUGNOT
		if ugnotSentByUser > 0 {
			wrap(ugnotSentByUser)
		}

		op.userWrappedWugnot = ugnotSentByUser
	}

	return nil
}

func (op *baseSwapOperation) validateRouteQuote(quote string, i int) (*i256.Int, error) {
	qt, err := strconv.Atoi(quote)
	if err != nil {
		return nil, ufmt.Errorf("invalid quote(%s) at index(%d)", quote, i)
	}

	// calculate amount to swap for this route
	toSwap := i256.Zero().Mul(op.amountSpecified, i256.NewInt(int64(qt)))
	toSwap = i256.Zero().Div(toSwap, i256.NewInt(100))

	return toSwap, nil
}

func (op *baseSwapOperation) processRoutes(swapType SwapType) (*u256.Uint, *u256.Uint, error) {
	resultAmountIn := u256.Zero()
	resultAmountOut := u256.Zero()

	for i, route := range op.routes {
		toSwap, err := op.validateRouteQuote(op.quotes[i], i)
		if err != nil {
			return nil, nil, err
		}

		amountIn, amountOut, err := op.processRoute(route, toSwap, swapType)
		if err != nil {
			return nil, nil, err
		}

		resultAmountIn = new(u256.Uint).Add(resultAmountIn, amountIn)
		resultAmountOut = new(u256.Uint).Add(resultAmountOut, amountOut)
	}

	return resultAmountIn, resultAmountOut, nil
}

func (op *baseSwapOperation) processRoute(
	route string,
	toSwap *i256.Int,
	swapType SwapType,
) (*u256.Uint, *u256.Uint, error) {
	numHops := strings.Count(route, POOL_SEPARATOR) + 1
	assertHopsInRange(numHops)

	var amountIn, amountOut *u256.Uint

	switch numHops {
	case SINGLE_HOP_ROUTE:
		amountIn, amountOut = handleSingleSwap(route, toSwap)
	default:
		amountIn, amountOut = handleMultiSwap(swapType, route, numHops, toSwap)
	}

	if amountIn == nil || amountOut == nil {
		return nil, nil, ufmt.Errorf("swap failed to process route(%s)", route)
	}

	return amountIn, amountOut, nil
}<|MERGE_RESOLUTION|>--- conflicted
+++ resolved
@@ -12,12 +12,8 @@
 	i256 "gno.land/p/gnoswap/int256"
 	u256 "gno.land/p/gnoswap/uint256"
 
-<<<<<<< HEAD
-	"gno.land/r/gnoswap/v1/consts"
-=======
 	"gno.land/p/gnoswap/consts"
 	"gno.land/r/gnoswap/v1/common"
->>>>>>> c7310501
 )
 
 const (
@@ -72,12 +68,12 @@
 	specifiedAmount *i256.Int,
 ) error {
 	// no native token
-	if inputToken == consts.WUGNOT_PATH || outputToken == consts.WUGNOT_PATH {
+	if inputToken == consts.GNOT || outputToken == consts.GNOT {
 		return nil
 	}
 
 	// save current user's WGNOT amount
-	op.userBeforeWugnotBalance = wugnot.BalanceOf(std.PrevRealm().Addr())
+	op.userBeforeWugnotBalance = wugnot.BalanceOf(common.AddrToUser(std.PrevRealm().Addr()))
 
 	if swapType == ExactIn && inputToken == consts.GNOT {
 		sent := std.GetOrigSend()
