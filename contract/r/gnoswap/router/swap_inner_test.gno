package router

import (
	"std"
	"strings"
	"testing"

	"gno.land/p/demo/uassert"
	i256 "gno.land/p/gnoswap/int256"
	u256 "gno.land/p/gnoswap/uint256"

	"gno.land/r/gnoswap/v1/access"
	"gno.land/r/gnoswap/v1/common"
	"gno.land/r/onbloc/bar"
	"gno.land/r/onbloc/baz"
)

func TestCalculateSqrtPriceLimitForSwap(t *testing.T) {
	tests := []struct {
		name              string
		zeroForOne        bool
		fee               uint32
		sqrtPriceLimitX96 *u256.Uint
		expected          *u256.Uint
	}{
		{
			name:              "already set sqrtPriceLimit",
			zeroForOne:        true,
			fee:               500,
			sqrtPriceLimitX96: u256.NewUint(1000),
			expected:          u256.NewUint(1000),
		},
		{
			name:              "when zeroForOne is true, calculate min tick",
			zeroForOne:        true,
			fee:               500,
			sqrtPriceLimitX96: u256.Zero(),
			expected: u256.Zero().Add(
				common.TickMathGetSqrtRatioAtTick(getMinTick(500)+1),
				u256.One(),
			),
		},
		{
			name:              "when zeroForOne is false, calculate max tick",
			zeroForOne:        false,
			fee:               500,
			sqrtPriceLimitX96: u256.Zero(),
			expected: u256.Zero().Sub(
				common.TickMathGetSqrtRatioAtTick(getMaxTick(500)-1),
				u256.One(),
			),
		},
	}

	for _, tt := range tests {
		t.Run(tt.name, func(t *testing.T) {
			result := calculateSqrtPriceLimitForSwap(
				tt.zeroForOne,
				tt.fee,
				tt.sqrtPriceLimitX96,
			)
			uassert.Equal(t, result.ToString(), tt.expected.ToString())
		})
	}
}

func TestSwapInner(t *testing.T) {
<<<<<<< HEAD
	t.Skip()
	user2Realm := std.NewUserRealm(user2Addr)
=======
	t.Skip("run this test separately")
	user1Realm := std.NewUserRealm(user1Addr)
>>>>>>> 1d247a7a
	routerAddr, _ := access.GetAddress(access.ROLE_ROUTER)
	poolAddr, _ := access.GetAddress(access.ROLE_POOL)

	tests := []struct {
		name              string
		setupFn           func(t *testing.T)
		amountSpecified   *i256.Int
		recipient         std.Address
		sqrtPriceLimitX96 *u256.Uint
		data              SwapCallbackData
		expectedRecv      string
		expectedOut       string
		expectError       bool
	}{
		{
			name: "normal swap - exact input",
			setupFn: func(t *testing.T) {
				CreatePoolWithoutFee(t)
				MakeMintPositionWithoutFee(t)

				testing.SetRealm(user2Realm)
				bar.Approve(routerAddr, maxApprove)
				baz.Approve(routerAddr, maxApprove)
				TokenFaucet(t, barPath, user2Addr)
				TokenFaucet(t, bazPath, user2Addr)
			},
			amountSpecified:   i256.MustFromDecimal("100"),
			recipient:         alice,
			sqrtPriceLimitX96: u256.NewUint(4295128740),
			data: SwapCallbackData{
				tokenIn:  barPath,
				tokenOut: bazPath,
				fee:      3000,
				payer:    routerAddr,
			},
			expectedRecv: "100",
			expectedOut:  "98",
			expectError:  false,
		},
		{
<<<<<<< HEAD
			name: "exact output swap with insufficient approve amount",
=======
			name: "overflow case - large amount",
>>>>>>> 1d247a7a
			setupFn: func(t *testing.T) {
				CreatePoolWithoutFee(t)
				MakeMintPositionWithoutFee(t)

<<<<<<< HEAD
				testing.SetRealm(user2Realm)
				bar.Approve(routerAddr, maxApprove)
				baz.Approve(routerAddr, maxApprove)
				TokenFaucet(t, barPath, user2Addr)
				TokenFaucet(t, bazPath, user2Addr)
			},
			amountSpecified:   i256.MustFromDecimal("-100"), // negative for exact output
=======
				testing.SetRealm(user1Realm)
				bar.Approve(routerAddr, maxApprove)
				baz.Approve(routerAddr, maxApprove)
				TokenFaucet(t, barPath, user1Addr)
				TokenFaucet(t, bazPath, user1Addr)
			},
			amountSpecified:   i256.MustFromDecimal("92267581029952440000000"), // Large amount
>>>>>>> 1d247a7a
			recipient:         alice,
			sqrtPriceLimitX96: u256.NewUint(4295128740),
			data: SwapCallbackData{
				tokenIn:  barPath,
				tokenOut: bazPath,
				fee:      3000,
				payer:    routerAddr,
			},
<<<<<<< HEAD
			expectedRecv: "102", // expected input amount
			expectedOut:  "100", // exact output amount
=======
			expectedRecv: "0",
			expectedOut:  "0",
>>>>>>> 1d247a7a
			expectError:  true,
		},
	}

	for _, tt := range tests {
		t.Run(tt.name, func(t *testing.T) {
<<<<<<< HEAD
			testing.SetRealm(user2Realm)
			bar.Approve(routerAddr, maxApprove)
			baz.Approve(routerAddr, maxApprove)

			// Set insufficient approve amount for pool
			if tt.expectError {
				bar.Approve(poolAddr, 50) // less than required amount
				baz.Approve(poolAddr, 50)
			} else {
				bar.Approve(poolAddr, maxApprove)
				baz.Approve(poolAddr, maxApprove)
			}

=======
			testing.SetRealm(user1Realm)
			bar.Approve(routerAddr, maxApprove)
			baz.Approve(routerAddr, maxApprove)
			bar.Approve(poolAddr, maxApprove)
			baz.Approve(poolAddr, maxApprove)
>>>>>>> 1d247a7a
			TokenFaucet(t, barPath, routerAddr)

			if tt.setupFn != nil {
				tt.setupFn(t)
			}

			if tt.expectError {
				defer func() {
					if r := recover(); r == nil {
<<<<<<< HEAD
						t.Error("expected error but got none")
=======
						t.Error("Expected panic for overflow")
					} else if !strings.Contains(r.(string), "overflow") {
						t.Error("Expected panic for overflow")
>>>>>>> 1d247a7a
					}
				}()
			}

			poolRecv, poolOut := swapInner(
				tt.amountSpecified,
				tt.recipient,
				tt.sqrtPriceLimitX96,
				tt.data,
			)

			if !tt.expectError {
				uassert.Equal(t, poolRecv.ToString(), tt.expectedRecv)
				uassert.Equal(t, poolOut.ToString(), tt.expectedOut)
			}
		})
	}
}<|MERGE_RESOLUTION|>--- conflicted
+++ resolved
@@ -65,13 +65,8 @@
 }
 
 func TestSwapInner(t *testing.T) {
-<<<<<<< HEAD
-	t.Skip()
-	user2Realm := std.NewUserRealm(user2Addr)
-=======
 	t.Skip("run this test separately")
 	user1Realm := std.NewUserRealm(user1Addr)
->>>>>>> 1d247a7a
 	routerAddr, _ := access.GetAddress(access.ROLE_ROUTER)
 	poolAddr, _ := access.GetAddress(access.ROLE_POOL)
 
@@ -92,11 +87,11 @@
 				CreatePoolWithoutFee(t)
 				MakeMintPositionWithoutFee(t)
 
-				testing.SetRealm(user2Realm)
+				testing.SetRealm(user1Realm)
 				bar.Approve(routerAddr, maxApprove)
 				baz.Approve(routerAddr, maxApprove)
-				TokenFaucet(t, barPath, user2Addr)
-				TokenFaucet(t, bazPath, user2Addr)
+				TokenFaucet(t, barPath, user1Addr)
+				TokenFaucet(t, bazPath, user1Addr)
 			},
 			amountSpecified:   i256.MustFromDecimal("100"),
 			recipient:         alice,
@@ -112,24 +107,11 @@
 			expectError:  false,
 		},
 		{
-<<<<<<< HEAD
-			name: "exact output swap with insufficient approve amount",
-=======
 			name: "overflow case - large amount",
->>>>>>> 1d247a7a
 			setupFn: func(t *testing.T) {
 				CreatePoolWithoutFee(t)
 				MakeMintPositionWithoutFee(t)
 
-<<<<<<< HEAD
-				testing.SetRealm(user2Realm)
-				bar.Approve(routerAddr, maxApprove)
-				baz.Approve(routerAddr, maxApprove)
-				TokenFaucet(t, barPath, user2Addr)
-				TokenFaucet(t, bazPath, user2Addr)
-			},
-			amountSpecified:   i256.MustFromDecimal("-100"), // negative for exact output
-=======
 				testing.SetRealm(user1Realm)
 				bar.Approve(routerAddr, maxApprove)
 				baz.Approve(routerAddr, maxApprove)
@@ -137,7 +119,6 @@
 				TokenFaucet(t, bazPath, user1Addr)
 			},
 			amountSpecified:   i256.MustFromDecimal("92267581029952440000000"), // Large amount
->>>>>>> 1d247a7a
 			recipient:         alice,
 			sqrtPriceLimitX96: u256.NewUint(4295128740),
 			data: SwapCallbackData{
@@ -146,40 +127,19 @@
 				fee:      3000,
 				payer:    routerAddr,
 			},
-<<<<<<< HEAD
-			expectedRecv: "102", // expected input amount
-			expectedOut:  "100", // exact output amount
-=======
 			expectedRecv: "0",
 			expectedOut:  "0",
->>>>>>> 1d247a7a
 			expectError:  true,
 		},
 	}
 
 	for _, tt := range tests {
 		t.Run(tt.name, func(t *testing.T) {
-<<<<<<< HEAD
-			testing.SetRealm(user2Realm)
-			bar.Approve(routerAddr, maxApprove)
-			baz.Approve(routerAddr, maxApprove)
-
-			// Set insufficient approve amount for pool
-			if tt.expectError {
-				bar.Approve(poolAddr, 50) // less than required amount
-				baz.Approve(poolAddr, 50)
-			} else {
-				bar.Approve(poolAddr, maxApprove)
-				baz.Approve(poolAddr, maxApprove)
-			}
-
-=======
 			testing.SetRealm(user1Realm)
 			bar.Approve(routerAddr, maxApprove)
 			baz.Approve(routerAddr, maxApprove)
 			bar.Approve(poolAddr, maxApprove)
 			baz.Approve(poolAddr, maxApprove)
->>>>>>> 1d247a7a
 			TokenFaucet(t, barPath, routerAddr)
 
 			if tt.setupFn != nil {
@@ -189,13 +149,9 @@
 			if tt.expectError {
 				defer func() {
 					if r := recover(); r == nil {
-<<<<<<< HEAD
-						t.Error("expected error but got none")
-=======
 						t.Error("Expected panic for overflow")
 					} else if !strings.Contains(r.(string), "overflow") {
 						t.Error("Expected panic for overflow")
->>>>>>> 1d247a7a
 					}
 				}()
 			}
