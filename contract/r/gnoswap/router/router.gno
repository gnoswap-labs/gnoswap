--- conflicted
+++ resolved
@@ -118,14 +118,6 @@
 	// Validate slippage
 	validateSlippage(swapType, resultAmountIn, resultAmountOutWithoutFee, tokenAmountLimit)
 
-<<<<<<< HEAD
-		// unwrap left amount
-		toUnwrap := userWrappedWugnot - spend
-		unwrap(toUnwrap)
-	} else if outputToken == consts.GNOT {
-		userRecvWugnot := userNewWugnotBalance - userBeforeWugnotBalance - userWrappedWugnot
-		unwrap(userRecvWugnot)
-=======
 	// Calculate final amounts
 	intAmountOut := i256.FromUint256(resultAmountOutWithoutFee)
 	negativeOut := i256.Zero().Neg(intAmountOut).ToString()
@@ -157,7 +149,6 @@
 			ufmt.Sprintf("too much wugnot spent (wrapped: %d, spend: %d)",
 				userWrappedWugnot, spend),
 		))
->>>>>>> 2abee74f
 	}
 
 	toUnwrap := userWrappedWugnot - spend
