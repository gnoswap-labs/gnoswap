package router

import (
	"std"
	"testing"
	"time"

	"gno.land/p/demo/uassert"

	"gno.land/p/gnoswap/consts"
	"gno.land/r/gnoswap/v1/common"

	pl "gno.land/r/gnoswap/v1/pool"
	pn "gno.land/r/gnoswap/v1/position"

	"gno.land/r/onbloc/bar"
	"gno.land/r/onbloc/baz"

	"gno.land/r/gnoswap/v1/gns"
)

func TestCreatePool(t *testing.T) {
	std.TestSetRealm(adminRealm)

	gns.Approve(consts.POOL_ADDR, pl.GetPoolCreationFee())
	pl.CreatePool(barPath, bazPath, fee500, common.TickMathGetSqrtRatioAtTick(1).ToString())
}

func TestPositionMint(t *testing.T) {
	// bar_baz_500 by admin
	std.TestSetRealm(adminRealm)
	bar.Approve(consts.POOL_ADDR, 100000)
	baz.Approve(consts.POOL_ADDR, 100000)

	// Mint
<<<<<<< HEAD
	tokenId, liquidity, amount0, amount1 := pn.Mint(barPath, bazPath, fee500, int32(-6000), int32(6000), "100000", "100000", "0", "0", max_timeout, adminAddr, adminAddr, "")
=======
	positionId, liquidity, amount0, amount1 := pn.Mint(barPath, bazPath, fee500, int32(-6000), int32(6000), "100000", "100000", "0", "0", max_timeout, adminAddr, adminAddr)
>>>>>>> 8034593c

	uassert.Equal(t, positionId, uint64(1))
	uassert.Equal(t, amount0, "99962")
	uassert.Equal(t, amount1, "100000")

	pool := pl.GetPool(barPath, bazPath, fee500)
	poolLiq := pool.Liquidity()
	uassert.Equal(t, poolLiq.ToString(), "385771")

	poolPath := "gno.land/r/onbloc/bar:gno.land/r/onbloc/baz:500"
	poolTick := pl.PoolGetSlot0Tick(poolPath)
	uassert.Equal(t, poolTick, int32(1))
}

func TestSwapRouteBarBazExactIn(t *testing.T) {
	poolPath := "gno.land/r/onbloc/bar:gno.land/r/onbloc/baz:500"

	CreatePoolWithoutFee(t)
	MakeForthMintPositionWithoutFee(t)

	std.TestSetRealm(adminRealm)

	bar.Approve(consts.POOL_ADDR, consts.UINT64_MAX)
	baz.Approve(consts.ROUTER_ADDR, consts.UINT64_MAX) // ITS FOR 0.15% fee

	// spend all baz in pool
	amountIn, amountOut := ExactInSwapRoute(
		barPath,  // inputToken
		bazPath,  // outputToken
		"140000", // amountSpecified
		poolPath, // strRouteArr
		"100",    // quoteArr
		"0",      // tokenAmountLimit
		time.Now().Add(time.Hour).Unix(),
	)

	uassert.Equal(t, amountIn, "140000")
	uassert.Equal(t, amountOut, "-105765")

	pool := pl.GetPool(barPath, bazPath, fee500)
	poolLiq := pool.Liquidity()
	uassert.Equal(t, poolLiq.ToString(), "435768")

	poolTick := pl.PoolGetSlot0Tick(poolPath)
	uassert.Equal(t, poolTick, int32(-5569))
}<|MERGE_RESOLUTION|>--- conflicted
+++ resolved
@@ -33,11 +33,7 @@
 	baz.Approve(consts.POOL_ADDR, 100000)
 
 	// Mint
-<<<<<<< HEAD
-	tokenId, liquidity, amount0, amount1 := pn.Mint(barPath, bazPath, fee500, int32(-6000), int32(6000), "100000", "100000", "0", "0", max_timeout, adminAddr, adminAddr, "")
-=======
-	positionId, liquidity, amount0, amount1 := pn.Mint(barPath, bazPath, fee500, int32(-6000), int32(6000), "100000", "100000", "0", "0", max_timeout, adminAddr, adminAddr)
->>>>>>> 8034593c
+	positionId, liquidity, amount0, amount1 := pn.Mint(barPath, bazPath, fee500, int32(-6000), int32(6000), "100000", "100000", "0", "0", max_timeout, adminAddr, adminAddr, "")
 
 	uassert.Equal(t, positionId, uint64(1))
 	uassert.Equal(t, amount0, "99962")
