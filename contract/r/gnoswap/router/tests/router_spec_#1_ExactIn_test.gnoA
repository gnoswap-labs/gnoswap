package router

import (
	"std"
	"testing"
	"time"

	"gno.land/p/demo/uassert"

	"gno.land/p/gnoswap/consts"

	pl "gno.land/r/gnoswap/v1/pool"
	pn "gno.land/r/gnoswap/v1/position"

	"gno.land/r/onbloc/bar"
	"gno.land/r/onbloc/baz"

	"gno.land/r/gnoswap/v1/gns"
)

func TestcreatePool(t *testing.T) {
	std.TestSetRealm(adminRealm)

	gns.Approve(consts.POOL_ADDR, pl.GetPoolCreationFee())
	pl.CreatePool(barPath, bazPath, FEE_MEDIUM, "79228162514264337593543950336")

	bar.Transfer(user1Addr, 10000)
}

func TestPositionMint(t *testing.T) {
	// bar_baz_3000 by admin
	std.TestSetRealm(adminRealm)
	bar.Approve(consts.POOL_ADDR, 100000000)
	baz.Approve(consts.POOL_ADDR, 100000000)

	// Mint
<<<<<<< HEAD
	tokenId, liquidity, amount0, amount1 := pn.Mint(barPath, bazPath, FEE_MEDIUM, int32(-887220), int32(887220), "100000000", "100000000", "0", "0", max_timeout, adminAddr, adminAddr, "")
=======
	positionId, liquidity, amount0, amount1 := pn.Mint(barPath, bazPath, FEE_MEDIUM, int32(-887220), int32(887220), "100000000", "100000000", "0", "0", max_timeout, adminAddr, adminAddr)
>>>>>>> 8034593c

	uassert.Equal(t, positionId, uint64(1))
	uassert.Equal(t, amount0, "100000000")
	uassert.Equal(t, amount1, "100000000")

	pool := pl.GetPool(barPath, bazPath, FEE_MEDIUM)
	poolLiq := pool.Liquidity()
	uassert.Equal(t, poolLiq.ToString(), "100000000")

	poolPath := "gno.land/r/onbloc/bar:gno.land/r/onbloc/baz:3000"
	poolTick := pl.PoolGetSlot0Tick(poolPath)
	// uassert.Equal(t, poolTick, int32(0)) // got -1, expected 0
}

func TestExactInputSinglePool(t *testing.T) {
	// 0 -> 1
	pool := pl.GetPool(barPath, bazPath, FEE_MEDIUM)
	poolPath := "gno.land/r/onbloc/bar:gno.land/r/onbloc/baz:3000"

	user1Realm := std.NewUserRealm(user1Addr)
	std.TestSetRealm(user1Realm)

	bar.Approve(consts.POOL_ADDR, consts.UINT64_MAX)
	baz.Approve(consts.ROUTER_ADDR, consts.UINT64_MAX)

	poolToken0Before := bar.BalanceOf(consts.POOL_ADDR)
	poolToken1Before := baz.BalanceOf(consts.POOL_ADDR)

	user1Token0Before := bar.BalanceOf(user1Addr)
	user1Token1Before := baz.BalanceOf(user1Addr)

	// set router protocol fee to 0%
	swapFee = uint64(0)

	amountIn, amountOut := ExactInSwapRoute(
		barPath,  // inputToken
		bazPath,  // outputToken
		"3",      // amountSpecified
		poolPath, // strRouteArr
		"100",    // quoteArr
		"1",      // tokenAmountLimit
		time.Now().Add(time.Hour).Unix(),
	)

	uassert.Equal(t, amountIn, "3")
	uassert.Equal(t, amountOut, "-1")

	poolToken0After := bar.BalanceOf(consts.POOL_ADDR)
	poolToken1After := baz.BalanceOf(consts.POOL_ADDR)

	user1Token0After := bar.BalanceOf(user1Addr)
	user1Token1After := baz.BalanceOf(user1Addr)

	uassert.Equal(t, user1Token0After, user1Token0Before-3)
	uassert.Equal(t, user1Token1After, user1Token1Before+1)
	uassert.Equal(t, poolToken0After, poolToken0Before+3)
	uassert.Equal(t, poolToken1After, poolToken1Before-1)
}<|MERGE_RESOLUTION|>--- conflicted
+++ resolved
@@ -34,11 +34,7 @@
 	baz.Approve(consts.POOL_ADDR, 100000000)
 
 	// Mint
-<<<<<<< HEAD
-	tokenId, liquidity, amount0, amount1 := pn.Mint(barPath, bazPath, FEE_MEDIUM, int32(-887220), int32(887220), "100000000", "100000000", "0", "0", max_timeout, adminAddr, adminAddr, "")
-=======
-	positionId, liquidity, amount0, amount1 := pn.Mint(barPath, bazPath, FEE_MEDIUM, int32(-887220), int32(887220), "100000000", "100000000", "0", "0", max_timeout, adminAddr, adminAddr)
->>>>>>> 8034593c
+	positionId, liquidity, amount0, amount1 := pn.Mint(barPath, bazPath, FEE_MEDIUM, int32(-887220), int32(887220), "100000000", "100000000", "0", "0", max_timeout, adminAddr, adminAddr, "")
 
 	uassert.Equal(t, positionId, uint64(1))
 	uassert.Equal(t, amount0, "100000000")
