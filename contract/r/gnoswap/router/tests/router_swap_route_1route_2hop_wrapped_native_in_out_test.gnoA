package router

import (
	"std"
	"testing"

	"gno.land/p/demo/uassert"

	"gno.land/p/gnoswap/consts"
	"gno.land/r/gnoswap/v1/common"

	pl "gno.land/r/gnoswap/v1/pool"
	pn "gno.land/r/gnoswap/v1/position"

	"gno.land/r/demo/wugnot"
	"gno.land/r/gnoswap/v1/gns"
	"gno.land/r/onbloc/bar"
	"gno.land/r/onbloc/baz"
	"gno.land/r/onbloc/qux"
)

func TestCreatePool(t *testing.T) {
	std.TestSetRealm(adminRealm)

	gns.Approve(consts.POOL_ADDR, pl.GetPoolCreationFee()*3)

	pl.CreatePool(barPath, bazPath, fee500, "130621891405341611593710811006") // tick =  10_000, ratio = 2.71814592682522526700950038502924144268035888671875

	pl.CreatePool(bazPath, quxPath, fee500, "130621891405341611593710811006") // tick =  10_000, ratio = 2.71814592682522526700950038502924144268035888671875

	pl.CreatePool(consts.WRAPPED_WUGNOT, quxPath, fee500, common.TickMathGetSqrtRatioAtTick(-10000).ToString()) // tick -10000

	// 1 bar ≈ 19.683 gnot

	// jsonOutput := pl.ApiGetPools()
	// jsonStr := gjson.Parse(jsonOutput)
	// uassert.Equal(t, len(jsonStr.Get("response").Array()), 3)
}

func TestPositionMintBarBaz(t *testing.T) {
	std.TestSetRealm(adminRealm)
	bar.Approve(consts.POOL_ADDR, consts.UINT64_MAX)
	baz.Approve(consts.POOL_ADDR, consts.UINT64_MAX)
<<<<<<< HEAD
	tokenId, liquidity, amount0, amount1 := pn.Mint(barPath, bazPath, fee500, int32(9000), int32(11000), "100000", "100000", "0", "0", max_timeout, adminAddr, adminAddr, "")
=======
	positionId, liquidity, amount0, amount1 := pn.Mint(barPath, bazPath, fee500, int32(9000), int32(11000), "100000", "100000", "0", "0", max_timeout, adminAddr, adminAddr)
>>>>>>> 8034593c

	uassert.Equal(t, positionId, uint64(1))
	uassert.Equal(t, amount0, "36790")  // bar
	uassert.Equal(t, amount1, "100000") // baz
}

func TestPositionMintBazQux(t *testing.T) {
	std.TestSetRealm(adminRealm)
	baz.Approve(consts.POOL_ADDR, consts.UINT64_MAX)
	qux.Approve(consts.POOL_ADDR, consts.UINT64_MAX)

<<<<<<< HEAD
	tokenId, liquidity, amount0, amount1 := pn.Mint(bazPath, quxPath, fee500, int32(9000), int32(11000), "100000", "100000", "0", "0", max_timeout, adminAddr, adminAddr, "")
=======
	positionId, liquidity, amount0, amount1 := pn.Mint(bazPath, quxPath, fee500, int32(9000), int32(11000), "100000", "100000", "0", "0", max_timeout, adminAddr, adminAddr)
>>>>>>> 8034593c

	uassert.Equal(t, positionId, uint64(2))
	uassert.Equal(t, amount0, "36790")
	uassert.Equal(t, amount1, "100000")
}

func TestPositionMintQuxGnot(t *testing.T) {
	std.TestSetRealm(adminRealm)

	// send
	std.TestIssueCoins(adminAddr, std.Coins{{"ugnot", 1000009}})
	std.TestSetOrigSend(std.Coins{{"ugnot", 1000009}}, nil)

	// Deposit(wrap)
	std.TestSetRealm(adminRealm)
	wugnot.Deposit()

	qux.Approve(consts.POOL_ADDR, consts.UINT64_MAX)
	wugnot.Approve(consts.POOL_ADDR, consts.UINT64_MAX)

<<<<<<< HEAD
	tokenId, liquidity, amount0, amount1 := pn.Mint(quxPath, consts.WRAPPED_WUGNOT, fee500, int32(9000), int32(11000), "100000", "100000", "0", "0", max_timeout, adminAddr, adminAddr, "")
=======
	positionId, liquidity, amount0, amount1 := pn.Mint(quxPath, consts.WRAPPED_WUGNOT, fee500, int32(9000), int32(11000), "100000", "100000", "0", "0", max_timeout, adminAddr, adminAddr)
>>>>>>> 8034593c

	uassert.Equal(t, positionId, uint64(3))
	uassert.Equal(t, amount0, "100000")
	uassert.Equal(t, amount1, "36790")
}

func TestDrySwapRouteBarGnotExactIn(t *testing.T) {
	std.TestSetRealm(adminRealm)

	dryResult := DrySwapRoute(
		barPath,               // inputToken
		consts.WRAPPED_WUGNOT, // outputToken
		"1000",                // amountSpecified
		"EXACT_IN",            // swapType
		"gno.land/r/onbloc/bar:gno.land/r/onbloc/baz:500*POOL*gno.land/r/onbloc/baz:gno.land/r/onbloc/qux:500*POOL*gno.land/r/onbloc/qux:gno.land/r/demo/wugnot:500", // strRouteArr
		"100", // quoteArr
		"1",
	)
	uassert.Equal(t, dryResult, "19740")
}

func TestDrySwapRouteBarGnotExactOut(t *testing.T) {
	std.TestSetRealm(adminRealm)

	dryResult := DrySwapRoute(
		barPath,               // inputToken
		consts.WRAPPED_WUGNOT, // outputToken
		"20000",               // amountSpecified
		"EXACT_OUT",           // swapType
		"gno.land/r/onbloc/bar:gno.land/r/onbloc/baz:500*POOL*gno.land/r/onbloc/baz:gno.land/r/onbloc/qux:500*POOL*gno.land/r/onbloc/qux:gno.land/r/demo/wugnot:500", // strRouteArr
		"100", // quoteArr
		"2000000",
	)
	uassert.Equal(t, dryResult, "1014")
}

func TestDrySwapRouteGnotBarExactIn(t *testing.T) {
	std.TestSetRealm(adminRealm)

	dryResult := DrySwapRoute(
		consts.WRAPPED_WUGNOT, // intputToken
		barPath,               // outputToken
		"5000",                // amountSpecified
		"EXACT_IN",            // swapType
		"gno.land/r/demo/wugnot:gno.land/r/onbloc/qux:500*POOL*gno.land/r/onbloc/qux:gno.land/r/onbloc/baz:500*POOL*gno.land/r/onbloc/baz:gno.land/r/onbloc/bar:500", // strRouteArr
		"100", // quoteArr
		"1",
	)
	uassert.Equal(t, dryResult, "247")
}

func TestDrySwapRouteGnotBarExactOut(t *testing.T) {
	std.TestSetRealm(adminRealm)

	dryResult := DrySwapRoute(
		consts.WRAPPED_WUGNOT, // intputToken
		barPath,               // outputToken
		"100",                 // amountSpecified
		"EXACT_OUT",           // swapType
		"gno.land/r/demo/wugnot:gno.land/r/onbloc/qux:500*POOL*gno.land/r/onbloc/qux:gno.land/r/onbloc/baz:500*POOL*gno.land/r/onbloc/baz:gno.land/r/onbloc/bar:500", // strRouteArr
		"100", // quoteArr
		"100000",
	)
	uassert.Equal(t, dryResult, "2027")
}<|MERGE_RESOLUTION|>--- conflicted
+++ resolved
@@ -41,11 +41,7 @@
 	std.TestSetRealm(adminRealm)
 	bar.Approve(consts.POOL_ADDR, consts.UINT64_MAX)
 	baz.Approve(consts.POOL_ADDR, consts.UINT64_MAX)
-<<<<<<< HEAD
-	tokenId, liquidity, amount0, amount1 := pn.Mint(barPath, bazPath, fee500, int32(9000), int32(11000), "100000", "100000", "0", "0", max_timeout, adminAddr, adminAddr, "")
-=======
-	positionId, liquidity, amount0, amount1 := pn.Mint(barPath, bazPath, fee500, int32(9000), int32(11000), "100000", "100000", "0", "0", max_timeout, adminAddr, adminAddr)
->>>>>>> 8034593c
+	positionId, liquidity, amount0, amount1 := pn.Mint(barPath, bazPath, fee500, int32(9000), int32(11000), "100000", "100000", "0", "0", max_timeout, adminAddr, adminAddr, "")
 
 	uassert.Equal(t, positionId, uint64(1))
 	uassert.Equal(t, amount0, "36790")  // bar
@@ -57,11 +53,7 @@
 	baz.Approve(consts.POOL_ADDR, consts.UINT64_MAX)
 	qux.Approve(consts.POOL_ADDR, consts.UINT64_MAX)
 
-<<<<<<< HEAD
-	tokenId, liquidity, amount0, amount1 := pn.Mint(bazPath, quxPath, fee500, int32(9000), int32(11000), "100000", "100000", "0", "0", max_timeout, adminAddr, adminAddr, "")
-=======
-	positionId, liquidity, amount0, amount1 := pn.Mint(bazPath, quxPath, fee500, int32(9000), int32(11000), "100000", "100000", "0", "0", max_timeout, adminAddr, adminAddr)
->>>>>>> 8034593c
+	positionId, liquidity, amount0, amount1 := pn.Mint(bazPath, quxPath, fee500, int32(9000), int32(11000), "100000", "100000", "0", "0", max_timeout, adminAddr, adminAddr, "")
 
 	uassert.Equal(t, positionId, uint64(2))
 	uassert.Equal(t, amount0, "36790")
@@ -82,11 +74,7 @@
 	qux.Approve(consts.POOL_ADDR, consts.UINT64_MAX)
 	wugnot.Approve(consts.POOL_ADDR, consts.UINT64_MAX)
 
-<<<<<<< HEAD
-	tokenId, liquidity, amount0, amount1 := pn.Mint(quxPath, consts.WRAPPED_WUGNOT, fee500, int32(9000), int32(11000), "100000", "100000", "0", "0", max_timeout, adminAddr, adminAddr, "")
-=======
-	positionId, liquidity, amount0, amount1 := pn.Mint(quxPath, consts.WRAPPED_WUGNOT, fee500, int32(9000), int32(11000), "100000", "100000", "0", "0", max_timeout, adminAddr, adminAddr)
->>>>>>> 8034593c
+	positionId, liquidity, amount0, amount1 := pn.Mint(quxPath, consts.WRAPPED_WUGNOT, fee500, int32(9000), int32(11000), "100000", "100000", "0", "0", max_timeout, adminAddr, adminAddr, "")
 
 	uassert.Equal(t, positionId, uint64(3))
 	uassert.Equal(t, amount0, "100000")
