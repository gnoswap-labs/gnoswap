package router

import (
	"std"
	"testing"
	"time"

	"gno.land/p/demo/uassert"

	"gno.land/p/gnoswap/consts"

	pl "gno.land/r/gnoswap/v1/pool"
	pn "gno.land/r/gnoswap/v1/position"

	"gno.land/r/onbloc/bar"
	"gno.land/r/onbloc/foo"

	"gno.land/r/gnoswap/v1/gns"
)

func TestExactInputSinglePool1_to_0(t *testing.T) {
	// ================================ Pool Setup & Add Liquidity================================================
	std.TestSetRealm(adminRealm)

	gns.Approve(consts.POOL_ADDR, pl.GetPoolCreationFee())

	token0Path := "gno.land/r/onbloc/foo"

	foo.Approve(consts.POOL_ADDR, consts.UINT64_MAX)
	bar.Approve(consts.POOL_ADDR, consts.UINT64_MAX)
	pl.CreatePool(barPath, token0Path, 3000, "79228162514264337593543950336") // encodePriceSqrt(1, 1)
	poolPath := "gno.land/r/onbloc/bar:gno.land/r/onbloc/foo:3000"

<<<<<<< HEAD
	tokenId, liquidity, amount0, amount1 := pn.Mint(barPath, token0Path, 3000, minTick, maxTick, "1000000", "1000000", "0", "0", max_timeout, adminAddr, adminAddr, "")
=======
	positionId, liquidity, amount0, amount1 := pn.Mint(barPath, token0Path, 3000, minTick, maxTick, "1000000", "1000000", "0", "0", max_timeout, adminAddr, adminAddr)
>>>>>>> 8034593c
	pool := pl.GetPool(barPath, token0Path, FEE_MEDIUM)
	poolLiq := pool.Liquidity()
	uassert.Equal(t, poolLiq.ToString(), "1000000")

	// 1 -> 0

	bar.Approve(consts.ROUTER_ADDR, consts.UINT64_MAX)
	foo.Approve(consts.ROUTER_ADDR, consts.UINT64_MAX)

	poolToken0Before := bar.BalanceOf(consts.POOL_ADDR)
	poolToken1Before := foo.BalanceOf(consts.POOL_ADDR)

	user1Token0Before := bar.BalanceOf(consts.ADMIN)
	user1Token1Before := foo.BalanceOf(consts.ADMIN)

	amountIn, amountOut := ExactInSwapRoute(
		barPath, // inputToken
		fooPath, // outputToken
		"3",     // amountSpecified
		"gno.land/r/onbloc/foo:gno.land/r/onbloc/bar:3000", // strRouteArr
		"100", // quoteArr
		"1",   // tokenAmountLimit
		time.Now().Add(time.Hour).Unix(),
	)

	uassert.Equal(t, amountIn, "3")
	uassert.Equal(t, amountOut, "-1")

	poolToken0After := bar.BalanceOf(consts.POOL_ADDR)
	poolToken1After := foo.BalanceOf(consts.POOL_ADDR)

	user1Token0After := bar.BalanceOf(consts.ADMIN)
	user1Token1After := foo.BalanceOf(consts.ADMIN)

	uassert.Equal(t, user1Token0After, user1Token0Before+1) // bar
	uassert.Equal(t, user1Token1After, user1Token1Before-3) // foo
	uassert.Equal(t, poolToken0After, poolToken0Before-1)
	uassert.Equal(t, poolToken1After, poolToken1Before+3)
}<|MERGE_RESOLUTION|>--- conflicted
+++ resolved
@@ -31,11 +31,7 @@
 	pl.CreatePool(barPath, token0Path, 3000, "79228162514264337593543950336") // encodePriceSqrt(1, 1)
 	poolPath := "gno.land/r/onbloc/bar:gno.land/r/onbloc/foo:3000"
 
-<<<<<<< HEAD
-	tokenId, liquidity, amount0, amount1 := pn.Mint(barPath, token0Path, 3000, minTick, maxTick, "1000000", "1000000", "0", "0", max_timeout, adminAddr, adminAddr, "")
-=======
-	positionId, liquidity, amount0, amount1 := pn.Mint(barPath, token0Path, 3000, minTick, maxTick, "1000000", "1000000", "0", "0", max_timeout, adminAddr, adminAddr)
->>>>>>> 8034593c
+	positionId, liquidity, amount0, amount1 := pn.Mint(barPath, token0Path, 3000, minTick, maxTick, "1000000", "1000000", "0", "0", max_timeout, adminAddr, adminAddr, "")
 	pool := pl.GetPool(barPath, token0Path, FEE_MEDIUM)
 	poolLiq := pool.Liquidity()
 	uassert.Equal(t, poolLiq.ToString(), "1000000")
