package router

import (
	"std"
	"testing"

	"gno.land/p/demo/testutils"
	"gno.land/p/gnoswap/consts"
	"gno.land/r/demo/wugnot"
	"gno.land/r/gnoswap/v1/common"
	"gno.land/r/gnoswap/v1/gns"
	pl "gno.land/r/gnoswap/v1/pool"
	pn "gno.land/r/gnoswap/v1/position"
	sr "gno.land/r/gnoswap/v1/staker"
	"gno.land/r/onbloc/bar"
	"gno.land/r/onbloc/baz"
	"gno.land/r/onbloc/foo"
	"gno.land/r/onbloc/obl"
	"gno.land/r/onbloc/qux"

	"gno.land/r/gnoswap/v1/access"
)

const (
	ugnotDenom string = "ugnot"
	ugnotPath  string = "ugnot"
	wugnotPath string = "gno.land/r/demo/wugnot"
	gnsPath    string = "gno.land/r/gnoswap/v1/gns"
	barPath    string = "gno.land/r/onbloc/bar"
	bazPath    string = "gno.land/r/onbloc/baz"
	fooPath    string = "gno.land/r/onbloc/foo"
	oblPath    string = "gno.land/r/onbloc/obl"
	quxPath    string = "gno.land/r/onbloc/qux"

	fee100      uint32 = 100
	fee500      uint32 = 500
	fee3000     uint32 = 3000
	maxApprove  uint64 = 18446744073709551615
	max_timeout int64  = 9999999999

	TIER_1 uint64 = 1
	TIER_2 uint64 = 2
	TIER_3 uint64 = 3

	poolCreationFee = 100_000_000
)

const (
	FEE_LOW    uint32 = 500
	FEE_MEDIUM uint32 = 3000
	FEE_HIGH   uint32 = 10000
)

var (
	// define addresses to use in tests
	addr01 = testutils.TestAddress("addr01")
	addr02 = testutils.TestAddress("addr02")
)

var (
	user1Addr       std.Address = "g1ecely4gjy0yl6s9kt409ll330q9hk2lj9ls3ec"
	singlePoolPath              = "gno.land/r/onbloc/bar:gno.land/r/onbloc/baz:3000"
	singlePoolPath2             = "gno.land/r/onbloc/baz:gno.land/r/onbloc/bar:3000"
)

var (
	minTick int32 = -887220
	maxTick int32 = 887220
)

var (
	admin, _  = access.GetAddress(access.ROLE_ADMIN)
	adminAddr = admin

	alice = testutils.TestAddress("alice")
	bob   = testutils.TestAddress("bob")

<<<<<<< HEAD
	adminRealm = std.NewUserRealm(admin)
	posRealm   = std.NewCodeRealm(consts.POSITION_PATH)
=======
	adminRealm  = std.NewUserRealm(admin)
	routerRealm = std.NewUserRealm(routerAddr)
	posRealm    = std.NewCodeRealm(consts.POSITION_PATH)
>>>>>>> 3de77325

	// addresses used in tests
	addrUsedInTest = []std.Address{addr01, addr02}
)

func InitialisePoolTest(t *testing.T) {
	t.Helper()

	ugnotFaucet(t, admin, 100_000_000_000_000)
	ugnotDeposit(t, admin, 100_000_000_000_000)

	std.TestSetOriginCaller(admin)
	TokenApprove(t, gnsPath, admin, poolAddr, maxApprove)
	CreatePool(t, wugnotPath, gnsPath, fee3000, "79228162514264337593543950336", admin)

	// 2. create position
	std.TestSetOriginCaller(alice)
	TokenFaucet(t, wugnotPath, alice)
	TokenFaucet(t, gnsPath, alice)
	TokenApprove(t, wugnotPath, alice, poolAddr, uint64(1000))
	TokenApprove(t, gnsPath, alice, poolAddr, uint64(1000))
}

func TokenFaucet(t *testing.T, tokenPath string, to std.Address) {
	t.Helper()
	std.TestSetOriginCaller(admin)
	defaultAmount := uint64(5_000_000_000)

	switch tokenPath {
	case wugnotPath:
		wugnotTransfer(t, to, defaultAmount)
	case gnsPath:
		gnsTransfer(t, to, defaultAmount)
	case barPath:
		barTransfer(t, to, defaultAmount)
	case bazPath:
		bazTransfer(t, to, defaultAmount)
	case fooPath:
		fooTransfer(t, to, defaultAmount)
	case oblPath:
		oblTransfer(t, to, defaultAmount)
	case quxPath:
		quxTransfer(t, to, defaultAmount)
	default:
		panic("token not found")
	}
}

func TokenBalance(t *testing.T, tokenPath string, owner std.Address) uint64 {
	t.Helper()
	switch tokenPath {
	case wugnotPath:
		return wugnot.BalanceOf(owner)
	case gnsPath:
		return gns.BalanceOf(owner)
	case barPath:
		return bar.BalanceOf(owner)
	case bazPath:
		return baz.BalanceOf(owner)
	case fooPath:
		return foo.BalanceOf(owner)
	case oblPath:
		return obl.BalanceOf(owner)
	case quxPath:
		return qux.BalanceOf(owner)
	default:
		panic("token not found")
	}
}

func TokenAllowance(t *testing.T, tokenPath string, owner, spender std.Address) uint64 {
	t.Helper()
	switch tokenPath {
	case wugnotPath:
		return wugnot.Allowance(owner, spender)
	case gnsPath:
		return gns.Allowance(owner, spender)
	case barPath:
		return bar.Allowance(owner, spender)
	case bazPath:
		return baz.Allowance(owner, spender)
	case fooPath:
		return foo.Allowance(owner, spender)
	case oblPath:
		return obl.Allowance(owner, spender)
	case quxPath:
		return qux.Allowance(owner, spender)
	default:
		panic("token not found")
	}
}

func TokenApprove(t *testing.T, tokenPath string, owner, spender std.Address, amount uint64) {
	t.Helper()
	switch tokenPath {
	case wugnotPath:
		wugnotApprove(t, owner, spender, amount)
	case gnsPath:
		gnsApprove(t, owner, spender, amount)
	case barPath:
		barApprove(t, owner, spender, amount)
	case bazPath:
		bazApprove(t, owner, spender, amount)
	case fooPath:
		fooApprove(t, owner, spender, amount)
	case oblPath:
		oblApprove(t, owner, spender, amount)
	case quxPath:
		quxApprove(t, owner, spender, amount)
	default:
		panic("token not found")
	}
}

func CreatePool(t *testing.T,
	token0 string,
	token1 string,
	fee uint32,
	sqrtPriceX96 string,
	caller std.Address,
) {
	t.Helper()

	std.TestSetRealm(std.NewUserRealm(caller))
	poolPath := pl.GetPoolPath(token0, token1, fee)
	if !pl.DoesPoolPathExist(poolPath) {
		pl.CreatePool(token0, token1, fee, sqrtPriceX96)
		sr.SetPoolTierByAdmin(poolPath, TIER_1)
	}
}

func LPTokenStake(t *testing.T, owner std.Address, positionId uint64) {
	t.Helper()
	std.TestSetRealm(std.NewUserRealm(owner))
	sr.StakeToken(positionId, "")
}

func LPTokenUnStake(t *testing.T, owner std.Address, positionId uint64, unwrap bool) {
	t.Helper()
	std.TestSetRealm(std.NewUserRealm(owner))
	sr.UnStakeToken(positionId, unwrap)
}

func wugnotApprove(t *testing.T, owner, spender std.Address, amount uint64) {
	t.Helper()
	std.TestSetRealm(std.NewUserRealm(owner))
	wugnot.Approve(spender, amount)
}

func gnsApprove(t *testing.T, owner, spender std.Address, amount uint64) {
	t.Helper()
	std.TestSetRealm(std.NewUserRealm(owner))
	gns.Approve(spender, amount)
}

func barApprove(t *testing.T, owner, spender std.Address, amount uint64) {
	t.Helper()
	std.TestSetRealm(std.NewUserRealm(owner))
	bar.Approve(spender, amount)
}

func bazApprove(t *testing.T, owner, spender std.Address, amount uint64) {
	t.Helper()
	std.TestSetRealm(std.NewUserRealm(owner))
	baz.Approve(spender, amount)
}

func fooApprove(t *testing.T, owner, spender std.Address, amount uint64) {
	t.Helper()
	std.TestSetRealm(std.NewUserRealm(owner))
	foo.Approve(spender, amount)
}

func oblApprove(t *testing.T, owner, spender std.Address, amount uint64) {
	t.Helper()
	std.TestSetRealm(std.NewUserRealm(owner))
	obl.Approve(spender, amount)
}

func quxApprove(t *testing.T, owner, spender std.Address, amount uint64) {
	t.Helper()
	std.TestSetRealm(std.NewUserRealm(owner))
	qux.Approve(spender, amount)
}

func wugnotTransfer(t *testing.T, to std.Address, amount uint64) {
	t.Helper()
	std.TestSetRealm(std.NewUserRealm(admin))
	wugnot.Transfer(to, amount)
}

func gnsTransfer(t *testing.T, to std.Address, amount uint64) {
	t.Helper()
	std.TestSetRealm(std.NewUserRealm(admin))
	gns.Transfer(to, amount)
}

func barTransfer(t *testing.T, to std.Address, amount uint64) {
	t.Helper()
	std.TestSetRealm(std.NewUserRealm(admin))
	bar.Transfer(to, amount)
}

func bazTransfer(t *testing.T, to std.Address, amount uint64) {
	t.Helper()
	std.TestSetRealm(std.NewUserRealm(admin))
	baz.Transfer(to, amount)
}

func fooTransfer(t *testing.T, to std.Address, amount uint64) {
	t.Helper()
	std.TestSetRealm(std.NewUserRealm(admin))
	foo.Transfer(to, amount)
}

func oblTransfer(t *testing.T, to std.Address, amount uint64) {
	t.Helper()
	std.TestSetRealm(std.NewUserRealm(admin))
	obl.Transfer(to, amount)
}

func quxTransfer(t *testing.T, to std.Address, amount uint64) {
	t.Helper()
	std.TestSetRealm(std.NewUserRealm(admin))
	qux.Transfer(to, amount)
}

// ----------------------------------------------------------------------------
// ugnot

func ugnotTransfer(t *testing.T, from, to std.Address, amount uint64) {
	t.Helper()

	std.TestSetRealm(std.NewUserRealm(from))
	std.TestSetOriginSend(std.Coins{{ugnotDenom, int64(amount)}}, nil)
	banker := std.NewBanker(std.BankerTypeRealmSend)
	banker.SendCoins(from, to, std.Coins{{ugnotDenom, int64(amount)}})
}

func ugnotBalanceOf(t *testing.T, addr std.Address) uint64 {
	t.Helper()

	banker := std.NewBanker(std.BankerTypeRealmIssue)
	coins := banker.GetCoins(addr)
	if len(coins) == 0 {
		return 0
	}

	return uint64(coins.AmountOf(ugnotDenom))
}

func ugnotMint(t *testing.T, addr std.Address, denom string, amount int64) {
	t.Helper()
	banker := std.NewBanker(std.BankerTypeRealmIssue)
	banker.IssueCoin(addr, denom, amount)
	std.TestIssueCoins(addr, std.Coins{{denom, int64(amount)}})
}

func ugnotBurn(t *testing.T, addr std.Address, denom string, amount int64) {
	t.Helper()
	banker := std.NewBanker(std.BankerTypeRealmIssue)
	banker.RemoveCoin(addr, denom, amount)
}

func ugnotFaucet(t *testing.T, to std.Address, amount uint64) {
	t.Helper()
	faucetAddress := admin
	std.TestSetOriginCaller(faucetAddress)

	if ugnotBalanceOf(t, faucetAddress) < amount {
		newCoins := std.Coins{{ugnotDenom, int64(amount)}}
		ugnotMint(t, faucetAddress, newCoins[0].Denom, newCoins[0].Amount)
		std.TestSetOriginSend(newCoins, nil)
	}
	ugnotTransfer(t, faucetAddress, to, amount)
}

func ugnotDeposit(t *testing.T, addr std.Address, amount uint64) {
	t.Helper()
	std.TestSetRealm(std.NewUserRealm(addr))
	wugnotAddr := consts.WUGNOT_ADDR
	banker := std.NewBanker(std.BankerTypeRealmSend)
	banker.SendCoins(addr, wugnotAddr, std.Coins{{ugnotDenom, int64(amount)}})
	wugnot.Deposit()
}

func CreatePoolWithoutFee(t *testing.T) {
	std.TestSetRealm(adminRealm)
	// set pool create fee to 0 for testing
	pl.SetPoolCreationFeeByAdmin(0)
	CreatePool(t, barPath, fooPath, fee500, common.TickMathGetSqrtRatioAtTick(0).ToString(), admin)
	CreatePool(t, bazPath, fooPath, fee3000, common.TickMathGetSqrtRatioAtTick(0).ToString(), admin)
	CreatePool(t, barPath, bazPath, fee3000, common.TickMathGetSqrtRatioAtTick(0).ToString(), admin)
	CreatePool(t, barPath, bazPath, fee500, common.TickMathGetSqrtRatioAtTick(0).ToString(), admin)
}

func CreateSecondPoolWithoutFee(t *testing.T) {
	std.TestSetRealm(adminRealm)
	pl.SetPoolCreationFeeByAdmin(0)

	CreatePool(t,
		bazPath,
		quxPath,
		fee3000,
		common.TickMathGetSqrtRatioAtTick(0).ToString(),
		admin,
	)
}

func MakeMintPositionWithoutFee(t *testing.T) (uint64, string, string, string) {
	t.Helper()

	// make actual data to test resetting not only position's state but also pool's state
	std.TestSetRealm(adminRealm)

	TokenApprove(t, barPath, admin, poolAddr, consts.UINT64_MAX)
	TokenApprove(t, bazPath, admin, poolAddr, consts.UINT64_MAX)

	// mint position
	return pn.Mint(
		barPath,
		bazPath,
		fee3000,
		-887220,
		887220,
		"50000",
		"50000",
		"0",
		"0",
		max_timeout,
		admin,
		admin,
		"",
	)
}

func MakeSecondMintPositionWithoutFee(t *testing.T) (uint64, string, string, string) {
	t.Helper()

	std.TestSetRealm(adminRealm)

	TokenApprove(t, bazPath, admin, poolAddr, consts.UINT64_MAX)
	TokenApprove(t, quxPath, admin, poolAddr, consts.UINT64_MAX)

	return pn.Mint(
		bazPath,
		quxPath,
		fee3000,
		-887220,
		887220,
		"50000",
		"50000",
		"0",
		"0",
		max_timeout,
		admin,
		admin,
		"",
	)
}

func MakeThirdMintPositionWithoutFee(t *testing.T) (uint64, string, string, string) {
	t.Helper()

	std.TestSetRealm(adminRealm)

	TokenApprove(t, barPath, admin, poolAddr, consts.UINT64_MAX)
	TokenApprove(t, fooPath, admin, poolAddr, consts.UINT64_MAX)

	return pn.Mint(
		barPath,
		fooPath,
		fee500,
		-887220,
		887220,
		"50000",
		"50000",
		"0",
		"0",
		max_timeout,
		admin,
		admin,
		"",
	)
}

func MakeForthMintPositionWithoutFee(t *testing.T) (uint64, string, string, string) {
	t.Helper()

	// make actual data to test resetting not only position's state but also pool's state
	std.TestSetRealm(adminRealm)

	TokenApprove(t, barPath, admin, poolAddr, consts.UINT64_MAX)
	TokenApprove(t, bazPath, admin, poolAddr, consts.UINT64_MAX)

	// mint position
	return pn.Mint(
		barPath,
		bazPath,
		fee500,
		-887220,
		887220,
		"50000",
		"50000",
		"0",
		"0",
		max_timeout,
		admin,
		admin,
		"",
	)
}<|MERGE_RESOLUTION|>--- conflicted
+++ resolved
@@ -75,14 +75,9 @@
 	alice = testutils.TestAddress("alice")
 	bob   = testutils.TestAddress("bob")
 
-<<<<<<< HEAD
-	adminRealm = std.NewUserRealm(admin)
-	posRealm   = std.NewCodeRealm(consts.POSITION_PATH)
-=======
 	adminRealm  = std.NewUserRealm(admin)
 	routerRealm = std.NewUserRealm(routerAddr)
 	posRealm    = std.NewCodeRealm(consts.POSITION_PATH)
->>>>>>> 3de77325
 
 	// addresses used in tests
 	addrUsedInTest = []std.Address{addr01, addr02}
