package v1

import (
	"chain/runtime"
	"testing"

	u256 "gno.land/p/gnoswap/uint256"
	"gno.land/p/nt/avl"
	"gno.land/p/nt/testutils"
	"gno.land/p/nt/uassert"
<<<<<<< HEAD
	"gno.land/r/gnoswap/launchpad"
=======
>>>>>>> 03a623a0
)

func TestLaunchpadReward_CollectDepositReward(t *testing.T) {
	tests := []struct {
		name           string
		setupFunc      func() (*launchpad.Deposit, map[string]interface{})
		deposit        *launchpad.Deposit
		currentTime    int64
		expectedAmount int64
		expectedError  string
	}{
		{
			name: "invalid time returns error",
			setupFunc: func() (*launchpad.Deposit, map[string]interface{}) {
				deposit := launchpad.NewDeposit("deposit_1", "project_1", 30, testutils.TestAddress("depositor"), 1000, 100, 100, 200)
				return deposit, nil
			},
			deposit:        launchpad.NewDeposit("deposit_1", "", 0, testutils.TestAddress(""), 0, 0, 0, 0),
			currentTime:    0,
			expectedAmount: 0,
			expectedError:  "[GNOSWAP-LAUNCHPAD-028] invalid time || currentTime must be positive",
		},
		{
			name: "project tier not found returns error",
			setupFunc: func() (*launchpad.Deposit, map[string]interface{}) {
				deposit := launchpad.NewDeposit("deposit_1", "project_not_exist", 30, testutils.TestAddress("depositor"), 1000, 100, 100, 200)

				setTestProjects(avl.NewTree())

				return deposit, nil
			},
			deposit:        launchpad.NewDeposit("deposit_1", "project_not_exist", 30, testutils.TestAddress(""), 0, 0, 0, 0),
			currentTime:    100,
			expectedAmount: 0,
			expectedError:  "[GNOSWAP-LAUNCHPAD-003] requested data not found || project(project_not_exist) not found",
		},
		{
			name: "reward manager not found returns error",
			setupFunc: func() (*launchpad.Deposit, map[string]interface{}) {
				deposit := launchpad.NewDeposit("deposit_1", "project_1", 30, testutils.TestAddress("depositor"), 1000, 100, 100, 200)

				// Create project with tier but without reward manager
				projects := getTestProjects()
<<<<<<< HEAD
				project := launchpad.NewProject("project_1", "gno.land/r/test/token", 1000000, testutils.TestAddress("recipient"), 100, 1000)
				project.SetID("project_1")

				projectTier := launchpad.NewProjectTier("project_1", 30, 1000000, 100, 200)
				projectTier.SetID("project_1:30")
				projectTier.SetTotalDepositAmount(5000)

				tiers := make(map[int64]*launchpad.ProjectTier)
				tiers[30] = projectTier
				project.SetTiers(tiers)
=======
				project := &Project{
					id:        "project_1",
					tokenPath: GNS_PATH,
					tiers:     make(map[int64]*ProjectTier),
				}
				projectTier := &ProjectTier{
					id:                 "project_1:30",
					totalDepositAmount: 5000,
				}
				project.tiers[30] = projectTier
>>>>>>> 03a623a0
				projects.Set("project_1", project)
				setTestProjects(projects)

				setTestProjectTierRewardManagers(avl.NewTree())

				return deposit, nil
			},
			deposit:        launchpad.NewDeposit("deposit_1", "project_1", 30, testutils.TestAddress(""), 0, 0, 0, 0),
			currentTime:    100,
			expectedAmount: 0,
			expectedError:  "[GNOSWAP-LAUNCHPAD-003] requested data not found || reward manager(project_1:30) not found",
		},
		{
			name: "successful reward collection with zero reward",
			setupFunc: func() (*launchpad.Deposit, map[string]interface{}) {
				deposit := launchpad.NewDeposit("deposit_1", "project_1", 30, testutils.TestAddress("depositor"), 1000, 50, 50, 200)

				// Create project with tier
				projects := getTestProjects()
<<<<<<< HEAD
				project := launchpad.NewProject("project_1", "gno.land/r/test/token", 1000000, testutils.TestAddress("recipient"), 100, 1000)
				project.SetID("project_1")

				projectTier := launchpad.NewProjectTier("project_1", 30, 1000000, 100, 200)
				projectTier.SetID("project_1:30")
				projectTier.SetTotalDepositAmount(5000)
				projectTier.SetTotalWithdrawAmount(0)

				tiers := make(map[int64]*launchpad.ProjectTier)
				tiers[30] = projectTier
				project.SetTiers(tiers)
=======
				project := &Project{
					id:        "project_1",
					tokenPath: GNS_PATH,
					tiers:     make(map[int64]*ProjectTier),
				}
				projectTier := &ProjectTier{
					id:                  "project_1:30",
					totalDepositAmount:  5000,
					totalWithdrawAmount: 0,
				}
				project.tiers[30] = projectTier
>>>>>>> 03a623a0
				projects.Set("project_1", project)
				setTestProjects(projects)

				// Create reward manager with minimal rewards
				rewardManagers := getTestProjectTierRewardManagers()
				rewardManager := launchpad.NewRewardManager(1000, 40, 200, 50, 50)
				rewardManager.SetRewards(avl.NewTree())
				rewardManager.SetAccumulatedRewardPerDepositX128(u256.Zero())
				rewardManager.SetDistributeAmountPerSecondX128(u256.NewUintFromInt64(1)) // Small non-zero value
				rewardManager.SetAccumulatedHeight(50)

				// Add reward state for the deposit
				rewardState := launchpad.NewRewardState(u256.Zero(), 1000, 40, 200, 40)
				rewardState.SetClaimedAmount(0)
				rewardManager.Rewards().Set("deposit_1", rewardState)

				rewardManagers.Set("project_1:30", rewardManager)
				setTestProjectTierRewardManagers(rewardManagers)

				return deposit, map[string]interface{}{
					"project":       project,
					"projectTier":   projectTier,
					"rewardManager": rewardManager,
				}
			},
			deposit:        launchpad.NewDeposit("deposit_1", "project_1", 30, testutils.TestAddress(""), 0, 0, 0, 0),
			currentTime:    100,
			expectedAmount: 0,
			expectedError:  "",
		},
		{
			name: "successful reward collection with positive reward",
			setupFunc: func() (*launchpad.Deposit, map[string]interface{}) {
				deposit := launchpad.NewDeposit("deposit_2", "project_1", 30, testutils.TestAddress("depositor"), 1000, 100, 100, 200)

				// Create project with tier
				projects := getTestProjects()
<<<<<<< HEAD
				project := launchpad.NewProject("project_1", "gno.land/r/test/token", 1000000, testutils.TestAddress("recipient"), 100, 1000)
				project.SetID("project_1")

				projectTier := launchpad.NewProjectTier("project_1", 30, 1000000, 100, 200)
				projectTier.SetID("project_1:30")
				projectTier.SetTotalDepositAmount(5000)
				projectTier.SetTotalWithdrawAmount(0)

				tiers := make(map[int64]*launchpad.ProjectTier)
				tiers[30] = projectTier
				project.SetTiers(tiers)
=======
				project := &Project{
					id:        "project_1",
					tokenPath: GNS_PATH,
					tiers:     make(map[int64]*ProjectTier),
				}
				projectTier := &ProjectTier{
					id:                  "project_1:30",
					totalDepositAmount:  5000,
					totalWithdrawAmount: 0,
				}
				project.tiers[30] = projectTier
>>>>>>> 03a623a0
				projects.Set("project_1", project)
				setTestProjects(projects)

				// Create reward manager with rewards
				rewardPerSecond := u256.NewUintFromInt64(100)
				accumulatedReward := u256.NewUintFromInt64(1000)
				accumulatedReward = u256.Zero().Lsh(accumulatedReward, 128) // Convert to Q128

				rewardManagers := getTestProjectTierRewardManagers()
				rewardManager := launchpad.NewRewardManager(10000, 40, 200, 90, 100)
				rewardManager.SetRewards(avl.NewTree())
				rewardManager.SetAccumulatedRewardPerDepositX128(accumulatedReward)
				rewardManager.SetDistributeAmountPerSecondX128(rewardPerSecond)
				rewardManager.SetAccumulatedHeight(90)
				rewardManager.SetTotalClaimedAmount(0)

				// Add reward state for the deposit with some accumulated rewards
				rewardState := launchpad.NewRewardState(u256.Zero(), 1000, 40, 200, 50)
				rewardState.SetClaimedAmount(0)
				rewardManager.Rewards().Set("deposit_2", rewardState)

				rewardManagers.Set("project_1:30", rewardManager)
				setTestProjectTierRewardManagers(rewardManagers)

				return deposit, map[string]interface{}{
					"project":        project,
					"projectTier":    projectTier,
					"rewardManager":  rewardManager,
					"expectedReward": int64(1000), // Expected reward based on calculation
				}
			},
			deposit:        launchpad.NewDeposit("deposit_2", "project_1", 30, testutils.TestAddress(""), 0, 0, 0, 0),
			currentTime:    200,
			expectedAmount: 1000000,
			expectedError:  "",
		},
		{
			name: "reward manager update fails",
			setupFunc: func() (*launchpad.Deposit, map[string]interface{}) {
				deposit := launchpad.NewDeposit("deposit_3", "project_1", 30, testutils.TestAddress("depositor"), 1000, 100, 100, 200)

				// Create project with tier
				projects := getTestProjects()
<<<<<<< HEAD
				project := launchpad.NewProject("project_1", "gno.land/r/test/token", 1000000, testutils.TestAddress("recipient"), 100, 1000)
				project.SetID("project_1")
				projectTier := launchpad.NewProjectTier("project_1", 30, 1000000, 100, 200)
				projectTier.SetID("project_1:30")
				projectTier.SetTotalDepositAmount(5000)
				projectTier.SetTotalWithdrawAmount(0)

				tiers := make(map[int64]*launchpad.ProjectTier)
				tiers[30] = projectTier
				project.SetTiers(tiers)
=======
				project := &Project{
					id:        "project_1",
					tokenPath: GNS_PATH,
					tiers:     make(map[int64]*ProjectTier),
				}
				projectTier := &ProjectTier{
					id:                  "project_1:30",
					totalDepositAmount:  5000,
					totalWithdrawAmount: 0,
				}
				project.tiers[30] = projectTier
>>>>>>> 03a623a0
				projects.Set("project_1", project)
				setTestProjects(projects)

				// Create reward manager with invalid state
				rewardManagers := getTestProjectTierRewardManagers()
				rewardManager := launchpad.NewRewardManager(0, 40, 200, 150, 100)
				rewardManager.SetRewards(avl.NewTree())
				rewardManager.SetAccumulatedRewardPerDepositX128(u256.Zero())
				rewardManager.SetDistributeAmountPerSecondX128(u256.Zero())
				rewardManager.SetAccumulatedHeight(150) // Higher than current height

				rewardManagers.Set("project_1:30", rewardManager)
				setTestProjectTierRewardManagers(rewardManagers)

				return deposit, nil
			},
			deposit:        launchpad.NewDeposit("deposit_3", "project_1", 30, testutils.TestAddress(""), 0, 0, 0, 0),
			currentTime:    100,
			expectedAmount: 0,
			expectedError:  "[GNOSWAP-LAUNCHPAD-001] no left reward || rewardPerSecond(%!d((unhandled)))",
		},
	}

	for _, tt := range tests {
		t.Run(tt.name, func(t *testing.T) {
			// Reset test store
			resetTestStore()
			lp := getTestImplementation()
			testing.SetHeight(123)

			setTestProjects(avl.NewTree())
			setTestProjectTierRewardManagers(avl.NewTree())

			var deposit *launchpad.Deposit
			if tt.setupFunc != nil {
				deposit, _ = tt.setupFunc()
			} else {
				deposit = tt.deposit
			}

			rewardTokenPath, amount, err := lp.collectDepositReward(deposit, runtime.ChainHeight(), tt.currentTime)

			if tt.expectedError != "" {
				uassert.Error(t, err)
				uassert.Equal(t, tt.expectedError, err.Error())
			} else {
				uassert.NoError(t, err)
				uassert.Equal(t, tt.expectedAmount, amount)
				uassert.Equal(t, GNS_PATH, rewardTokenPath)
			}
		})
	}
}

// TestCollectDepositReward_TimeBoundaries tests edge cases around time boundaries
func TestLaunchpadReward_CollectDepositRewardTimeBoundaries(t *testing.T) {
	tests := []struct {
		name           string
		currentTime    int64
		startTime      int64
		endTime        int64
		expectedReward int64
		expectedError  string
		description    string
	}{
		{
			name:           "before distribution start",
			currentTime:    90,
			startTime:      100,
			endTime:        200,
			expectedReward: 0,
			expectedError:  "[GNOSWAP-LAUNCHPAD-019] invalid reward state || currentTime 90 is less than claimableTime 100",
			description:    "No rewards before distribution starts",
		},
		{
			name:           "exactly at start",
			currentTime:    100,
			startTime:      100,
			endTime:        200,
			expectedReward: 0,
			description:    "No rewards at exact start time",
		},
		{
			name:           "exactly at end",
			currentTime:    200,
			startTime:      100,
			endTime:        200,
			expectedReward: 1000,
			description:    "Full rewards at end time",
		},
		{
			name:           "after distribution end",
			currentTime:    300,
			startTime:      100,
			endTime:        200,
			expectedReward: 1000,
			description:    "Full rewards after end time",
		},
	}

	for _, tt := range tests {
		t.Run(tt.name, func(t *testing.T) {
			// Reset test store
			resetTestStore()
			lp := getTestImplementation()
			testing.SetHeight(123)

			setTestProjects(avl.NewTree())
			setTestProjectTierRewardManagers(avl.NewTree())

			// Setup project
			projects := getTestProjects()
			project := launchpad.NewProject("boundary_test", "gno.land/r/onbloc/obl", 1000000, testutils.TestAddress("recipient"), 100, 1000)
			project.SetID("boundary_test")

			tier30 := launchpad.NewProjectTier("boundary_test", 30, 1000, 100, 200)
			tier30.SetID("boundary_test:30")

			tiers := map[int64]*launchpad.ProjectTier{
				30: tier30,
			}
			project.SetTiers(tiers)
			projects.Set(project.ID(), project)
			setTestProjects(projects)

			// Setup reward manager
			rewardManager := newRewardManager(
				1000, // total amount
				tt.startTime,
				tt.endTime,
				100,          // current height
				tt.startTime, // initial time
			)

			// Add deposit reward state
			deposit := launchpad.NewDeposit("boundary_deposit", "boundary_test", 30, testutils.TestAddress("depositor"), 0, 0, 0, 0)

			rewardState := launchpad.NewRewardState(u256.Zero(), 1000000, 100, 200, 100)
			rewardState.SetAccumulatedHeight(100)
			rewards := rewardManager.Rewards()
			rewards.Set(deposit.ID(), rewardState)

			// Update to current time
			if tt.currentTime > tt.startTime {
				updateRewardPerDepositX128(rewardManager, 1000000, 150, tt.currentTime)
			}

			rewardManagers := getTestProjectTierRewardManagers()
			rewardManagers.Set("boundary_test:30", rewardManager)
			setTestProjectTierRewardManagers(rewardManagers)

			// Collect reward
			rewardTokenPath, amount, err := lp.collectDepositReward(deposit, 150, tt.currentTime)
			if tt.expectedError != "" {
				uassert.Error(t, err)
				uassert.Equal(t, tt.expectedError, err.Error())
				return
			}

			uassert.NoError(t, err)
			uassert.Equal(t, "gno.land/r/onbloc/obl", rewardTokenPath)
			// Verify reward
			if amount < (tt.expectedReward-5) || amount > (tt.expectedReward+5) {
				t.Errorf("%s: expected ~%d, got %d", tt.description, tt.expectedReward, amount)
			}
		})
	}
}<|MERGE_RESOLUTION|>--- conflicted
+++ resolved
@@ -8,10 +8,7 @@
 	"gno.land/p/nt/avl"
 	"gno.land/p/nt/testutils"
 	"gno.land/p/nt/uassert"
-<<<<<<< HEAD
 	"gno.land/r/gnoswap/launchpad"
-=======
->>>>>>> 03a623a0
 )
 
 func TestLaunchpadReward_CollectDepositReward(t *testing.T) {
@@ -55,7 +52,6 @@
 
 				// Create project with tier but without reward manager
 				projects := getTestProjects()
-<<<<<<< HEAD
 				project := launchpad.NewProject("project_1", "gno.land/r/test/token", 1000000, testutils.TestAddress("recipient"), 100, 1000)
 				project.SetID("project_1")
 
@@ -66,18 +62,6 @@
 				tiers := make(map[int64]*launchpad.ProjectTier)
 				tiers[30] = projectTier
 				project.SetTiers(tiers)
-=======
-				project := &Project{
-					id:        "project_1",
-					tokenPath: GNS_PATH,
-					tiers:     make(map[int64]*ProjectTier),
-				}
-				projectTier := &ProjectTier{
-					id:                 "project_1:30",
-					totalDepositAmount: 5000,
-				}
-				project.tiers[30] = projectTier
->>>>>>> 03a623a0
 				projects.Set("project_1", project)
 				setTestProjects(projects)
 
@@ -97,8 +81,7 @@
 
 				// Create project with tier
 				projects := getTestProjects()
-<<<<<<< HEAD
-				project := launchpad.NewProject("project_1", "gno.land/r/test/token", 1000000, testutils.TestAddress("recipient"), 100, 1000)
+				project := launchpad.NewProject("project_1", GNS_PATH, 1000000, testutils.TestAddress("recipient"), 100, 1000)
 				project.SetID("project_1")
 
 				projectTier := launchpad.NewProjectTier("project_1", 30, 1000000, 100, 200)
@@ -109,19 +92,6 @@
 				tiers := make(map[int64]*launchpad.ProjectTier)
 				tiers[30] = projectTier
 				project.SetTiers(tiers)
-=======
-				project := &Project{
-					id:        "project_1",
-					tokenPath: GNS_PATH,
-					tiers:     make(map[int64]*ProjectTier),
-				}
-				projectTier := &ProjectTier{
-					id:                  "project_1:30",
-					totalDepositAmount:  5000,
-					totalWithdrawAmount: 0,
-				}
-				project.tiers[30] = projectTier
->>>>>>> 03a623a0
 				projects.Set("project_1", project)
 				setTestProjects(projects)
 
@@ -159,8 +129,7 @@
 
 				// Create project with tier
 				projects := getTestProjects()
-<<<<<<< HEAD
-				project := launchpad.NewProject("project_1", "gno.land/r/test/token", 1000000, testutils.TestAddress("recipient"), 100, 1000)
+				project := launchpad.NewProject("project_1", GNS_PATH, 1000000, testutils.TestAddress("recipient"), 100, 1000)
 				project.SetID("project_1")
 
 				projectTier := launchpad.NewProjectTier("project_1", 30, 1000000, 100, 200)
@@ -171,19 +140,6 @@
 				tiers := make(map[int64]*launchpad.ProjectTier)
 				tiers[30] = projectTier
 				project.SetTiers(tiers)
-=======
-				project := &Project{
-					id:        "project_1",
-					tokenPath: GNS_PATH,
-					tiers:     make(map[int64]*ProjectTier),
-				}
-				projectTier := &ProjectTier{
-					id:                  "project_1:30",
-					totalDepositAmount:  5000,
-					totalWithdrawAmount: 0,
-				}
-				project.tiers[30] = projectTier
->>>>>>> 03a623a0
 				projects.Set("project_1", project)
 				setTestProjects(projects)
 
@@ -227,7 +183,6 @@
 
 				// Create project with tier
 				projects := getTestProjects()
-<<<<<<< HEAD
 				project := launchpad.NewProject("project_1", "gno.land/r/test/token", 1000000, testutils.TestAddress("recipient"), 100, 1000)
 				project.SetID("project_1")
 				projectTier := launchpad.NewProjectTier("project_1", 30, 1000000, 100, 200)
@@ -238,19 +193,6 @@
 				tiers := make(map[int64]*launchpad.ProjectTier)
 				tiers[30] = projectTier
 				project.SetTiers(tiers)
-=======
-				project := &Project{
-					id:        "project_1",
-					tokenPath: GNS_PATH,
-					tiers:     make(map[int64]*ProjectTier),
-				}
-				projectTier := &ProjectTier{
-					id:                  "project_1:30",
-					totalDepositAmount:  5000,
-					totalWithdrawAmount: 0,
-				}
-				project.tiers[30] = projectTier
->>>>>>> 03a623a0
 				projects.Set("project_1", project)
 				setTestProjects(projects)
 
