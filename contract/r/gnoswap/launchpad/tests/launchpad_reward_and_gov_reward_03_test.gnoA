package launchpad

import (
	"std"
	"testing"
	"time"

	"gno.land/p/demo/testutils"
	"gno.land/p/demo/uassert"

	"gno.land/r/gnoswap/v1/gnft"
	"gno.land/r/gnoswap/v1/gns"

	"gno.land/p/gnoswap/consts"
	"gno.land/r/demo/wugnot"
	"gno.land/r/gnoswap/v1/common"
	"gno.land/r/gnoswap/v1/gov/xgns"
	"gno.land/r/onbloc/bar"
	"gno.land/r/onbloc/baz"
	"gno.land/r/onbloc/foo"

	gs "gno.land/r/gnoswap/v1/gov/staker"
	pl "gno.land/r/gnoswap/v1/pool"
	pn "gno.land/r/gnoswap/v1/position"
	rr "gno.land/r/gnoswap/v1/router"
	sr "gno.land/r/gnoswap/v1/staker"
)

//! TODO: may need to change deadline param in `ExactInSwapRoute` function

var (
	launchpadProject01Addr  = testutils.TestAddress("launchpadProject01")
	launchpadProject01Realm = std.NewUserRealm(launchpadProject01Addr)
	// g1d3sh2mnrdpcxzezswfhk5etrwscrzh6lyxj2sl

	launchpadProject02Addr  = testutils.TestAddress("launchpadProject02")
	launchpadProject02Realm = std.NewUserRealm(launchpadProject02Addr)
	// g1d3sh2mnrdpcxzezswfhk5etrwscryh6le8ayrc

	launchpadProject03Addr  = testutils.TestAddress("launchpadProject03")
	launchpadProject03Realm = std.NewUserRealm(launchpadProject03Addr)
	// g1d3sh2mnrdpcxzezswfhk5etrwscrxh6ljlce4z

	launchpadDeposit01Addr  = testutils.TestAddress("launchpadDeposit01")
	launchpadDeposit01Realm = std.NewUserRealm(launchpadDeposit01Addr)
	// g1d3sh2mnrdpcxzezyv4cx7umfwscrzh6lzr9g7u

	launchpadDeposit02Addr  = testutils.TestAddress("launchpadDeposit02")
	launchpadDeposit02Realm = std.NewUserRealm(launchpadDeposit02Addr)
	// g1d3sh2mnrdpcxzezyv4cx7umfwscryh6llz2xdm

	launchpadDeposit03Addr  = testutils.TestAddress("launchpadDeposit03")
	launchpadDeposit03Realm = std.NewUserRealm(launchpadDeposit03Addr)
	// g1d3sh2mnrdpcxzezyv4cx7umfwscrxh6l560mmp

	govDelegateAddr  = testutils.TestAddress("govDelegate")
	govDelegateRealm = std.NewUserRealm(govDelegateAddr)
	// g1vahhv3r9d3jkwct5v4047h6lta047h6lnv8wwm

	dummy01Addr  = testutils.TestAddress("dummy01")
	dummy01Realm = std.NewUserRealm(dummy01Addr)
	// g1v36k6mtexqc47h6lta047h6lta047h6lp6a3dc

	dummy02Addr  = testutils.TestAddress("dummy02")
	dummy02Realm = std.NewUserRealm(dummy02Addr)
	// g1v36k6mtexqe97h6lta047h6lta047h6l7fjzzd

	dummy03Addr  = testutils.TestAddress("dummy03")
	dummy03Realm = std.NewUserRealm(dummy03Addr)
	// g1v36k6mtexqe47h6lta047h6lta047h6lpretcl

	max_timeout = int64(9999999999)
)

func init() {
	std.TestSetRealm(adminRealm)
	gns.Transfer(launchpadDeposit01Addr, uint64(1_000_000_000))
	gns.Transfer(launchpadDeposit02Addr, uint64(1_000_000_000))
	gns.Transfer(launchpadDeposit03Addr, uint64(1_000_000_000))
	gns.Transfer(govDelegateAddr, uint64(1_000_000_000))
	gns.Transfer(dummy01Addr, uint64(1_000_000_000))
	gns.Transfer(dummy02Addr, uint64(1_000_000_000))
	gns.Transfer(dummy03Addr, uint64(1_000_000_000))
}

func TestLaunchPadAndGovernanceReward(t *testing.T) {
	t.Skip("fix this code")
	testCreatePool(t)
	testMint(t)
	testStakeToken(t)
	testCreateProject(t)
	testDepositGns(t)
	testGovStakerDelegate(t)
	testCreatePool_4(t)
	testSwapRoute(t)
	testXgnsData(t)
	testCheckReward(t)
}

func testCreatePool(t *testing.T) {
	t.Run("create three pools", func(t *testing.T) {
		std.TestSetRealm(adminRealm)
		gns.Approve(consts.POOL_ADDR, pl.GetPoolCreationFee()*3)
		pl.CreatePool(barPath, fooPath, fee500, common.TickMathGetSqrtRatioAtTick(0).ToString())                     // x1
		pl.CreatePool(barPath, bazPath, fee500, common.TickMathGetSqrtRatioAtTick(0).ToString())                     // x1
		pl.CreatePool(consts.WUGNOT_PATH, consts.GNS_PATH, fee3000, common.TickMathGetSqrtRatioAtTick(0).ToString()) // x1

		checkProtocolFeeBalance()
		// gns 300_000_000

		std.TestSkipHeights(1)
	})
}

func testMint(t *testing.T) {
	t.Run("mint", func(t *testing.T) {
		std.TestSetRealm(adminRealm)
		std.TestSetOrigSend(std.Coins{{"ugnot", 100000000000000}}, nil)
		wugnot.Deposit()
		wugnot.Approve(consts.POOL_ADDR, consts.UINT64_MAX)
		gns.Approve(consts.POOL_ADDR, consts.UINT64_MAX)

<<<<<<< HEAD
		tokenId, liquidity, amount0, amount1 := pn.Mint(consts.WUGNOT_PATH, consts.GNS_PATH, fee3000, int32(-8040), int32(8040), "10000000000", "10000000000", "0", "0", max_timeout, admin, admin, "")
		uassert.Equal(t, tokenId, uint64(1))
=======
		positionId, liquidity, amount0, amount1 := pn.Mint(consts.WUGNOT_PATH, consts.GNS_PATH, fee3000, int32(-8040), int32(8040), "10000000000", "10000000000", "0", "0", max_timeout, admin, admin)
		uassert.Equal(t, positionId, uint64(1))
>>>>>>> 8034593c
		uassert.Equal(t, amount0, "10000000000")
		uassert.Equal(t, amount1, "10000000000")

		std.TestSetRealm(adminRealm)
		bar.Approve(consts.POOL_ADDR, consts.UINT64_MAX)
		foo.Approve(consts.POOL_ADDR, consts.UINT64_MAX)
		pn.Mint(barPath, fooPath, fee500, int32(-8000), int32(8000), "10000000000", "10000000000", "0", "0", max_timeout, admin, admin, "")

		std.TestSetRealm(adminRealm)
		bar.Approve(consts.POOL_ADDR, consts.UINT64_MAX)
		baz.Approve(consts.POOL_ADDR, consts.UINT64_MAX)
		pn.Mint(barPath, bazPath, fee500, int32(-8000), int32(8000), "10000000000", "10000000000", "0", "0", max_timeout, admin, admin, "")

		checkProtocolFeeBalance()
		// (still) gns 300_000_000

		std.TestSkipHeights(1)
	})
}

func testStakeToken(t *testing.T) {
	t.Run("stake token", func(t *testing.T) {
		std.TestSetRealm(adminRealm)
		gnft.Approve(consts.STAKER_ADDR, "1")

		sr.StakeToken(1)

		checkProtocolFeeBalance()
		// (still) gns 300_000_000

		std.TestSkipHeights(1)
	})
}

func testCreateProject(t *testing.T) {
	t.Run("create project 01", func(t *testing.T) {
		std.TestSetRealm(adminRealm)

		foo.Approve(consts.LAUNCHPAD_ADDR, uint64(1_000_000_000))
		std.TestSkipHeights(1)

		projectId := CreateProject(
			"Foo Protocol",
			fooPath,
			launchpadProject01Addr,
			uint64(1_000_000_000), // 1000000000
			"",
			"",
			uint64(10),                   // 100000000
			uint64(20),                   // 200000000
			uint64(70),                   // 700000000
			uint64(time.Now().Unix()+10), // 10s later
		)
		uassert.Equal(t, projectId, `gno.land/r/onbloc/foo:127`)

		checkProtocolFeeBalance()
		// (still) gns 300_000_000

		std.TestSkipHeights(1)
	})

	t.Run("create project 02", func(t *testing.T) {
		std.TestSetRealm(adminRealm)

		bar.Approve(consts.LAUNCHPAD_ADDR, uint64(1_000_000_000))
		std.TestSkipHeights(1)

		projectId := CreateProject(
			"Bar Protocol",
			barPath,
			launchpadProject02Addr,
			uint64(1_000_000_000), // 1000000000
			"",
			"",
			uint64(10),                   // 100000000
			uint64(20),                   // 200000000
			uint64(70),                   // 700000000
			uint64(time.Now().Unix()+10), // 10s later
		)
		uassert.Equal(t, projectId, `gno.land/r/onbloc/bar:129`)

		checkProtocolFeeBalance()
		// (still) gns 300_000_000

		std.TestSkipHeights(1)
	})
}

func testDepositGns(t *testing.T) {
	t.Run("make project active", func(t *testing.T) {
		std.TestSkipHeights(10)
	})

	t.Run("deposit to project01 tier30", func(t *testing.T) {
		std.TestSetRealm(launchpadDeposit01Realm)
		gns.Approve(consts.LAUNCHPAD_ADDR, uint64(1_000_000))
		depositId := DepositGns("gno.land/r/onbloc/foo:127:30", uint64(1_000_000))
		uassert.Equal(t, depositId, `gno.land/r/onbloc/foo:127:30:g1d3sh2mnrdpcxzezyv4cx7umfwscrzh6lzr9g7u:140`)

		checkProtocolFeeBalance()
		// (still) gns 300_000_000
	})

	t.Run("deposit to project01 tier30 another 1 gns", func(t *testing.T) {
		std.TestSkipHeights(1)
		std.TestSetRealm(launchpadDeposit02Realm)
		gns.Approve(consts.LAUNCHPAD_ADDR, uint64(1_000_000))
		depositId := DepositGns("gno.land/r/onbloc/foo:127:30", uint64(1_000_000))
		uassert.Equal(t, depositId, `gno.land/r/onbloc/foo:127:30:g1d3sh2mnrdpcxzezyv4cx7umfwscryh6llz2xdm:141`)
	})

	t.Run("project recipient reward", func(t *testing.T) {
		checkProtocolFeeBalance()
		// none

		rewards := ApiGetProjectRecipientRewardByAddress(launchpadProject01Addr)
		uassert.Equal(t, rewards, `{"height":"141","now":"1234567926","emissionReward":"0","protocolFees":[{"tokenPath":"gno.land/r/gnoswap/v1/gns","amount":"300000000"}]}`)
	})

	t.Run("deposit to project02 tier30", func(t *testing.T) {
		std.TestSkipHeights(1)

		std.TestSetRealm(launchpadDeposit03Realm)
		gns.Approve(consts.LAUNCHPAD_ADDR, uint64(1_000_000))
		depositId := DepositGns("gno.land/r/onbloc/bar:129:30", uint64(1_000_000)) // 1 GNS
		uassert.Equal(t, depositId, `gno.land/r/onbloc/bar:129:30:g1d3sh2mnrdpcxzezyv4cx7umfwscrxh6l560mmp:142`)

		checkProtocolFeeBalance()
		// (still) none
	})
}

func testGovStakerDelegate(t *testing.T) {
	t.Run("gov delegate", func(t *testing.T) {
		std.TestSetRealm(govDelegateRealm)
		gns.Approve(consts.GOV_STAKER_ADDR, uint64(1_000_000))
		gs.Delegate(govDelegateAddr, uint64(1_000_000))

		checkProtocolFeeBalance()
		// (still) none

		std.TestSkipHeights(1)
	})
}

func testCreatePool_4(t *testing.T) {
	std.TestSetRealm(adminRealm)

	gns.Approve(consts.POOL_ADDR, pl.GetPoolCreationFee())
	pl.CreatePool(barPath, quxPath, fee3000, common.TickMathGetSqrtRatioAtTick(0).ToString()) // x1

	checkProtocolFeeBalance()
	// gns 100_000_000 // pool creation fee

	std.TestSkipHeights(1)
}

// CREATED POOL LIST
// bar:foo:500
// bar:baz:500
// wugnot:gns:3000
// bar:qux:3000

func testSwapRoute(t *testing.T) {
	t.Run("swap route 01 (bar > foo)", func(t *testing.T) {
		std.TestSetRealm(adminRealm)
		bar.Approve(consts.ROUTER_ADDR, uint64(1_000_000))
		foo.Approve(consts.ROUTER_ADDR, uint64(1_000_000))

		amountIn, amountOut := rr.ExactInSwapRoute(
			barPath,
			fooPath,
			"100000",
			"gno.land/r/onbloc/bar:gno.land/r/onbloc/foo:500",
			"100",
			"1",
			time.Now().Unix(),
		)
		uassert.Equal(t, amountIn, "100000")
		uassert.Equal(t, amountOut, "-99800")

		checkProtocolFeeBalance()
		// (still) gns 100_000_000 // pool creation fee
		// foo 149
		// > 0.15% of output
		// => 99800 * 0.15% = 149.7

		std.TestSkipHeights(1)
	})

	t.Run("swap route 02 (baz > bar)", func(t *testing.T) {
		std.TestSetRealm(adminRealm)
		bar.Approve(consts.ROUTER_ADDR, uint64(1_000_000))
		baz.Approve(consts.ROUTER_ADDR, uint64(1_000_000))

		amountIn, amountOut := rr.ExactInSwapRoute(
			bazPath,
			barPath,
			"100000",
			"gno.land/r/onbloc/baz:gno.land/r/onbloc/bar:500",
			"100",
			"1",
			time.Now().Unix(),
		)
		uassert.Equal(t, amountIn, "100000")
		uassert.Equal(t, amountOut, "-99800")

		checkProtocolFeeBalance()
		// (still) gns 100_000_000 // pool creation fee
		// (still) foo 149
		// bar 149
		// => 0.15% of output
		// => 99800 * 0.15% = 149.7

		std.TestSkipHeights(1)
	})

	t.Run("swap route 03 (wugnot > gns)", func(t *testing.T) {
		std.TestSetRealm(adminRealm)
		gns.Approve(consts.ROUTER_ADDR, consts.UINT64_MAX)
		gns.Approve(consts.POOL_ADDR, consts.UINT64_MAX)
		wugnot.Approve(consts.ROUTER_ADDR, consts.UINT64_MAX)

		amountIn, amountOut := rr.ExactInSwapRoute(
			consts.GNS_PATH,
			consts.WUGNOT_PATH,
			"100000",
			"gno.land/r/gnoswap/v1/gns:gno.land/r/demo/wugnot:3000",
			"100",
			"1",
			time.Now().Unix(),
		)
		uassert.Equal(t, amountIn, "100000")
		uassert.Equal(t, amountOut, "-99550")

		checkProtocolFeeBalance()
		// (still) gns 100_000_000 // pool creation fee
		// (still) foo 149
		// (still) bar 149
		// wugnot 149
		// => 0.15% of output
		// => 99550 * 0.15% = 149.325

		std.TestSkipHeights(1)
	})
}

func testXgnsData(t *testing.T) {
	t.Run("xgns data", func(t *testing.T) {
		totalSupply := xgns.TotalSupply()
		uassert.Equal(t, totalSupply, uint64(4_000_000))
		// project01 (first deposit)	1_000_000
		// project01 (second deposit) 1_000_000
		// project02 (first deposit)	1_000_000
		// govDelegate (delegate)			1_000_000

		std.TestSkipHeights(1)
	})
}

func testCheckReward(t *testing.T) {
	t.Run("project01 addr reward", func(t *testing.T) {
		rewards := ApiGetProjectRecipientRewardByAddress(launchpadProject01Addr)
		uassert.Equal(t, rewards, `{"height":"148","now":"1234567940","emissionReward":"0","protocolFees":[{"tokenPath":"gno.land/r/gnoswap/v1/gns","amount":"350000000"},{"tokenPath":"gno.land/r/onbloc/bar","amount":"74"},{"tokenPath":"gno.land/r/onbloc/foo","amount":"74"},{"tokenPath":"gno.land/r/demo/wugnot","amount":"74"}]}`)
		// gns 350_000_000
		// > 300_000_000 previously (before 4th create pool and bunch of swaps)
		// > 50_000_000 newly

		// bar 74
		// foo 74
		// wugnot 74
	})

	t.Run("project02 addr reward", func(t *testing.T) {
		rewards := ApiGetProjectRecipientRewardByAddress(launchpadProject02Addr)
		uassert.Equal(t, rewards, `{"height":"148","now":"1234567940","emissionReward":"0","protocolFees":[{"tokenPath":"gno.land/r/onbloc/bar","amount":"37"},{"tokenPath":"gno.land/r/onbloc/foo","amount":"37"},{"tokenPath":"gno.land/r/demo/wugnot","amount":"37"},{"tokenPath":"gno.land/r/gnoswap/v1/gns","amount":"25000000"}]}`)
		// bar 37
		// foo 37
		// wugnot 37
		// gns 25_000_000
	})

	t.Run("gov delegate reward", func(t *testing.T) {
		rewards := ApiGetProjectRecipientRewardByAddress(govDelegateAddr)
		uassert.Equal(t, rewards, `{"height":"148","now":"1234567940","emissionReward":"0","protocolFees":[{"tokenPath":"gno.land/r/onbloc/bar","amount":"37"},{"tokenPath":"gno.land/r/onbloc/foo","amount":"37"},{"tokenPath":"gno.land/r/demo/wugnot","amount":"37"},{"tokenPath":"gno.land/r/gnoswap/v1/gns","amount":"25000000"}]}`)
		// bar 37
		// foo 37
		// wugnot 37
		// gns 25_000_000
	})
}

func checkProtocolFeeBalance() {
	for _, token := range common.ListRegisteredTokens() {
		balance := common.BalanceOf(token, consts.PROTOCOL_FEE_ADDR)
		if balance != 0 {
			println("token", token)
			println("balance", balance)
		}
	}
}<|MERGE_RESOLUTION|>--- conflicted
+++ resolved
@@ -120,13 +120,8 @@
 		wugnot.Approve(consts.POOL_ADDR, consts.UINT64_MAX)
 		gns.Approve(consts.POOL_ADDR, consts.UINT64_MAX)
 
-<<<<<<< HEAD
-		tokenId, liquidity, amount0, amount1 := pn.Mint(consts.WUGNOT_PATH, consts.GNS_PATH, fee3000, int32(-8040), int32(8040), "10000000000", "10000000000", "0", "0", max_timeout, admin, admin, "")
-		uassert.Equal(t, tokenId, uint64(1))
-=======
-		positionId, liquidity, amount0, amount1 := pn.Mint(consts.WUGNOT_PATH, consts.GNS_PATH, fee3000, int32(-8040), int32(8040), "10000000000", "10000000000", "0", "0", max_timeout, admin, admin)
+		positionId, liquidity, amount0, amount1 := pn.Mint(consts.WUGNOT_PATH, consts.GNS_PATH, fee3000, int32(-8040), int32(8040), "10000000000", "10000000000", "0", "0", max_timeout, admin, admin, "")
 		uassert.Equal(t, positionId, uint64(1))
->>>>>>> 8034593c
 		uassert.Equal(t, amount0, "10000000000")
 		uassert.Equal(t, amount1, "10000000000")
 
