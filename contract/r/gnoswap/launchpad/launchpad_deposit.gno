--- conflicted
+++ resolved
@@ -18,17 +18,12 @@
 	"gno.land/r/gnoswap/v1/referral"
 )
 
-<<<<<<< HEAD
-// depositId -> Deposit
-var deposits = avl.NewTree()
-=======
 var (
 	depositCounter *Counter // Counter for generating unique deposit IDs
 
 	// depositId -> Deposit
 	deposits *avl.Tree // Tree storing all deposits by ID
 )
->>>>>>> ca8c386e
 
 func init() {
 	depositCounter = NewCounter()
@@ -197,7 +192,6 @@
 
 	currentTime := time.Now().Unix()
 	createdBlockTimeInfo := newBlockTimeInfo(currentTime, currentHeight)
-<<<<<<< HEAD
 
 	// Calculate individual unlock time based on deposit creation and tier duration
 	unlockTime := currentTime + projectTierDurationTimes[tierDuration]
@@ -211,9 +205,8 @@
 		averageBlockTimeMs,
 	)
 
-=======
 	depositID := nextDepositID()
->>>>>>> ca8c386e
+
 	deposit := NewDeposit(
 		depositID,
 		projectID,
