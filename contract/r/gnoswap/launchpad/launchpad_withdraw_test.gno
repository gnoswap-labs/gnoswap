package launchpad

import (
	"std"
	"testing"
	"time"

	"gno.land/p/demo/avl"
	"gno.land/p/demo/testutils"
	"gno.land/p/demo/uassert"
	"gno.land/r/gnoswap/v1/access"
	"gno.land/r/gnoswap/v1/gov/xgns"

	prbac "gno.land/p/gnoswap/rbac"
)

func TestCollectDepositGns(t *testing.T) {
	userAddr := testutils.TestAddress("user")
	otherAddr := testutils.TestAddress("other")

	tests := []struct {
		name                 string
		depositID            string
		callerAddress        std.Address
		expectedHasAbort     bool
		expectedAbortMessage string
		expectedAmount       int64
	}{
		{
			name:             "collect deposit gns successfully",
			depositID:        "1",
			callerAddress:    userAddr,
			expectedHasAbort: false,
			expectedAmount:   1000000000,
		},
		{
			name:                 "collect deposit gns failed by invalid deposit id",
			depositID:            "invalid_deposit",
			callerAddress:        userAddr,
			expectedHasAbort:     true,
			expectedAbortMessage: "[GNOSWAP-LAUNCHPAD-020] not exist deposit || (invalid_deposit)",
		},
		{
			name:                 "collect deposit gns failed by invalid owner",
			depositID:            "1",
			callerAddress:        otherAddr,
			expectedHasAbort:     true,
			expectedAbortMessage: "[GNOSWAP-LAUNCHPAD-026] invalid owner || (g1da6xsetjta047h6lta047h6lta047h6ltrh8mk)",
		},
	}

	for _, tt := range tests {
		t.Run(tt.name, func(t *testing.T) {
			initLaunchpadWithdrawTest(t)
			testing.SetOriginCaller(tt.callerAddress)

			collectDepositFn := func() {
				CollectDepositGns(cross, tt.depositID)
			}

			if tt.expectedHasAbort {
				uassert.AbortsWithMessage(t, tt.expectedAbortMessage, collectDepositFn)
				return
			}

			amount, err := CollectDepositGns(cross, tt.depositID)
			uassert.NoError(t, err)
			uassert.Equal(t, tt.expectedAmount, amount)
		})
	}
}

func TestWithdrawDeposit(t *testing.T) {
	const currentDepositID = "1"

	tests := []struct {
		name                 string
		depositID            string
		expectedHasError     bool
		expectedErrorMessage string
		expectedAmount       int64
	}{
		{
			name:             "withdraw deposit successfully",
			depositID:        currentDepositID,
			expectedHasError: false,
			expectedAmount:   1000000000,
		},
	}

	for _, tt := range tests {
		t.Run(tt.name, func(t *testing.T) {
			initLaunchpadWithdrawTest(t)

			deposit, _ := getDeposit(tt.depositID)

			_, amount, err := withdrawDeposit(deposit, std.ChainHeight())

			if tt.expectedHasError {
				uassert.Equal(t, tt.expectedErrorMessage, err.Error())
				return
			}

			uassert.NoError(t, err)
			uassert.Equal(t, tt.expectedAmount, amount)
		})
	}
}

func initLaunchpadWithdrawTest(t *testing.T) {
	testing.SetHeight(123)

	// Initialize test environment
	deposits = avl.NewTree()
	depositCounter = NewCounter()
	projects = avl.NewTree()
	projectTierRewardManagers = avl.NewTree()

	// Setup test project
	currentTime := time.Now().Unix()
	currentHeight := std.ChainHeight()

	// Setup test project
	project, _ := createProject(
		&createProjectParams{
			name:               "Test Project",
			tokenPath:          "gno.land/r/onbloc/obl",
			depositAmount:      1000000,
			tier30Ratio:        30,
			tier90Ratio:        30,
			tier180Ratio:       40,
			averageBlockTimeMs: 2000,
			recipient:          testutils.TestAddress("project"), // TODO: change to real address
			startTime:          currentTime + 10,
			currentTime:        currentTime,
			currentHeight:      currentHeight,
		},
	)
	projects.Set(project.ID(), project)

	testing.SkipHeights(10)

	depositAmount := int64(1000000000)

	depositor := testutils.TestAddress("user")
	testing.SetOriginCaller(depositor)
<<<<<<< HEAD
	deposit, _, _, _, _ := depositGns(project.ID(), 30, 1000000000, depositor)
=======
	depositGns(project.ID(), 30, depositAmount, depositor)

	govStakerAddr, _ := access.GetAddress(prbac.ROLE_GOV_STAKER.String())
	govStakerRealm := std.NewUserRealm(govStakerAddr)
	testing.SetRealm(govStakerRealm)

	launchpadAddr, _ := access.GetAddress(prbac.ROLE_LAUNCHPAD.String())
	xgns.Mint(cross, launchpadAddr, depositAmount)
>>>>>>> ca8c386e

	// Move to after individual deposit unlock time (30 days from deposit)
	// Instead of project tier end time
	testing.SetHeight(deposit.EndHeight() + 1)
}<|MERGE_RESOLUTION|>--- conflicted
+++ resolved
@@ -144,9 +144,7 @@
 
 	depositor := testutils.TestAddress("user")
 	testing.SetOriginCaller(depositor)
-<<<<<<< HEAD
-	deposit, _, _, _, _ := depositGns(project.ID(), 30, 1000000000, depositor)
-=======
+
 	depositGns(project.ID(), 30, depositAmount, depositor)
 
 	govStakerAddr, _ := access.GetAddress(prbac.ROLE_GOV_STAKER.String())
@@ -155,7 +153,6 @@
 
 	launchpadAddr, _ := access.GetAddress(prbac.ROLE_LAUNCHPAD.String())
 	xgns.Mint(cross, launchpadAddr, depositAmount)
->>>>>>> ca8c386e
 
 	// Move to after individual deposit unlock time (30 days from deposit)
 	// Instead of project tier end time
