--- conflicted
+++ resolved
@@ -163,16 +163,9 @@
 
 		totalSent = safeAddInt64(totalSent, distAmount)
 
-<<<<<<< HEAD
 		err := transferToTarget(target, distAmount)
 		if err != nil {
 			return totalSent, err
-=======
-		distErr = transferToTarget(targetInt, distAmount)
-		if distErr != nil {
-			err = distErr
-			return true
->>>>>>> ba238bc7
 		}
 	}
 
