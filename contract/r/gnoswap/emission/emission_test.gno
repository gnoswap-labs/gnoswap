package emission

import (
	"math"
	"testing"
	"time"

	"gno.land/p/nt/testutils"
	"gno.land/p/nt/uassert"
	"gno.land/p/nt/ufmt"

<<<<<<< HEAD
	"gno.land/r/gnoswap/gns"
=======
	"gno.land/r/gnoswap/halt"
>>>>>>> 9eb6642d
)

var alice = testutils.TestAddress("alice")

func TestSetDistributionStartTime(t *testing.T) {
	now := time.Now().Unix()

	tests := []struct {
		name        string
		setup       func()
		timestamp   int64
		caller      address
		shouldPanic bool
		panicMsg    string
	}{
		{
			name:      "admin can set distribution start time",
			timestamp: 1000 + now,
			caller:    adminAddr,
		},
		{
			name:      "governance can set distribution start time",
			timestamp: 2000 + now,
			caller:    govAddr,
		},
		{
			name:        "non-admin/governance cannot set distribution start time",
			timestamp:   3000 + now,
			caller:      alice,
			shouldPanic: true,
			panicMsg:    ufmt.Sprintf("unauthorized: caller %s is not admin or governance", alice.String()),
		},
		{
			name:        "cannot set negative timestamp",
			timestamp:   -100,
			caller:      adminAddr,
			shouldPanic: true,
			panicMsg:    "distribution start timestamp cannot be negative",
		},
		{
			name: "update existing distribution start time",
			setup: func() {
				testing.SetOriginCaller(adminAddr)
				SetDistributionStartTime(cross, 5000+now)
			},
			timestamp: 10000 + now,
			caller:    govAddr,
		},
		{
			name: "cannot change start time after distribution has started",
			setup: func() {
				// Set initial distribution start time to 100
				testing.SetOriginCaller(adminAddr)
				SetDistributionStartTime(cross, 100+now)
				testing.SkipHeights(21) // skip to 21 to simulate time advancing to 105 (past start time)
			},
			timestamp:   200 + now,
			caller:      adminAddr,
			shouldPanic: true,
			panicMsg:    "distribution has already started, cannot change start timestamp",
		},
	}

	for _, tt := range tests {
		t.Run(tt.name, func(t *testing.T) {
			testing.SetHeight(123)
			if tt.setup != nil {
				tt.setup()
			}

			testing.SetRealm(testing.NewUserRealm(tt.caller))

			if tt.shouldPanic {
				uassert.AbortsWithMessage(t, tt.panicMsg, func() {
					SetDistributionStartTime(cross, tt.timestamp)
				})
			} else {
				SetDistributionStartTime(cross, tt.timestamp)
				uassert.Equal(t, tt.timestamp, GetDistributionStartTimestamp())
			}
		})

		resetObject(t)
	}
}

func TestMintAndDistributeGnsWithDistributionStartTime(t *testing.T) {
	tests := []struct {
		name         string
		startTime    int64
		skipHeight   int64
		simulateTime bool
		verify       func(distributed int64)
	}{
		{
			name:         "emission allowed when current time >= start time",
			startTime:    100,
			skipHeight:   200,
			simulateTime: true,
			verify: func(distributed int64) {
				uassert.True(t, distributed > 0)
			},
		},
		{
			name:         "emission blocked when current time < start time",
			startTime:    500,
			skipHeight:   100,
			simulateTime: true,
			verify: func(distributed int64) {
				uassert.Equal(t, int64(0), distributed)
			},
		},
		{
			name:         "emission allowed at exact start time",
			startTime:    300,
			skipHeight:   300,
			simulateTime: true,
			verify: func(distributed int64) {
				uassert.True(t, distributed > 0)
			},
		},
		{
			name:         "default start time (0) blocks emission until set",
			skipHeight:   1,
			simulateTime: true,
			verify: func(distributed int64) {
				uassert.Equal(t, int64(0), distributed)
			},
		},
	}

	for _, tt := range tests {
		t.Run(tt.name, func(t *testing.T) {
			resetObject(t)

			now := time.Now().Unix()

			testing.SetOriginCaller(adminAddr)
			SetDistributionStartTime(cross, 100+now)

			testing.SkipHeights(tt.skipHeight)
			defer func() {
				testing.SkipHeights(-tt.skipHeight)
			}()

			distributed, _ := MintAndDistributeGns(cross)
			if tt.verify != nil {
				tt.verify(distributed)
			}
		})

		resetObject(t)
	}
}

func TestEmission_MintAndDistributeGns_EdgeCases(t *testing.T) {
	tests := []struct {
		name    string
		setup   func()
		wantErr bool
		errMsg  string
		verify  func(t *testing.T)
	}{
		{
			name: "success - distributes with leftover from previous round",
			setup: func() {
				resetObject(t)
				now := time.Now().Unix()
				testing.SetOriginCaller(adminAddr)
				SetDistributionStartTime(cross, now+100)
				testing.SkipHeights(200)
				// First distribution to get some GNS minted
				MintAndDistributeGns(cross)
				// Skip more time to allow another mint
				testing.SkipHeights(100)
				// Now set leftover amount for next distribution
				setLeftGNSAmount(100)
			},
			verify: func(t *testing.T) {
				distributed, _ := MintAndDistributeGns(cross)
				uassert.True(t, distributed >= 0)
			},
		},
		{
			name: "success - no distribution when start timestamp is 0",
			setup: func() {
				resetObject(t)
				distributionStartTimestamp = 0
			},
			verify: func(t *testing.T) {
				distributed, _ := MintAndDistributeGns(cross)
				uassert.Equal(t, int64(0), distributed)
			},
		},
		{
			name: "success - no distribution when current time < start timestamp",
			setup: func() {
				resetObject(t)
				now := time.Now().Unix()
				testing.SetOriginCaller(adminAddr)
				SetDistributionStartTime(cross, now+1000000)
			},
			verify: func(t *testing.T) {
				distributed, ok := MintAndDistributeGns(cross)
				uassert.Equal(t, int64(0), distributed)
				uassert.True(t, ok)
			},
		},
		{
			name: "success - skip when already minted at this timestamp",
			setup: func() {
				resetObject(t)
				now := time.Now().Unix()
				testing.SetOriginCaller(adminAddr)
				SetDistributionStartTime(cross, now+100)
				testing.SkipHeights(200)
				// First distribution
				MintAndDistributeGns(cross)
			},
			verify: func(t *testing.T) {
				// Second distribution at same timestamp should return 0
				distributed, ok := MintAndDistributeGns(cross)
				uassert.True(t, ok)
				uassert.Equal(t, int64(0), distributed)
			},
		},
		{
			name: "success - prevent re-entrancy when lastExecutedTimestamp >= currentTimestamp",
			setup: func() {
				resetObject(t)
				now := time.Now().Unix()
				testing.SetOriginCaller(adminAddr)
				SetDistributionStartTime(cross, now+100)
				testing.SkipHeights(200)
				setLastExecutedTimestamp(now + 1000)
			},
			verify: func(t *testing.T) {
				distributed, _ := MintAndDistributeGns(cross)
				uassert.Equal(t, int64(0), distributed)
			},
		},
		{
			name: "success - tracks leftGNSAmount when remainder exists",
			setup: func() {
				resetObject(t)
				now := time.Now().Unix()
				testing.SetOriginCaller(adminAddr)
				SetDistributionStartTime(cross, now+100)
				testing.SkipHeights(200)
				// Set distribution percentages that will create remainder
				changeDistributionPcts(
					LIQUIDITY_STAKER, 3333,
					DEVOPS, 3333,
					COMMUNITY_POOL, 3333,
					GOV_STAKER, 1,
				)
			},
			verify: func(t *testing.T) {
				testing.SkipHeights(1)
				initialLeft := GetLeftGNSAmount()
				MintAndDistributeGns(cross)
				// Should have some leftover due to rounding
				finalLeft := GetLeftGNSAmount()
				uassert.True(t, finalLeft >= initialLeft)
			},
		},
		{
			name: "success - no distribution when halted (halt check in emission layer)",
			setup: func() {
				resetObject(t)
				now := time.Now().Unix()
				testing.SetOriginCaller(adminAddr)
				SetDistributionStartTime(cross, now+100)
				testing.SkipHeights(200)
				// Set halt to emergency level
				halt.SetHaltLevel(cross, halt.HaltLevelEmergency)
			},
			verify: func(t *testing.T) {
				distributed, ok := MintAndDistributeGns(cross)
				uassert.Equal(t, int64(0), distributed)
				uassert.False(t, ok)
				// Reset halt for other tests
				testing.SetOriginCaller(adminAddr)
				halt.SetHaltLevel(cross, halt.HaltLevelNone)
			},
		},
	}

	for _, tt := range tests {
		t.Run(tt.name, func(t *testing.T) {
			// Given
			if tt.setup != nil {
				tt.setup()
			}

			// When - Then
			if tt.wantErr {
				uassert.PanicsWithMessage(t, tt.errMsg, func() {
					MintAndDistributeGns(cross)
				})
				return
			}

			// When
			if tt.verify != nil {
				tt.verify(t)
			}
		})
	}
}

func TestEmission_SetDistributionStartTime_EdgeCases(t *testing.T) {
	tests := []struct {
		name      string
		setup     func()
		timestamp int64
		caller    address
		wantErr   bool
		errMsg    string
	}{
		{
			name:      "success - set to exact current time + 1",
			timestamp: time.Now().Unix() + 1,
			caller:    adminAddr,
			wantErr:   false,
		},
		{
			name:      "panic - set to exact current time",
			timestamp: time.Now().Unix(),
			caller:    adminAddr,
			wantErr:   true,
			errMsg:    "distribution start timestamp must be greater than current timestamp",
		},
		{
			name:      "success - zero timestamp is valid (resets to default)",
			timestamp: 0,
			caller:    adminAddr,
			wantErr:   false,
		},
		{
			name:      "panic - max int64 timestamp",
			timestamp: math.MaxInt64,
			caller:    adminAddr,
			wantErr:   true,
			errMsg:    "distribution end timestamp must be before max int64 timestamp",
		},
		{
			name:      "success - max int64 timestamp - total distribution duration",
			timestamp: math.MaxInt64 - totalDistributionDuration,
			caller:    adminAddr,
			wantErr:   false,
		},
		{
			name:      "panic - max int64 timestamp - total distribution duration + 1",
			timestamp: math.MaxInt64 - totalDistributionDuration + 1,
			caller:    adminAddr,
			wantErr:   true,
			errMsg:    "distribution end timestamp must be before max int64 timestamp",
		},
	}

	for _, tt := range tests {
		t.Run(tt.name, func(t *testing.T) {
			// Given
			resetObject(t)
			if tt.setup != nil {
				tt.setup()
			}
			testing.SetRealm(testing.NewUserRealm(tt.caller))

			// When - Then
			if tt.wantErr {
				uassert.AbortsWithMessage(t, tt.errMsg, func() {
					SetDistributionStartTime(cross, tt.timestamp)
				})
				return
			}

			// When
			SetDistributionStartTime(cross, tt.timestamp)

			// Then
			uassert.Equal(t, tt.timestamp, GetDistributionStartTimestamp())
		})
	}
}

func TestEmission_GetLeftGNSAmount(t *testing.T) {
	tests := []struct {
		name  string
		setup func()
		want  int64
	}{
		{
			name:  "success - initial value is 0",
			setup: func() { resetObject(t) },
			want:  0,
		},
		{
			name: "success - returns set value",
			setup: func() {
				resetObject(t)
				setLeftGNSAmount(12345)
			},
			want: 12345,
		},
		{
			name: "success - returns max int64",
			setup: func() {
				resetObject(t)
				setLeftGNSAmount(9223372036854775807)
			},
			want: 9223372036854775807,
		},
	}

	for _, tt := range tests {
		t.Run(tt.name, func(t *testing.T) {
			// Given
			tt.setup()

			// When
			got := GetLeftGNSAmount()

			// Then
			uassert.Equal(t, tt.want, got)
		})
	}
}

func TestEmission_GetLastExecutedTimestamp(t *testing.T) {
	tests := []struct {
		name  string
		setup func()
		want  int64
	}{
		{
			name:  "success - initial value is 0",
			setup: func() { resetObject(t) },
			want:  0,
		},
		{
			name: "success - returns set value",
			setup: func() {
				resetObject(t)
				setLastExecutedTimestamp(1234567890)
			},
			want: 1234567890,
		},
		{
			name: "success - returns max int64",
			setup: func() {
				resetObject(t)
				setLastExecutedTimestamp(9223372036854775807)
			},
			want: 9223372036854775807,
		},
	}

	for _, tt := range tests {
		t.Run(tt.name, func(t *testing.T) {
			// Given
			tt.setup()

			// When
			got := GetLastExecutedTimestamp()

			// Then
			uassert.Equal(t, tt.want, got)
		})
	}
}

func TestEmission_GetDistributionStartTimestamp(t *testing.T) {
	tests := []struct {
		name  string
		setup func()
		want  int64
	}{
		{
			name:  "success - initial value is 0",
			setup: func() { resetObject(t) },
			want:  0,
		},
		{
			name: "success - returns set value",
			setup: func() {
				resetObject(t)
				now := time.Now().Unix()
				testing.SetOriginCaller(adminAddr)
				SetDistributionStartTime(cross, now+1000)
			},
			want: time.Now().Unix() + 1000,
		},
	}

	for _, tt := range tests {
		t.Run(tt.name, func(t *testing.T) {
			// Given
			tt.setup()

			// When
			got := GetDistributionStartTimestamp()

			// Then
			if tt.name == "success - initial value is 0" {
				uassert.Equal(t, tt.want, got)
			} else {
				// Allow small time difference for test execution
				uassert.True(t, got >= time.Now().Unix()+999)
			}
		})
	}
}

func TestSetDistributionStartTime_InitEmissionStateWithBlockHeight(t *testing.T) {
	// This test verifies that InitEmissionState is called with actual block height,
	// not timestamp value, fixing the semantic inconsistency issue.
	tests := []struct {
		name         string
		blockHeight  int64
		setup        func() int64
		wantCheck    func(t *testing.T, startTimestamp, startHeight, expectedHeight int64)
	}{
		{
			name:        "emission start height should be block height not timestamp",
			blockHeight: 150,
			setup: func() int64 {
				now := time.Now().Unix()
				futureTimestamp := now + 10000

				// Call SetDistributionStartTime which internally calls InitEmissionState
				testing.SetOriginCaller(adminAddr)
				SetDistributionStartTime(cross, futureTimestamp)

				return futureTimestamp
			},
			wantCheck: func(t *testing.T, startTimestamp, startHeight, expectedHeight int64) {
				// startHeight should be the block height, not timestamp
				uassert.Equal(t, expectedHeight, startHeight, "startHeight should match current block height")

				// startHeight should NOT equal startTimestamp (they should be very different)
				uassert.NotEqual(t, startTimestamp, startHeight, "startHeight should not be timestamp")

				// startTimestamp should be much larger than startHeight
				// (timestamps are in Unix epoch seconds ~1700000000+, block heights are small numbers)
				uassert.True(t, startTimestamp > 1000000000, "startTimestamp should be Unix epoch timestamp")
				uassert.True(t, startHeight < 1000, "startHeight should be block height (small number)")
			},
		},
		{
			name:        "emission start height tracks blockchain height correctly",
			blockHeight: 500,
			setup: func() int64 {
				now := time.Now().Unix()
				futureTimestamp := now + 20000

				testing.SetOriginCaller(adminAddr)
				SetDistributionStartTime(cross, futureTimestamp)

				return futureTimestamp
			},
			wantCheck: func(t *testing.T, startTimestamp, startHeight, expectedHeight int64) {
				// Should capture the exact block height at initialization
				uassert.Equal(t, expectedHeight, startHeight, "startHeight should match expected height")

				// Verify it's not the timestamp
				uassert.NotEqual(t, startTimestamp, startHeight)
			},
		},
	}

	for _, tt := range tests {
		t.Run(tt.name, func(t *testing.T) {
			// Reset state before each test
			resetObject(t)

			// Set block height BEFORE any initialization
			testing.SetHeight(tt.blockHeight)

			// Manually reset GNS emission state with the correct height
			// This ensures the emission state is initialized with the test's block height
			testing.SetOriginCaller(adminAddr)
			func(cur realm) {
				testing.SetRealm(testing.NewCodeRealm("gno.land/r/gnoswap/emission"))
				gns.InitEmissionState(cross, tt.blockHeight, time.Now().Unix())
			}(cross)

			// Setup and get the start timestamp used
			startTimestamp := tt.setup()

			// Get the emission start height from GNS
			startHeight := gns.GetEmissionStartHeight()

			// Verify expectations
			tt.wantCheck(t, startTimestamp, startHeight, tt.blockHeight)
		})
	}
}<|MERGE_RESOLUTION|>--- conflicted
+++ resolved
@@ -9,11 +9,8 @@
 	"gno.land/p/nt/uassert"
 	"gno.land/p/nt/ufmt"
 
-<<<<<<< HEAD
 	"gno.land/r/gnoswap/gns"
-=======
 	"gno.land/r/gnoswap/halt"
->>>>>>> 9eb6642d
 )
 
 var alice = testutils.TestAddress("alice")
