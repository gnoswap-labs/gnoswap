package pool

import (
	"std"
	"strconv"

	"gno.land/p/demo/ufmt"
	i256 "gno.land/p/gnoswap/int256"
	u256 "gno.land/p/gnoswap/uint256"

	"gno.land/p/gnoswap/consts"
	"gno.land/r/gnoswap/v1/common"
	"gno.land/r/gnoswap/v1/access"
	"gno.land/r/gnoswap/v1/halt"
)

// safeConvertToUint64 safely converts a *u256.Uint value to a uint64, ensuring no overflow.
//
// This function attempts to convert the given *u256.Uint value to a uint64. If the value exceeds
// the maximum allowable range for uint64 (`2^64 - 1`), it triggers a panic with a descriptive error message.
//
// Parameters:
// - value (*u256.Uint): The unsigned 256-bit integer to be converted.
//
// Returns:
// - uint64: The converted value if it falls within the uint64 range.
//
// Panics:
//   - If the `value` exceeds the range of uint64, the function will panic with an error indicating
//     the overflow and the original value.
//
// Notes:
// - This function uses the `Uint64WithOverflow` method to detect overflow during the conversion.
// - It is essential to validate large values before calling this function to avoid unexpected panics.
//
// Example:
// safeValue := safeConvertToUint64(u256.MustFromDecimal("18446744073709551615")) // Valid conversion
// safeConvertToUint64(u256.MustFromDecimal("18446744073709551616")) // Panics due to overflow
func safeConvertToUint64(value *u256.Uint) uint64 {
	res, overflow := value.Uint64WithOverflow()
	if overflow {
		panic(ufmt.Sprintf(
			"%v: amount(%s) overflows uint64 range",
			errOutOfRange, value.ToString()))
	}
	return res
}

// safeConvertToInt128 safely converts a *u256.Uint value to an *i256.Int, ensuring it does not exceed the int128 range.
//
// This function converts an unsigned 256-bit integer (*u256.Uint) into a signed 256-bit integer (*i256.Int).
// It checks whether the resulting value falls within the valid range of int128 (`-2^127` to `2^127 - 1`).
// If the value exceeds the maximum allowable int128 range, it triggers a panic with a descriptive error message.
//
// Parameters:
// - value (*u256.Uint): The unsigned 256-bit integer to be converted.
//
// Returns:
// - *i256.Int: The converted value if it falls within the int128 range.
//
// Panics:
//   - If the converted value exceeds the maximum int128 value (`2^127 - 1`), the function will panic with an
//     error message indicating the overflow and the original value.
//
// Notes:
// - The function uses `i256.FromUint256` to perform the conversion.
// - The constant `MAX_INT128` is used to define the upper bound of the int128 range (`170141183460469231731687303715884105727`).
//
// Example:
// validInt128 := safeConvertToInt128(u256.MustFromDecimal("170141183460469231731687303715884105727")) // Valid conversion
// safeConvertToInt128(u256.MustFromDecimal("170141183460469231731687303715884105728")) // Panics due to overflow
func safeConvertToInt128(value *u256.Uint) *i256.Int {
	liquidityDelta := i256.FromUint256(value)
	if liquidityDelta.Gt(i256.MustFromDecimal(consts.MAX_INT128)) {
		panic(ufmt.Sprintf(
			"%v: amount(%s) overflows int128 range",
			errOverFlow, value.ToString()))
	}
	return liquidityDelta
}

// toUint128 ensures a *u256.Uint value fits within the uint128 range.
//
// This function validates that the given `value` is properly initialized and checks whether
// it exceeds the maximum value of uint128. If the value exceeds the uint128 range,
// it applies a masking operation to truncate the value to fit within the uint128 limit.
//
// Parameters:
//   - value: *u256.Uint, the value to be checked and possibly truncated.
//
// Returns:
//   - *u256.Uint: A value guaranteed to fit within the uint128 range.
//
// Notes:
//   - The mask ensures that only the lower 128 bits of the value are retained.
//   - If the input value is already within the uint128 range, it remains unchanged.
//   - MAX_UINT128 is a constant representing `2^128 - 1`.
func toUint128(value *u256.Uint) *u256.Uint {
	assertOnlyInitializedUint256(value)
	if value.Gt(u256.MustFromDecimal(consts.MAX_UINT128)) {
		mask := new(u256.Uint).Lsh(u256.One(), consts.Q128_RESOLUTION)
		mask = mask.Sub(mask, u256.One())
		value = value.And(value, mask)
	}
	return value
}

// u256Min returns the smaller of two *u256.Uint values.
//
// This function compares two unsigned 256-bit integers and returns the smaller of the two.
// If `num1` is less than `num2`, it returns `num1`; otherwise, it returns `num2`.
//
// Parameters:
// - num1 (*u256.Uint): The first unsigned 256-bit integer.
// - num2 (*u256.Uint): The second unsigned 256-bit integer.
//
// Returns:
// - *u256.Uint: The smaller of `num1` and `num2`.
//
// Notes:
//   - This function uses the `Lt` (less than) method of `*u256.Uint` to perform the comparison.
//   - The function assumes both input values are non-nil. If nil inputs are possible in the usage context,
//     additional validation may be needed.
//
// Example:
// smaller := u256Min(u256.MustFromDecimal("10"), u256.MustFromDecimal("20")) // Returns 10
// smaller := u256Min(u256.MustFromDecimal("30"), u256.MustFromDecimal("20")) // Returns 20
func u256Min(num1, num2 *u256.Uint) *u256.Uint {
	if num1.Lt(num2) {
		return num1
	}
	return num2
}

// derivePkgAddr derives the Realm address from it's pkgPath parameter
func derivePkgAddr(pkgPath string) std.Address {
	return std.DerivePkgAddr(pkgPath)
}

// getPrevRealm returns object of the previous realm.
func getPrevRealm() std.Realm {
	return std.PreviousRealm()
}

// getPrevAddr returns the address of the previous realm.
func getPrevAddr() std.Address {
	return std.PreviousRealm().Address()
}

// getPrevAsString returns the address and package path of the previous realm.
func getPrevAsString() (string, string) {
	prev := getPrevRealm()
	return prev.Address().String(), prev.PkgPath()
}

// isUserCall returns true if the caller is a user.
func isUserCall() bool {
	return std.PreviousRealm().IsUser()
}

// checkTransferError checks transfer error.
func checkTransferError(err error) {
	if err != nil {
		panic(newErrorWithDetail(
			errTransferFailed,
			err.Error(),
		))
	}
}

// checkOverFlowInt128 checks if the value overflows the int128 range.
func checkOverFlowInt128(value *i256.Int) {
	if value.Gt(i256.MustFromDecimal(consts.MAX_INT128)) {
		panic(ufmt.Sprintf(
			"%v: amount(%s) overflows int128 range",
			errOverFlow, value.ToString()))
	}
}

// checkTickSpacing checks if the tick is divisible by the tickSpacing.
func checkTickSpacing(tick, tickSpacing int32) {
	if tick%tickSpacing != 0 {
		panic(newErrorWithDetail(
			errInvalidTickAndTickSpacing,
			ufmt.Sprintf("tick(%d) MOD tickSpacing(%d) != 0(%d)", tick, tickSpacing, tick%tickSpacing),
		))
	}
}

// assertOnlyValidAddress panics if the address is invalid.
func assertOnlyValidAddress(addr std.Address) {
	if !addr.IsValid() {
		panic(newErrorWithDetail(
			errInvalidAddress,
			ufmt.Sprintf("(%s)", addr),
		))
	}
}

// assertOnlyNotHalted panics if the contract is halted.
func assertOnlyNotHalted() {
	if err := halt.IsHalted(); err != nil {
		panic(err)
	}
}

// assertOnlyPositionContract panics if the caller is not the position contract.
func assertOnlyPositionContract() {
	caller := getPrevAddr()
<<<<<<< HEAD
	if err := access.PositionOnly(caller); err != nil {
		panic(addDetailToError(
=======
	if err := common.PositionOnly(caller); err != nil {
		panic(newErrorWithDetail(
>>>>>>> cb8f6632
			errNoPermission,
			ufmt.Sprintf("only position(%s) can call, called from %s", consts.POSITION_ADDR, caller.String()),
		))
	}
}

// assertOnlyInitializedUint256 panics if the value is nil.
func assertOnlyInitializedUint256(value *u256.Uint) {
	if value == nil {
		panic(newErrorWithDetail(
			errInvalidInput,
			"value is nil",
		))
	}
}

// assertOnlyAdmin panics if the caller is not the admin.
func assertOnlyAdmin() {
	caller := getPrevAddr()
	if err := access.AdminOnly(caller); err != nil {
		panic(err)
	}
}

// assertOnlyGovernance panics if the caller is not the governance.
func assertOnlyGovernance() {
	caller := getPrevAddr()
	if err := access.GovernanceOnly(caller); err != nil {
		panic(err)
	}
}

// assertOnlyRegistered panics if the token is not registered.
func assertOnlyRegistered(tokenPath string) {
	common.MustRegistered(tokenPath)
}

func formatUint(v interface{}) string {
	switch v := v.(type) {
	case uint8:
		return strconv.FormatUint(uint64(v), 10)
	case uint32:
		return strconv.FormatUint(uint64(v), 10)
	case uint64:
		return strconv.FormatUint(v, 10)
	default:
		panic(ufmt.Sprintf("invalid type: %T", v))
	}
}

func formatInt(v interface{}) string {
	switch v := v.(type) {
	case int32:
		return strconv.FormatInt(int64(v), 10)
	case int64:
		return strconv.FormatInt(v, 10)
	case int:
		return strconv.Itoa(v)
	default:
		panic(ufmt.Sprintf("invalid type: %T", v))
	}
}

func formatBool(v bool) string {
	return strconv.FormatBool(v)
}<|MERGE_RESOLUTION|>--- conflicted
+++ resolved
@@ -207,13 +207,8 @@
 // assertOnlyPositionContract panics if the caller is not the position contract.
 func assertOnlyPositionContract() {
 	caller := getPrevAddr()
-<<<<<<< HEAD
 	if err := access.PositionOnly(caller); err != nil {
 		panic(addDetailToError(
-=======
-	if err := common.PositionOnly(caller); err != nil {
-		panic(newErrorWithDetail(
->>>>>>> cb8f6632
 			errNoPermission,
 			ufmt.Sprintf("only position(%s) can call, called from %s", consts.POSITION_ADDR, caller.String()),
 		))
