package pool

import (
	"std"
	"strconv"

	"gno.land/p/demo/ufmt"
	i256 "gno.land/p/gnoswap/int256"
	u256 "gno.land/p/gnoswap/uint256"

	"gno.land/p/gnoswap/consts"
	"gno.land/r/gnoswap/v1/access"
	"gno.land/r/gnoswap/v1/common"
	"gno.land/r/gnoswap/v1/halt"
)

// safeConvertToUint64 safely converts a *u256.Uint value to a uint64, ensuring no overflow.
//
// This function attempts to convert the given *u256.Uint value to a uint64. If the value exceeds
// the maximum allowable range for uint64 (`2^64 - 1`), it triggers a panic with a descriptive error message.
//
// Parameters:
// - value (*u256.Uint): The unsigned 256-bit integer to be converted.
//
// Returns:
// - uint64: The converted value if it falls within the uint64 range.
//
// Panics:
//   - If the `value` exceeds the range of uint64, the function will panic with an error indicating
//     the overflow and the original value.
//
// Notes:
// - This function uses the `Uint64WithOverflow` method to detect overflow during the conversion.
// - It is essential to validate large values before calling this function to avoid unexpected panics.
//
// Example:
// safeValue := safeConvertToUint64(u256.MustFromDecimal("18446744073709551615")) // Valid conversion
// safeConvertToUint64(u256.MustFromDecimal("18446744073709551616")) // Panics due to overflow
func safeConvertToUint64(value *u256.Uint) uint64 {
	res, overflow := value.Uint64WithOverflow()
	if overflow {
		panic(ufmt.Sprintf(
			"%v: amount(%s) overflows uint64 range (max %s)",
			errOutOfRange,
			value.ToString(),
			consts.MAX_UINT64,
		))
	}
	return res
}

<<<<<<< HEAD
// safeConvertToInt64 safely converts a *u256.Uint value to an int64, panicking on overflow.
=======
// safeConvertToInt64 safely converts a *u256.Uint value to an int64, ensuring no overflow.
//
// This function attempts to convert the given *u256.Uint value to an int64. If the value exceeds
// the maximum allowable range for int64 (`2^63 - 1`), it triggers a panic with a descriptive error message.
//
// Parameters:
// - value (*u256.Uint): The unsigned 256-bit integer to be converted.
//
// Returns:
// - int64: The converted value if it falls within the int64 range.
//
// Panics:
//   - If the `value` exceeds the range of int64, the function will panic with an error indicating
//     the overflow and the original value.
//
// Notes:
// - This function first checks for uint64 overflow, then validates the int64 range.
// - The maximum value for int64 is 9,223,372,036,854,775,807 (2^63 - 1).
//
// Example:
// safeValue := safeConvertToInt64(u256.MustFromDecimal("9223372036854775807")) // Valid conversion
// safeConvertToInt64(u256.MustFromDecimal("9223372036854775808")) // Panics due to overflow
>>>>>>> 5233c087
func safeConvertToInt64(value *u256.Uint) int64 {
	res, overflow := value.Uint64WithOverflow()
	if overflow || res > uint64(consts.INT64_MAX) {
		panic(ufmt.Sprintf(
<<<<<<< HEAD
			"%v: amount(%s) overflows int64 range (max %d)",
=======
			"%v: amount(%s) overflows int64 range (max %s)",
>>>>>>> 5233c087
			errOutOfRange,
			value.ToString(),
			consts.MAX_INT64,
		))
	}
	return int64(res)
}

// safeConvertToInt128 safely converts a *u256.Uint value to an *i256.Int, ensuring it does not exceed the int128 range.
//
// This function converts an unsigned 256-bit integer (*u256.Uint) into a signed 256-bit integer (*i256.Int).
// It checks whether the resulting value falls within the valid range of int128 (`-2^127` to `2^127 - 1`).
// If the value exceeds the maximum allowable int128 range, it triggers a panic with a descriptive error message.
//
// Parameters:
// - value (*u256.Uint): The unsigned 256-bit integer to be converted.
//
// Returns:
// - *i256.Int: The converted value if it falls within the int128 range.
//
// Panics:
//   - If the converted value exceeds the maximum int128 value (`2^127 - 1`), the function will panic with an
//     error message indicating the overflow and the original value.
//
// Notes:
// - The function uses `i256.FromUint256` to perform the conversion.
// - The constant `MAX_INT128` is used to define the upper bound of the int128 range (`170141183460469231731687303715884105727`).
//
// Example:
// validInt128 := safeConvertToInt128(u256.MustFromDecimal("170141183460469231731687303715884105727")) // Valid conversion
// safeConvertToInt128(u256.MustFromDecimal("170141183460469231731687303715884105728")) // Panics due to overflow
func safeConvertToInt128(value *u256.Uint) *i256.Int {
	liquidityDelta := i256.FromUint256(value)
	if liquidityDelta.Gt(i256.MustFromDecimal(consts.MAX_INT128)) {
		panic(ufmt.Sprintf(
			"%v: amount(%s) overflows int128 range",
			errOverFlow, value.ToString()))
	}
	return liquidityDelta
}

// toUint128 ensures a *u256.Uint value fits within the uint128 range.
//
// This function validates that the given `value` is properly initialized and checks whether
// it exceeds the maximum value of uint128. If the value exceeds the uint128 range,
// it applies a masking operation to truncate the value to fit within the uint128 limit.
//
// Parameters:
//   - value: *u256.Uint, the value to be checked and possibly truncated.
//
// Returns:
//   - *u256.Uint: A value guaranteed to fit within the uint128 range.
//
// Notes:
//   - The function first checks if the value is not nil to avoid potential runtime errors.
//   - The mask ensures that only the lower 128 bits of the value are retained.
//   - If the input value is already within the uint128 range, it is returned unchanged.
//   - If masking is required, a new instance is returned without modifying the input.
//   - MAX_UINT128 is a constant representing `2^128 - 1`.
func toUint128(value *u256.Uint) *u256.Uint {
	assertOnlyNotNil(value)
	if value.Gt(u256.MustFromDecimal(consts.MAX_UINT128)) {
		mask := new(u256.Uint).Lsh(u256.One(), consts.Q128_RESOLUTION)
		mask = mask.Sub(mask, u256.One())
		value = value.And(value, mask)
	}
	return value
}

// u256Min returns the smaller of two *u256.Uint values.
//
// This function compares two unsigned 256-bit integers and returns the smaller of the two.
// If `num1` is less than `num2`, it returns `num1`; otherwise, it returns `num2`.
//
// Parameters:
// - num1 (*u256.Uint): The first unsigned 256-bit integer.
// - num2 (*u256.Uint): The second unsigned 256-bit integer.
//
// Returns:
// - *u256.Uint: The smaller of `num1` and `num2`.
//
// Notes:
//   - This function uses the `Lt` (less than) method of `*u256.Uint` to perform the comparison.
//   - The function assumes both input values are non-nil. If nil inputs are possible in the usage context,
//     additional validation may be needed.
//
// Example:
// smaller := u256Min(u256.MustFromDecimal("10"), u256.MustFromDecimal("20")) // Returns 10
// smaller := u256Min(u256.MustFromDecimal("30"), u256.MustFromDecimal("20")) // Returns 20
func u256Min(num1, num2 *u256.Uint) *u256.Uint {
	if num1.Lt(num2) {
		return num1
	}
	return num2
}

// derivePkgAddr derives the Realm address from it's pkgPath parameter
func derivePkgAddr(pkgPath string) std.Address {
	return std.DerivePkgAddr(pkgPath)
}

// getPrevRealm returns object of the previous realm.
func getPrevRealm() std.Realm {
	return std.PreviousRealm()
}

// getPrevAddr returns the address of the previous realm.
func getPrevAddr() std.Address {
	return std.PreviousRealm().Address()
}

// getPrevAsString returns the address and package path of the previous realm.
func getPrevAsString() (string, string) {
	prev := getPrevRealm()
	return prev.Address().String(), prev.PkgPath()
}

// isUserCall returns true if the caller is a user.
func isUserCall() bool {
	return std.PreviousRealm().IsUser()
}

// checkTransferError checks transfer error.
func checkTransferError(err error) {
	if err != nil {
		panic(newErrorWithDetail(
			errTransferFailed,
			err.Error(),
		))
	}
}

// checkOverFlowInt128 checks if the value overflows the int128 range.
func checkOverFlowInt128(value *i256.Int) {
	if value.Gt(i256.MustFromDecimal(consts.MAX_INT128)) {
		panic(ufmt.Sprintf(
			"%v: amount(%s) overflows int128 range",
			errOverFlow, value.ToString()))
	}
}

// checkTickSpacing checks if the tick is divisible by the tickSpacing.
func checkTickSpacing(tick, tickSpacing int32) {
	if tick%tickSpacing != 0 {
		panic(newErrorWithDetail(
			errInvalidTickAndTickSpacing,
			ufmt.Sprintf("tick(%d) MOD tickSpacing(%d) != 0(%d)", tick, tickSpacing, tick%tickSpacing),
		))
	}
}

// assertOnlyValidAddress panics if the address is invalid.
func assertOnlyValidAddress(addr std.Address) {
	if !addr.IsValid() {
		panic(newErrorWithDetail(
			errInvalidAddress,
			ufmt.Sprintf("(%s)", addr),
		))
	}
}

// assertOnlyNotHalted panics if the contract is halted.
func assertOnlyNotHalted() {
	currentLevel := halt.GetCurrentHaltLevel()
	if currentLevel != halt.LvMainnetSafeMode {
		// Check if withdrawals are specifically halted, not just if the system is halted
		if err := halt.IsHalted(halt.OpTypeWithdraw); err != nil {
			panic(err.Error())
		}

		if halt.IsContractHalted(halt.OpTypePool) {
			panic("pool contract operations are currently disabled")
		}
	}
}

// assertOnlyPositionContract panics if the caller is not the position contract.
func assertOnlyPositionContract() {
	caller := getPrevAddr()
	if err := access.PositionOnly(caller); err != nil {
		panic(newErrorWithDetail(
			errNoPermission,
			ufmt.Sprintf("only position(%s) can call, called from %s", positionAddr, caller.String()),
		))
	}
}

// assertOnlyNotNil panics if the value is nil.
func assertOnlyNotNil(value *u256.Uint) {
	if value == nil {
		panic(newErrorWithDetail(
			errInvalidInput,
			"value is nil",
		))
	}
}

// assertOnlyAdmin panics if the caller is not the admin.
func assertOnlyAdmin() {
	caller := getPrevAddr()
	if err := access.AdminOnly(caller); err != nil {
		panic(err)
	}
}

// assertOnlyGovernance panics if the caller is not the governance.
func assertOnlyGovernance() {
	caller := getPrevAddr()
	if err := access.GovernanceOnly(caller); err != nil {
		panic(err)
	}
}

// assertOnlyRegistered panics if the token is not registered.
func assertOnlyRegistered(tokenPath string) {
	common.MustRegistered(tokenPath)
}

// formatUint converts various unsigned integer types to string representation.
func formatUint(v any) string {
	switch v := v.(type) {
	case uint8:
		return strconv.FormatUint(uint64(v), 10)
	case uint32:
		return strconv.FormatUint(uint64(v), 10)
	case uint64:
		return strconv.FormatUint(v, 10)
	default:
		panic(ufmt.Sprintf("invalid type: %T", v))
	}
}

// formatInt converts various signed integer types to string representation.
func formatInt(v any) string {
	switch v := v.(type) {
	case int32:
		return strconv.FormatInt(int64(v), 10)
	case int64:
		return strconv.FormatInt(v, 10)
	case int:
		return strconv.Itoa(v)
	default:
		panic(ufmt.Sprintf("invalid type: %T", v))
	}
}

// formatBool converts a boolean value to string representation.
func formatBool(v bool) string {
	return strconv.FormatBool(v)
}<|MERGE_RESOLUTION|>--- conflicted
+++ resolved
@@ -45,13 +45,16 @@
 			value.ToString(),
 			consts.MAX_UINT64,
 		))
+			"%v: amount(%s) overflows uint64 range (max %s)",
+			errOutOfRange,
+			value.ToString(),
+			consts.MAX_UINT64,
+		))
 	}
 	return res
 }
 
-<<<<<<< HEAD
 // safeConvertToInt64 safely converts a *u256.Uint value to an int64, panicking on overflow.
-=======
 // safeConvertToInt64 safely converts a *u256.Uint value to an int64, ensuring no overflow.
 //
 // This function attempts to convert the given *u256.Uint value to an int64. If the value exceeds
@@ -74,16 +77,21 @@
 // Example:
 // safeValue := safeConvertToInt64(u256.MustFromDecimal("9223372036854775807")) // Valid conversion
 // safeConvertToInt64(u256.MustFromDecimal("9223372036854775808")) // Panics due to overflow
->>>>>>> 5233c087
 func safeConvertToInt64(value *u256.Uint) int64 {
 	res, overflow := value.Uint64WithOverflow()
 	if overflow || res > uint64(consts.INT64_MAX) {
 		panic(ufmt.Sprintf(
-<<<<<<< HEAD
 			"%v: amount(%s) overflows int64 range (max %d)",
-=======
+			errOutOfRange,
+			value.ToString(),
+			consts.MAX_INT64,
+		))
+	}
+	return int64(res)
+	res, overflow := value.Uint64WithOverflow()
+	if overflow || res > uint64(consts.INT64_MAX) {
+		panic(ufmt.Sprintf(
 			"%v: amount(%s) overflows int64 range (max %s)",
->>>>>>> 5233c087
 			errOutOfRange,
 			value.ToString(),
 			consts.MAX_INT64,
