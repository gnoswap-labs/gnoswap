package community_pool

import (
	"std"
	"testing"

	"gno.land/p/demo/testutils"
	"gno.land/p/demo/uassert"

	"gno.land/p/gnoswap/consts"

	"gno.land/r/gnoswap/v1/gns"
<<<<<<< HEAD
	"gno.land/r/gnoswap/v1/access"
=======
	"gno.land/r/gnoswap/v1/halt"
>>>>>>> 6bb8b881
)

var (
	adminAddr, _ = access.GetAddress(access.ROLE_ADMIN)
	adminRealm   = std.NewUserRealm(adminAddr)

	govRealm = std.NewCodeRealm(consts.GOV_GOVERNANCE_PATH)

	dummyCaller   = std.NewUserRealm(testutils.TestAddress("dummyCaller"))
	dummyReceiver = testutils.TestAddress("dummyReceiver")
)

func TestTransferTokenByAdmin(t *testing.T) {
	tests := []struct {
		name        string
		setup       func()
		caller      std.Realm
		tokenPath   string
		to          std.Address
		amount      uint64
		shouldPanic bool
		panicMsg    string
	}{
		{
			name: "panic if halted",
			setup: func() {
				std.TestSetRealm(adminRealm)
				halt.SetHaltByAdmin(true)
			},
			tokenPath:   consts.GNS_PATH,
			to:          dummyReceiver,
			amount:      1000,
			shouldPanic: true,
			panicMsg:    "[GNOSWAP-COMMUNITY_POOL-005] halted || community pool is currently halted",
		},
		{
			name: "panic if not admin",
			setup: func() {
				std.TestSetRealm(adminRealm)
				halt.SetHaltByAdmin(false)
			},
			tokenPath:   consts.GNS_PATH,
			to:          dummyReceiver,
			amount:      1000,
			shouldPanic: true,
			panicMsg:    "caller(g1wymu47drhr0kuq2098m792lytgtj2nyx77yrsm) has no permission",
		},
		{
			name: "panic if not enough balance",
			setup: func() {
				std.TestSetRealm(adminRealm)
				gns.Transfer(consts.COMMUNITY_POOL_ADDR, 10_000)
			},
			caller:      adminRealm,
			tokenPath:   consts.GNS_PATH,
			to:          dummyReceiver,
			amount:      10_001,
			shouldPanic: true,
			panicMsg:    "insufficient balance",
		},
		{
			name:      "success if enough balance",
			caller:    adminRealm,
			tokenPath: consts.GNS_PATH,
			to:        dummyReceiver,
			amount:    1,
		},
	}

	for _, tt := range tests {
		t.Run(tt.name, func(t *testing.T) {
			if tt.setup != nil {
				tt.setup()
			}

			if tt.caller != (std.Realm{}) {
				std.TestSetRealm(tt.caller)
			}

			if tt.shouldPanic {
				uassert.PanicsWithMessage(t, tt.panicMsg, func() {
					TransferTokenByAdmin(tt.tokenPath, tt.to, tt.amount)
				})
			} else {
				receiverOldBalance := gns.BalanceOf(tt.to)
				TransferTokenByAdmin(tt.tokenPath, tt.to, tt.amount)
				receiverNewBalance := gns.BalanceOf(tt.to)
				uassert.Equal(t, receiverNewBalance-receiverOldBalance, tt.amount)
			}
		})
	}
}

func TestTransferToken(t *testing.T) {
	tests := []struct {
		name        string
		setup       func()
		caller      std.Realm
		tokenPath   string
		to          std.Address
		amount      uint64
		shouldPanic bool
		panicMsg    string
	}{
		{
			name: "panic if halted",
			setup: func() {
				std.TestSetRealm(adminRealm)
				halt.SetHaltByAdmin(true)
			},
			tokenPath:   consts.GNS_PATH,
			to:          dummyReceiver,
			amount:      1000,
			shouldPanic: true,
			panicMsg:    "[GNOSWAP-COMMUNITY_POOL-005] halted || community pool is currently halted",
		},
		{
			name: "panic if not governance",
			setup: func() {
				std.TestSetRealm(adminRealm)
				halt.SetHaltByAdmin(false)
			},
			tokenPath:   consts.GNS_PATH,
			to:          dummyReceiver,
			amount:      1000,
			shouldPanic: true,
			panicMsg:    "caller(g1wymu47drhr0kuq2098m792lytgtj2nyx77yrsm) has no permission",
		},
		{
			name: "governance can't transfer community pool token",
			setup: func() {
				std.TestSetRealm(adminRealm)
			},
			caller:      govRealm,
			tokenPath:   consts.GNS_PATH,
			to:          dummyReceiver,
			amount:      10_001,
			shouldPanic: true,
			panicMsg:    "insufficient balance",
		},
		{
			name:      "governance can transfer community pool token",
			caller:    govRealm,
			tokenPath: consts.GNS_PATH,
			to:        dummyReceiver,
			amount:    1,
		},
	}

	for _, tt := range tests {
		t.Run(tt.name, func(t *testing.T) {
			if tt.setup != nil {
				tt.setup()
			}

			if tt.caller != (std.Realm{}) {
				std.TestSetRealm(tt.caller)
			}

			if tt.shouldPanic {
				uassert.PanicsWithMessage(t, tt.panicMsg, func() {
					TransferToken(tt.tokenPath, tt.to, tt.amount)
				})
			} else {
				receiverOldBalance := gns.BalanceOf(tt.to)
				TransferToken(tt.tokenPath, tt.to, tt.amount)
				receiverNewBalance := gns.BalanceOf(tt.to)
				uassert.Equal(t, receiverNewBalance-receiverOldBalance, tt.amount)
			}
		})
	}
}

func TestPrivateTransferToken(t *testing.T) {
	tests := []struct {
		tokenPath   string
		to          std.Address
		amount      uint64
		shouldPanic bool
		panicMsg    string
	}{
		{
			tokenPath:   "not_registered_token",
			to:          dummyReceiver,
			amount:      1,
			shouldPanic: true,
			panicMsg:    "unknown token: not_registered_token",
		},
		{
			tokenPath:   consts.GNS_PATH,
			to:          dummyReceiver,
			amount:      1,
			shouldPanic: false,
		},
	}

	for _, tt := range tests {
		if tt.shouldPanic {
			uassert.PanicsWithMessage(t, tt.panicMsg, func() {
				transferToken(tt.tokenPath, tt.to, tt.amount)
			})
		} else {
			transferToken(tt.tokenPath, tt.to, tt.amount)
		}
	}
}<|MERGE_RESOLUTION|>--- conflicted
+++ resolved
@@ -10,11 +10,8 @@
 	"gno.land/p/gnoswap/consts"
 
 	"gno.land/r/gnoswap/v1/gns"
-<<<<<<< HEAD
 	"gno.land/r/gnoswap/v1/access"
-=======
 	"gno.land/r/gnoswap/v1/halt"
->>>>>>> 6bb8b881
 )
 
 var (
