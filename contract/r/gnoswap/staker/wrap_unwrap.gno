--- conflicted
+++ resolved
@@ -6,12 +6,8 @@
 	"gno.land/r/demo/wugnot"
 
 	"gno.land/p/demo/ufmt"
-<<<<<<< HEAD
-	"gno.land/r/gnoswap/v1/consts"
-=======
 	"gno.land/p/gnoswap/consts"
 	"gno.land/r/gnoswap/v1/common"
->>>>>>> c7310501
 )
 
 // wrap converts `ugnot` tokens into `wugnot` tokens.
