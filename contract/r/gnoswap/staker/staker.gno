--- conflicted
+++ resolved
@@ -736,30 +736,9 @@
 }
 
 func getTokenPairBalanceFromPosition(poolPath string, positionId uint64) (string, string) {
-<<<<<<< HEAD
-	currentX96 := pl.GetSlot0SqrtPriceX96(poolPath)
-	lowerX96 := common.TickMathGetSqrtRatioAtTick(pn.PositionGetPositionTickLower(positionId))
-	upperX96 := common.TickMathGetSqrtRatioAtTick(pn.PositionGetPositionTickUpper(positionId))
-
-	token0Balance, token1Balance := common.GetAmountsForLiquidity(
-		currentX96,
-		lowerX96,
-		upperX96,
-		u256.MustFromDecimal(pn.PositionGetPositionLiquidityStr(positionId)),
-	)
-
-	if token0Balance == "" {
-		token0Balance = "0"
-	}
-	if token1Balance == "" {
-		token1Balance = "0"
-	}
-	return token0Balance, token1Balance
-=======
 	position := pn.MustGetPosition(positionId)
 	
 	return position.Token0Balance().ToString(), position.Token1Balance().ToString()
->>>>>>> 1933d065
 }
 
 func getTickOf(positionId uint64) (int32, int32) {
