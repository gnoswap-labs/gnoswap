--- conflicted
+++ resolved
@@ -27,13 +27,8 @@
 }
 
 // calculate position reward by each warmup
-<<<<<<< HEAD
 func calcPositionRewardByWarmups(currentHeight int64, positionId uint64) []Reward {
-	rewards := CalcPositionReward(CalcPositionRewardParam{
-=======
-func calcPositionRewardByWarmups(currentHeight int64, tokenId uint64) []Reward {
 	rewards := calculatePositionReward(CalcPositionRewardParam{
->>>>>>> cc5622ef
 		CurrentHeight: currentHeight,
 		Deposits:      deposits,
 		Pools:         pools,
@@ -45,13 +40,8 @@
 }
 
 // calculate total position rewards and penalties
-<<<<<<< HEAD
 func calcPositionReward(currentHeight int64, positionId uint64) Reward {
-	rewards := CalcPositionReward(CalcPositionRewardParam{
-=======
-func calcPositionReward(currentHeight int64, tokenId uint64) Reward {
 	rewards := calculatePositionReward(CalcPositionRewardParam{
->>>>>>> cc5622ef
 		CurrentHeight: currentHeight,
 		Deposits:      deposits,
 		Pools:         pools,
