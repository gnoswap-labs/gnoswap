package staker

import (
	"std"
	"time"

	"gno.land/p/demo/ufmt"
	prbac "gno.land/p/gnoswap/rbac"

	"gno.land/r/gnoswap/v1/access"
	"gno.land/r/gnoswap/v1/common"
	en "gno.land/r/gnoswap/v1/emission"
	"gno.land/r/gnoswap/v1/gns"
	"gno.land/r/gnoswap/v1/halt"
)

// CreateExternalIncentive creates an incentive program for a pool.
// ref: https://docs.gnoswap.io/contracts/staker/staker.gno#createexternalincentive
func CreateExternalIncentive(
	cur realm,
	targetPoolPath string,
	rewardToken string, // token path should be registered
	rewardAmount int64,
	startTimestamp int64,
	endTimestamp int64,
) {
	halt.AssertIsNotHaltedStaker()

<<<<<<< HEAD
	// panic if pool does not exist
	if !pl.ExistsPoolPath(targetPoolPath) {
		panic(makeErrorWithDetails(
			errDataNotFound,
			ufmt.Sprintf("targetPoolPath(%s) does not exist", targetPoolPath),
		))
	}
=======
	caller := std.PreviousRealm().Address()
	access.AssertIsUser(std.PreviousRealm())
>>>>>>> 1933d065

	assertIsPoolExists(targetPoolPath)
	assertIsGreaterThanMinimumRewardAmount(rewardToken, rewardAmount)
	assertIsAllowedForExternalReward(targetPoolPath, rewardToken)
	assertIsValidIncentiveStartTime(startTimestamp)
	assertIsValidIncentiveEndTime(endTimestamp)
	assertIsValidIncentiveDuration(endTimestamp - startTimestamp)

	en.MintAndDistributeGns(cross)

	// native ugnot check
	if rewardToken == GNOT {
		sent := std.OriginSend()
		ugnotSent := sent.AmountOf("ugnot")

		if ugnotSent != rewardAmount {
			panic(makeErrorWithDetails(
				errInvalidInput,
				ufmt.Sprintf("user(%s) sent ugnot(%d) amount not equal to rewardAmount(%d)", caller.String(), ugnotSent, rewardAmount),
			))
		}

		wrap(ugnotSent)

		rewardToken = WUGNOT_PATH
	}

	incentiveId := nextIncentiveID(caller, std.ChainHeight())
	pool := pools.GetOrCreate(targetPoolPath)
	incentive := NewExternalIncentive(
		incentiveId,
		targetPoolPath,
		rewardToken,
		rewardAmount,
		int64(startTimestamp),
		int64(endTimestamp),
		caller,
		std.ChainHeight(),
		depositGnsAmount,
		time.Now().Unix(),
		gns.AvgBlockTimeInMs(),
	)

	if externalIncentives.Has(incentiveId) {
		panic(makeErrorWithDetails(
			errIncentiveAlreadyExists,
			ufmt.Sprintf("incentiveId(%s)", incentiveId),
		))
	}
	// store external incentive information for each incentiveId
	externalIncentives.set(incentiveId, incentive)

	// deposit gns amount
	gns.TransferFrom(cross, caller, stakerAddr, depositGnsAmount)

	// transfer reward token from user to staker
	common.TransferFrom(cross, rewardToken, caller, stakerAddr, rewardAmount)

	pool.incentives.create(caller, incentive)

	previousRealm := std.PreviousRealm()
	std.Emit(
		"CreateExternalIncentive",
		"prevAddr", previousRealm.Address().String(),
		"prevRealm", previousRealm.PkgPath(),
		"incentiveId", incentiveId,
		"targetPoolPath", targetPoolPath,
		"rewardToken", rewardToken,
		"rewardAmount", formatInt(rewardAmount),
		"startTimestamp", formatInt(startTimestamp),
		"endTimestamp", formatInt(endTimestamp),
		"depositGnsAmount", formatInt(depositGnsAmount),
		"currentHeight", formatInt(std.ChainHeight()),
		"currentTime", formatInt(time.Now().Unix()),
		"avgBlockTimeInMs", formatInt(gns.AvgBlockTimeInMs()),
	)
}

// EndExternalIncentive ends the external incentive and refunds the remaining reward
// ref: https://docs.gnoswap.io/contracts/staker/staker.gno#endexternalincentive
func EndExternalIncentive(cur realm, targetPoolPath, incentiveId string) {
	halt.AssertIsNotHaltedStaker()
	halt.AssertIsNotHaltedWithdraw()

	assertIsPoolExists(targetPoolPath)

	pool, exists := pools.Get(targetPoolPath)
	if !exists {
		panic(makeErrorWithDetails(
			errDataNotFound,
			ufmt.Sprintf("targetPoolPath(%s) does not exist", targetPoolPath),
		))
	}

	caller := std.PreviousRealm().Address()
	incentive, refund, err := endExternalIncentive(pool, incentiveId, caller, std.ChainHeight())
	if err != nil {
		panic(err)
	}

	poolLeftExternalRewardAmount := common.BalanceOf(incentive.rewardToken, stakerAddr)
	if poolLeftExternalRewardAmount < refund {
		refund = poolLeftExternalRewardAmount
	}

	common.Transfer(cross, incentive.rewardToken, incentive.refundee, refund)

	// unwrap if wugnot
	if incentive.rewardToken == WUGNOT_PATH {
		unwrap(refund)
	}

	// also refund deposit gns amount
	gns.Transfer(cross, incentive.refundee, int64(incentive.depositGnsAmount))

	pool.incentives.update(incentive.refundee, incentive)

	previousRealm := std.PreviousRealm()
	std.Emit(
		"EndExternalIncentive",
		"prevAddr", previousRealm.Address().String(),
		"prevRealm", previousRealm.PkgPath(),
		"incentiveId", incentiveId,
		"targetPoolPath", targetPoolPath,
		"refundee", incentive.refundee.String(),
		"refundToken", incentive.rewardToken,
		"refundAmount", formatInt(refund),
		"refundGnsAmount", formatInt(incentive.depositGnsAmount),
		"isRequestUnwrap", formatBool(incentive.rewardToken == WUGNOT_PATH),
		"externalIncentiveEndBy", previousRealm.Address().String(),
	)
}

func endExternalIncentive(pool *Pool, incentiveId string, caller std.Address, currentHeight int64) (*ExternalIncentive, int64, error) {
	incentive, exists := pool.incentives.Get(incentiveId)
	if !exists {
		return nil, 0, makeErrorWithDetails(
			errCannotEndIncentive,
			ufmt.Sprintf("cannot end non existent incentive(%s)", incentiveId),
		)
	}

	if int64(currentHeight) < incentive.endHeight {
		return nil, 0, makeErrorWithDetails(
			errCannotEndIncentive,
			ufmt.Sprintf("cannot end incentive before endHeight(%d), current(%d)", incentive.endHeight, currentHeight),
		)
	}

	// only refundee or admin can end incentive
	if !access.IsAuthorized(prbac.ROLE_ADMIN.String(), caller) && caller != incentive.refundee {
		return nil, 0, makeErrorWithDetails(
			errNoPermission,
			ufmt.Sprintf(
				"only refundee(%s) or admin(%s) can end incentive, but called from %s",
				incentive.refundee, adminAddr.String(), caller,
			),
		)
	}

	refund := int64(incentive.rewardLeft)

	if !incentive.unclaimableRefunded {
		refund += int64(pool.incentives.calculateUnclaimableReward(incentive.incentiveId))
		incentive.setUnClaimableRefunded(true)
	}

	return incentive, refund, nil
}<|MERGE_RESOLUTION|>--- conflicted
+++ resolved
@@ -26,18 +26,8 @@
 ) {
 	halt.AssertIsNotHaltedStaker()
 
-<<<<<<< HEAD
-	// panic if pool does not exist
-	if !pl.ExistsPoolPath(targetPoolPath) {
-		panic(makeErrorWithDetails(
-			errDataNotFound,
-			ufmt.Sprintf("targetPoolPath(%s) does not exist", targetPoolPath),
-		))
-	}
-=======
 	caller := std.PreviousRealm().Address()
 	access.AssertIsUser(std.PreviousRealm())
->>>>>>> 1933d065
 
 	assertIsPoolExists(targetPoolPath)
 	assertIsGreaterThanMinimumRewardAmount(rewardToken, rewardAmount)
