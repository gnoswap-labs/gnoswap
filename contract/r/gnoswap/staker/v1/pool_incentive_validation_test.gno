--- conflicted
+++ resolved
@@ -64,7 +64,138 @@
 	getMockInstance().getPools().tree.Remove(poolPath)
 }
 
-<<<<<<< HEAD
+func TestExternalIncentiveResolver_IsActive(t *testing.T) {
+	currentTime := time.Now().Unix()
+	startTime := currentTime + 3600
+	endTime := startTime + 3600
+
+	incentive := sr.NewExternalIncentive(
+		"future_incentive",
+		"test_pool",
+		GNS_PATH,
+		1_000_000,
+		startTime,
+		endTime,
+		testutils.TestAddress("creator"),
+		0,
+		0,
+		currentTime,
+		false,
+	)
+
+	resolver := NewExternalIncentiveResolver(incentive)
+
+	tests := []struct {
+		name       string
+		ts         int64
+		wantActive bool
+	}{
+		{
+			name:       "before start",
+			ts:         startTime - 1,
+			wantActive: false,
+		},
+		{
+			name:       "at start",
+			ts:         startTime,
+			wantActive: true,
+		},
+		{
+			name:       "during incentive",
+			ts:         startTime + 100,
+			wantActive: true,
+		},
+		{
+			name:       "just before end",
+			ts:         endTime - 1,
+			wantActive: true,
+		},
+		{
+			name:       "at end",
+			ts:         endTime,
+			wantActive: true,
+		},
+		{
+			name:       "after end",
+			ts:         endTime + 1,
+			wantActive: false,
+		},
+	}
+
+	for _, tt := range tests {
+		t.Run(tt.name, func(t *testing.T) {
+			got := resolver.isActive(tt.ts)
+			uassert.Equal(t, tt.wantActive, got)
+		})
+	}
+}
+
+func TestExternalIncentiveResolver_IsEnded(t *testing.T) {
+	currentTime := time.Now().Unix()
+	startTime := currentTime + 3600
+	endTime := startTime + 3600
+
+	incentive := sr.NewExternalIncentive(
+		"test_incentive",
+		"test_pool",
+		GNS_PATH,
+		1_000_000,
+		startTime,
+		endTime,
+		testutils.TestAddress("creator"),
+		0,
+		0,
+		currentTime,
+		false,
+	)
+
+	resolver := NewExternalIncentiveResolver(incentive)
+
+	tests := []struct {
+		name      string
+		ts        int64
+		wantEnded bool
+	}{
+		{
+			name:      "before start",
+			ts:        startTime - 1,
+			wantEnded: false,
+		},
+		{
+			name:      "at start",
+			ts:        startTime,
+			wantEnded: false,
+		},
+		{
+			name:      "during incentive",
+			ts:        startTime + 100,
+			wantEnded: false,
+		},
+		{
+			name:      "at end",
+			ts:        endTime,
+			wantEnded: false,
+		},
+		{
+			name:      "after end",
+			ts:        endTime + 1,
+			wantEnded: true,
+		},
+		{
+			name:      "well after end",
+			ts:        endTime + 3600,
+			wantEnded: true,
+		},
+	}
+
+	for _, tt := range tests {
+		t.Run(tt.name, func(t *testing.T) {
+			got := resolver.IsEnded(tt.ts)
+			uassert.Equal(t, tt.wantEnded, got)
+		})
+	}
+}
+
 // TestIsExternallyIncentivizedPool_InactiveIncentivePrecedesActive tests the fix for the bug where
 // IsExternallyIncentivizedPool incorrectly returned false when an inactive
 // incentive appeared earlier in the tree than an active one.
@@ -333,69 +464,11 @@
 				NewPoolResolver(pool).IncentivesResolver().create(creator, active)
 			},
 			expected: true,
-=======
-func TestExternalIncentiveResolver_IsActive(t *testing.T) {
-	currentTime := time.Now().Unix()
-	startTime := currentTime + 3600
-	endTime := startTime + 3600
-
-	incentive := sr.NewExternalIncentive(
-		"future_incentive",
-		"test_pool",
-		GNS_PATH,
-		1_000_000,
-		startTime,
-		endTime,
-		testutils.TestAddress("creator"),
-		0,
-		0,
-		currentTime,
-		false,
-	)
-
-	resolver := NewExternalIncentiveResolver(incentive)
-
-	tests := []struct {
-		name       string
-		ts         int64
-		wantActive bool
-	}{
-		{
-			name:       "before start",
-			ts:         startTime - 1,
-			wantActive: false,
-		},
-		{
-			name:       "at start",
-			ts:         startTime,
-			wantActive: true,
-		},
-		{
-			name:       "during incentive",
-			ts:         startTime + 100,
-			wantActive: true,
-		},
-		{
-			name:       "just before end",
-			ts:         endTime - 1,
-			wantActive: true,
-		},
-		{
-			name:       "at end",
-			ts:         endTime,
-			wantActive: true,
-		},
-		{
-			name:       "after end",
-			ts:         endTime + 1,
-			wantActive: false,
->>>>>>> 2be69d7c
 		},
 	}
 
 	for _, tt := range tests {
 		t.Run(tt.name, func(t *testing.T) {
-<<<<<<< HEAD
 			initStakerTest(t)
 
 			poolPath := "test_pool_" + tt.name
@@ -413,76 +486,6 @@
 			uassert.Equal(t, tt.expected, result)
 
 			t.Logf("✓ %s", tt.description)
-=======
-			got := resolver.isActive(tt.ts)
-			uassert.Equal(t, tt.wantActive, got)
 		})
 	}
-}
-
-func TestExternalIncentiveResolver_IsEnded(t *testing.T) {
-	currentTime := time.Now().Unix()
-	startTime := currentTime + 3600
-	endTime := startTime + 3600
-
-	incentive := sr.NewExternalIncentive(
-		"test_incentive",
-		"test_pool",
-		GNS_PATH,
-		1_000_000,
-		startTime,
-		endTime,
-		testutils.TestAddress("creator"),
-		0,
-		0,
-		currentTime,
-		false,
-	)
-
-	resolver := NewExternalIncentiveResolver(incentive)
-
-	tests := []struct {
-		name      string
-		ts        int64
-		wantEnded bool
-	}{
-		{
-			name:      "before start",
-			ts:        startTime - 1,
-			wantEnded: false,
-		},
-		{
-			name:      "at start",
-			ts:        startTime,
-			wantEnded: false,
-		},
-		{
-			name:      "during incentive",
-			ts:        startTime + 100,
-			wantEnded: false,
-		},
-		{
-			name:      "at end",
-			ts:        endTime,
-			wantEnded: false,
-		},
-		{
-			name:      "after end",
-			ts:        endTime + 1,
-			wantEnded: true,
-		},
-		{
-			name:      "well after end",
-			ts:        endTime + 3600,
-			wantEnded: true,
-		},
-	}
-
-	for _, tt := range tests {
-		t.Run(tt.name, func(t *testing.T) {
-			got := resolver.IsEnded(tt.ts)
-			uassert.Equal(t, tt.wantEnded, got)
->>>>>>> 2be69d7c
-		})
-	}
 }