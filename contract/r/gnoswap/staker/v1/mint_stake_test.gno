package v1

import (
	"chain"
	"chain/banker"
	"strconv"
	"testing"
	"time"

	"gno.land/p/nt/uassert"
	"gno.land/r/gnoswap/common"
	pl "gno.land/r/gnoswap/pool"
)

// Test MintAndStake with GNOT
func TestMintAndStakeWithGNOT(t *testing.T) {
	tests := []struct {
		name             string
		token0           string
		token1           string
		fee              uint32
		tickLower        int32
		tickUpper        int32
		amount0Desired   string
		amount1Desired   string
		amount0Min       string
		amount1Min       string
		ugnotSent        int64
		deadline         int64
		referrer         string
		expectPanic      bool
		expectedPanicMsg string
	}{
		{
			name:           "mint and stake with GNOT as token0 - sufficient amount",
			token0:         GNOT_DENOM,
			token1:         fooPath,
			fee:            uint32(100),
			tickLower:      -887220,
			tickUpper:      887220,
			amount0Desired: "100000000",
			amount1Desired: "200000000",
			amount0Min:     "0",
			amount1Min:     "0",
			ugnotSent:      100000000,
			deadline:       time.Now().Unix() + 10000000,
			referrer:       "",
			expectPanic:    false,
		},
		{
			name:           "mint and stake with GNOT as token1 - sufficient amount",
			token0:         fooPath,
			token1:         GNOT_DENOM,
			fee:            uint32(100),
			tickLower:      -887220,
			tickUpper:      887220,
			amount0Desired: "200000000",
			amount1Desired: "100000000",
			amount0Min:     "0",
			amount1Min:     "0",
			ugnotSent:      100000000,
			deadline:       time.Now().Unix() + 10000000,
			referrer:       "",
			expectPanic:    false,
		},
		{
			name:             "mint and stake with GNOT - insufficient amount",
			token0:           GNOT_DENOM,
			token1:           fooPath,
			fee:              uint32(100),
			tickLower:        -887220,
			tickUpper:        887220,
			amount0Desired:   "100000000",
			amount1Desired:   "100000000",
			amount0Min:       "0",
			amount1Min:       "0",
			ugnotSent:        100000000 - 1,
			deadline:         time.Now().Unix() + 10000000,
			referrer:         "",
			expectPanic:      true,
<<<<<<< HEAD
			expectedPanicMsg: "[GNOSWAP-COMMON-007] user send gnot amount is not equal to specified amount",
=======
			expectedPanicMsg: "[GNOSWAP-COMMON-012] sent gnot amount does not match specified amount",
>>>>>>> 8941ad34
		},
		{
			name:             "mint and stake with GNOT - zero amount",
			token0:           GNOT_DENOM,
			token1:           fooPath,
			fee:              uint32(100),
			tickLower:        -887220,
			tickUpper:        887220,
			amount0Desired:   "0",
			amount1Desired:   "100000000",
			amount0Min:       "0",
			amount1Min:       "0",
			ugnotSent:        0,
			deadline:         time.Now().Unix() + 10000000,
			referrer:         "",
			expectPanic:      true,
			expectedPanicMsg: "too less ugnot sent",
		},
		{
			name:           "mint and stake with valid referrer",
			token0:         GNOT_DENOM,
			token1:         fooPath,
			fee:            uint32(100),
			tickLower:      -887220,
			tickUpper:      887220,
			amount0Desired: "100000000",
			amount1Desired: "200000000",
			amount0Min:     "0",
			amount1Min:     "0",
			ugnotSent:      100000000,
			deadline:       time.Now().Unix() + 10000000,
			referrer:       "g1valid",
			expectPanic:    false,
		},
		{
			name:           "mint and stake with fee tier 100",
			token0:         GNOT_DENOM,
			token1:         fooPath,
			fee:            fee100,
			tickLower:      -887220,
			tickUpper:      887220,
			amount0Desired: "100000000",
			amount1Desired: "200000000",
			amount0Min:     "0",
			amount1Min:     "0",
			ugnotSent:      100000000,
			deadline:       time.Now().Unix() + 10000000,
			referrer:       "",
			expectPanic:    false,
		},
		{
			name:           "mint and stake with fee tier 500",
			token0:         GNOT_DENOM,
			token1:         fooPath,
			fee:            uint32(500),
			tickLower:      -887200,
			tickUpper:      887200,
			amount0Desired: "100000000",
			amount1Desired: "200000000",
			amount0Min:     "0",
			amount1Min:     "0",
			ugnotSent:      100000000,
			deadline:       time.Now().Unix() + 10000000,
			referrer:       "",
			expectPanic:    false,
		},
		{
			name:             "mint and stake with fee tier 500 with invalid tick range",
			token0:           GNOT_DENOM,
			token1:           fooPath,
			fee:              uint32(500),
			tickLower:        -887221,
			tickUpper:        887221,
			amount0Desired:   "100000000",
			amount1Desired:   "200000000",
			amount0Min:       "0",
			amount1Min:       "0",
			ugnotSent:        100000000,
			deadline:         time.Now().Unix() + 10000000,
			referrer:         "",
			expectPanic:      true,
			expectedPanicMsg: "[GNOSWAP-POOL-019] invalid tick and tick spacing requested",
		},
		{
			name:             "mint and stake with fee tier 10000",
			token0:           GNOT_DENOM,
			token1:           fooPath,
			fee:              uint32(10000),
			tickLower:        -880000,
			tickUpper:        880000,
			amount0Desired:   "100000000",
			amount1Desired:   "200000000",
			amount0Min:       "0",
			amount1Min:       "0",
			ugnotSent:        100000000,
			deadline:         time.Now().Unix() + 10000000,
			referrer:         "",
			expectPanic:      false,
			expectedPanicMsg: "",
		},
		{
			name:             "mint and stake with fee tier 10000 with invalid tick range",
			token0:           GNOT_DENOM,
			token1:           fooPath,
			fee:              uint32(10000),
			tickLower:        -887222,
			tickUpper:        887222,
			amount0Desired:   "100000000",
			amount1Desired:   "200000000",
			amount0Min:       "0",
			amount1Min:       "0",
			ugnotSent:        100000000,
			deadline:         time.Now().Unix() + 10000000,
			referrer:         "",
			expectPanic:      true,
			expectedPanicMsg: "[GNOSWAP-POOL-019] invalid tick and tick spacing requested",
		},
		{
			name:             "mint and stake with invalid minimum amounts",
			token0:           GNOT_DENOM,
			token1:           fooPath,
			fee:              uint32(100),
			tickLower:        -887220,
			tickUpper:        887220,
			amount0Desired:   "100000000",
			amount1Desired:   "200000000",
			amount0Min:       "90000000",
			amount1Min:       "120000000", // invalid minimum amount
			ugnotSent:        100000000,
			deadline:         time.Now().Unix() + 10000000,
			referrer:         "",
			expectPanic:      true,
			expectedPanicMsg: "[GNOSWAP-POSITION-002] slippage failed",
		},
		{
			name:           "mint and stake with desired amounts equal to minimums",
			token0:         GNOT_DENOM,
			token1:         fooPath,
			fee:            uint32(100),
			tickLower:      -887220,
			tickUpper:      887220,
			amount0Desired: "100000000",
			amount1Desired: "200000000",
			amount0Min:     "100000000",
			amount1Min:     "100000000",
			ugnotSent:      100000000,
			deadline:       time.Now().Unix() + 10000000,
			referrer:       "",
			expectPanic:    false,
		},
	}

	for _, tt := range tests {
		t.Run(tt.name, func(t *testing.T) {
			initStakerTest(t)
			instance := getMockInstance()

			testing.SetRealm(adminRealm)

			pl.SetPoolCreationFee(cross, 0)

			token0Path := tt.token0
			token1Path := tt.token1

			if token0Path == GNOT_DENOM {
				token0Path = wugnotPath
			}
			if token1Path == GNOT_DENOM {
				token1Path = wugnotPath
			}

			poolPath := pl.GetPoolPath(token0Path, token1Path, tt.fee)
			instance.setPoolTier(poolPath, 1, time.Now().Unix())

			CreatePool(token0Path, token1Path, tt.fee, "79228162514264337593543950336", adminAddr)

			amount0DesiredInt64, _ := strconv.ParseInt(tt.amount0Desired, 10, 64)
			amount1DesiredInt64, _ := strconv.ParseInt(tt.amount1Desired, 10, 64)

			common.SafeGRC20Approve(cross, token0Path, poolAddr, amount0DesiredInt64)
			common.SafeGRC20Approve(cross, token1Path, poolAddr, amount1DesiredInt64)

			// Set deadline:time.Now().Unix() + 100000000
			deadline := tt.deadline
			if deadline == 0 {
				deadline = time.Now().Unix() + 1000000
			}

			mintAndStakeFn := func(cur realm) (uint64, string, string, string, string) {
				testing.SetRealm(testing.NewCodeRealm("gno.land/r/gnoswap/staker"))
				return instance.MintAndStake(
					tt.token0,
					tt.token1,
					tt.fee,
					tt.tickLower,
					tt.tickUpper,
					tt.amount0Desired,
					tt.amount1Desired,
					tt.amount0Min,
					tt.amount1Min,
					deadline,
					tt.referrer,
				)
			}

			testing.SetOriginSend(chain.Coins{})

			if tt.ugnotSent > 0 {
				sendCoins := chain.Coins{chain.Coin{GNOT_DENOM, tt.ugnotSent}}

				testing.SetRealm(adminRealm)
				testing.SetOriginSend(sendCoins)

				testing.IssueCoins(adminAddr, sendCoins)
				banker_ := banker.NewBanker(banker.BankerTypeRealmSend)
				banker_.SendCoins(adminAddr, stakerAddr, sendCoins)
			}

			if tt.expectPanic {
				uassert.AbortsContains(t, tt.expectedPanicMsg, func() {
					mintAndStakeFn(cross)
				})

				staked := instance.IsStaked(1)
				uassert.False(t, staked, "staked should be false")
			} else {
				positionId, _, _, _, _ := mintAndStakeFn(cross)

				staked := instance.IsStaked(positionId)
				uassert.True(t, staked, "staked should be true")
			}
		})
	}
}

// Test MintAndStake without native token
func TestMintAndStakeWithoutNativeToken(t *testing.T) {
	tests := []struct {
		name             string
		token0           string
		token1           string
		fee              uint32
		tickLower        int32
		tickUpper        int32
		amount0Desired   string
		amount1Desired   string
		amount0Min       string
		amount1Min       string
		deadline         int64
		referrer         string
		expectPanic      bool
		expectedPanicMsg string
	}{
		{
			name:           "mint and stake with ERC20 tokens only",
			token0:         barPath,
			token1:         fooPath,
			fee:            uint32(100),
			tickLower:      -887220,
			tickUpper:      887220,
			amount0Desired: "100000000",
			amount1Desired: "200000000",
			amount0Min:     "0",
			amount1Min:     "0",
			deadline:       time.Now().Unix() + 10000000,
			referrer:       "",
			expectPanic:    false,
		},
		{
			name:           "mint and stake with GNS and FOO",
			token0:         gnsPath,
			token1:         fooPath,
			fee:            uint32(100),
			tickLower:      -887220,
			tickUpper:      887220,
			amount0Desired: "100000000",
			amount1Desired: "200000000",
			amount0Min:     "0",
			amount1Min:     "0",
			deadline:       time.Now().Unix() + 10000000,
			referrer:       "",
			expectPanic:    false,
		},
		{
			name:           "valid tick range",
			token0:         barPath,
			token1:         fooPath,
			fee:            uint32(100),
			tickLower:      -887220,
			tickUpper:      887220,
			amount0Desired: "1000",
			amount1Desired: "1000",
			amount0Min:     "0",
			amount1Min:     "0",
			deadline:       time.Now().Unix() + 10000000,
			referrer:       "",
			expectPanic:    false,
		},
		{
			name:             "tick lower equals tick upper - invalid",
			token0:           barPath,
			token1:           fooPath,
			fee:              uint32(100),
			tickLower:        100,
			tickUpper:        100,
			amount0Desired:   "1000",
			amount1Desired:   "1000",
			amount0Min:       "0",
			amount1Min:       "0",
			deadline:         time.Now().Unix() + 10000000,
			referrer:         "",
			expectPanic:      true,
			expectedPanicMsg: "[GNOSWAP-COMMON-005] identical ticks",
		},
		{
			name:             "tick lower greater than tick upper - invalid",
			token0:           barPath,
			token1:           fooPath,
			fee:              uint32(100),
			tickLower:        200,
			tickUpper:        100,
			amount0Desired:   "1000",
			amount1Desired:   "1000",
			amount0Min:       "0",
			amount1Min:       "0",
			deadline:         time.Now().Unix() + 10000000,
			referrer:         "",
			expectPanic:      true,
			expectedPanicMsg: "[GNOSWAP-POOL-020] tickLower is greater than or equal to tickUpper",
		},
		{
			name:           "valid referrer address",
			token0:         barPath,
			token1:         fooPath,
			fee:            uint32(100),
			tickLower:      -887220,
			tickUpper:      887220,
			amount0Desired: "100000000",
			amount1Desired: "200000000",
			amount0Min:     "0",
			amount1Min:     "0",
			deadline:       time.Now().Unix() + 10000000,
			referrer:       "g1valid",
			expectPanic:    false,
		},
		{
			name:           "desired amounts greater than minimums - valid",
			token0:         barPath,
			token1:         fooPath,
			fee:            uint32(100),
			tickLower:      -887220,
			tickUpper:      887220,
			amount0Desired: "1000",
			amount1Desired: "1000",
			amount0Min:     "900",
			amount1Min:     "900",
			deadline:       time.Now().Unix() + 10000000,
			referrer:       "",
			expectPanic:    false,
		},
		{
			name:             "desired amounts equal is less than minimums - valid",
			token0:           barPath,
			token1:           fooPath,
			fee:              uint32(100),
			tickLower:        -887220,
			tickUpper:        887220,
			amount0Desired:   "1000",
			amount1Desired:   "1000",
			amount0Min:       "1001",
			amount1Min:       "1001",
			deadline:         time.Now().Unix() + 10000000,
			referrer:         "",
			expectPanic:      true,
			expectedPanicMsg: "[GNOSWAP-POSITION-002] slippage failed",
		},
		{
			name:           "fee tier 100 (0.01%)",
			token0:         barPath,
			token1:         fooPath,
			fee:            fee100,
			tickLower:      -887220,
			tickUpper:      887220,
			amount0Desired: "100000000",
			amount1Desired: "200000000",
			amount0Min:     "0",
			amount1Min:     "0",
			deadline:       time.Now().Unix() + 10000000,
			referrer:       "",
			expectPanic:    false,
		},
		{
			name:           "fee tier 500 (0.05%)",
			token0:         barPath,
			token1:         fooPath,
			fee:            fee500,
			tickLower:      -887200,
			tickUpper:      887200,
			amount0Desired: "100000000",
			amount1Desired: "200000000",
			amount0Min:     "0",
			amount1Min:     "0",
			deadline:       time.Now().Unix() + 10000000,
			referrer:       "",
			expectPanic:    false,
		},
		{
			name:           "fee tier 10000 (1%)",
			token0:         barPath,
			token1:         fooPath,
			fee:            uint32(10000),
			tickLower:      -887200,
			tickUpper:      887200,
			amount0Desired: "100000000",
			amount1Desired: "200000000",
			amount0Min:     "0",
			amount1Min:     "0",
			deadline:       time.Now().Unix() + 10000000,
			referrer:       "",
			expectPanic:    false,
		},
	}

	for _, tt := range tests {
		t.Run(tt.name, func(t *testing.T) {
			initStakerTest(t)
			instance := getMockInstance()

			testing.SetRealm(adminRealm)
			pl.SetPoolCreationFee(cross, 0)

			// Verify no GNOT check is performed for non-GNOT pairs
			hasGNOT := tt.token0 == GNOT_DENOM || tt.token1 == GNOT_DENOM
			uassert.False(t, hasGNOT)

			poolPath := pl.GetPoolPath(tt.token0, tt.token1, tt.fee)
			instance.setPoolTier(poolPath, 1, time.Now().Unix())

			CreatePool(tt.token0, tt.token1, tt.fee, "79228162514264337593543950336", adminAddr)

			amount0DesiredInt64, _ := strconv.ParseInt(tt.amount0Desired, 10, 64)
			amount1DesiredInt64, _ := strconv.ParseInt(tt.amount1Desired, 10, 64)

			common.SafeGRC20Approve(cross, tt.token0, poolAddr, amount0DesiredInt64)
			common.SafeGRC20Approve(cross, tt.token1, poolAddr, amount1DesiredInt64)

			// Set deadline:time.Now().Unix() + 100000000
			deadline := tt.deadline
			if deadline == 0 {
				deadline = time.Now().Unix() + 1000000
			}

			mintAndStakeFn := func(cur realm) (uint64, string, string, string, string) {
				testing.SetRealm(testing.NewCodeRealm("gno.land/r/gnoswap/staker"))
				return instance.MintAndStake(
					tt.token0,
					tt.token1,
					tt.fee,
					tt.tickLower,
					tt.tickUpper,
					tt.amount0Desired,
					tt.amount1Desired,
					tt.amount0Min,
					tt.amount1Min,
					deadline,
					tt.referrer,
				)
			}

			if tt.expectPanic {
				uassert.AbortsContains(t, tt.expectedPanicMsg, func() {
					mintAndStakeFn(cross)
				})

				staked := instance.IsStaked(1)
				uassert.False(t, staked, "staked should be false")
			} else {
				positionId, _, _, _, _ := mintAndStakeFn(cross)

				staked := instance.IsStaked(positionId)
				uassert.True(t, staked, "staked should be true")
			}
		})
	}
}<|MERGE_RESOLUTION|>--- conflicted
+++ resolved
@@ -78,11 +78,7 @@
 			deadline:         time.Now().Unix() + 10000000,
 			referrer:         "",
 			expectPanic:      true,
-<<<<<<< HEAD
-			expectedPanicMsg: "[GNOSWAP-COMMON-007] user send gnot amount is not equal to specified amount",
-=======
-			expectedPanicMsg: "[GNOSWAP-COMMON-012] sent gnot amount does not match specified amount",
->>>>>>> 8941ad34
+			expectedPanicMsg: "[GNOSWAP-COMMON-007] sent gnot amount does not match specified amount",
 		},
 		{
 			name:             "mint and stake with GNOT - zero amount",
