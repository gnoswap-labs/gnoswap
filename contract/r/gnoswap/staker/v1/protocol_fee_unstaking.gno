package v1

import (
	"chain"
	"chain/runtime"
	"errors"

	"gno.land/r/gnoswap/access"
	"gno.land/r/gnoswap/common"
	"gno.land/r/gnoswap/halt"

	pf "gno.land/r/gnoswap/protocol_fee"
)

// GetUnstakingFee returns the current unstaking fee rate in basis points.
func (s *stakerV1) GetUnstakingFee() int64 { return s.store.GetUnstakingFee() }

// handleStakingRewardFee calculates and applies the unstaking fee.
func (s *stakerV1) handleStakingRewardFee(
	tokenPath string,
	amount int64,
	internal bool,
) (int64, int64, error) {
	unstakingFee := s.GetUnstakingFee()
	if unstakingFee == 0 {
		return amount, 0, nil
	}

	// Do not change the order of the operation.
<<<<<<< HEAD
	// We set precision to 10000
	feeAmount := (amount * unstakingFee) / 10000
=======
	feeAmount := safeMulDivInt64(amount, unstakingFee, FEE_PRECISION)
>>>>>>> cf31212f
	if feeAmount < 0 {
		return 0, 0, errors.New("fee amount cannot be negative")
	}

	if feeAmount == 0 {
		return amount, 0, nil
	}

	if internal {
		tokenPath = GNS_PATH
	}

	// external contract has fee
	common.SafeGRC20Transfer(cross, tokenPath, protocolFeeAddr, feeAmount)
	pf.AddToProtocolFee(cross, tokenPath, feeAmount)

	return safeSubInt64(amount, feeAmount), feeAmount, nil
}

// SetUnStakingFee sets the unstaking fee rate in basis points.
// Only admin or governance can call this function.
func (s *stakerV1) SetUnStakingFee(fee int64) {
	halt.AssertIsNotHaltedStaker()

	previousRealm := runtime.PreviousRealm()
	caller := previousRealm.Address()
	access.AssertIsAdminOrGovernance(caller)

	assertIsValidFeeRate(fee)

	prevUnStakingFee := s.GetUnstakingFee()

	err := s.setUnStakingFee(fee)
	if err != nil {
		panic(err)
	}

	chain.Emit(
		"SetUnStakingFee",
		"prevAddr", caller.String(),
		"prevRealm", previousRealm.PkgPath(),
		"prevFee", formatAnyInt(prevUnStakingFee),
		"newFee", formatAnyInt(fee),
	)
}

// setUnStakingFee internally updates the unstaking fee.
func (s *stakerV1) setUnStakingFee(fee int64) error {
	return s.store.SetUnstakingFee(fee)
}<|MERGE_RESOLUTION|>--- conflicted
+++ resolved
@@ -27,12 +27,7 @@
 	}
 
 	// Do not change the order of the operation.
-<<<<<<< HEAD
-	// We set precision to 10000
-	feeAmount := (amount * unstakingFee) / 10000
-=======
 	feeAmount := safeMulDivInt64(amount, unstakingFee, FEE_PRECISION)
->>>>>>> cf31212f
 	if feeAmount < 0 {
 		return 0, 0, errors.New("fee amount cannot be negative")
 	}
