package staker

import (
	"std"
	"testing"

	"gno.land/p/demo/testutils"
	"gno.land/p/demo/uassert"
	"gno.land/p/demo/ufmt"
<<<<<<< HEAD

=======
>>>>>>> f73be95a
	"gno.land/p/gnoswap/consts"
	"gno.land/r/gnoswap/v1/access"
)

func TestAddToken(t *testing.T) {
	adminAddr, _ := access.GetAddress(access.ROLE_ADMIN)

	tests := []struct {
		name                  string
		caller                std.Address
		inputTokenPath        string
		expectedAllowedTokens []string
		expectedHasAbort      bool
		expectedAbortMsg      string
		expectedHasPanic      bool
		expectedPanicMsg      string
	}{
		{
			name:           "add token success by admin",
<<<<<<< HEAD
			caller:         getAdminAddress(t),
=======
			caller:         adminAddr,
>>>>>>> f73be95a
			inputTokenPath: "gno.land/r/gnoswap/v1/token1",
			expectedAllowedTokens: []string{
				consts.GNS_PATH,
				consts.GNOT,
				"gno.land/r/gnoswap/v1/token1",
			},
			expectedHasAbort: false,
			expectedAbortMsg: "",
			expectedHasPanic: false,
			expectedPanicMsg: "",
		},
		{
			name:           "add token failed by non admin",
			caller:         testutils.TestAddress("non-admin"),
			inputTokenPath: consts.GNS_PATH,
			expectedAllowedTokens: []string{
				consts.GNS_PATH,
				consts.GNOT,
			},
			expectedHasAbort: true,
			expectedAbortMsg: "caller(g1dehkuttpv3kkjmjlta047h6lta047h6lj8fjdj) has no permission",
			expectedHasPanic: false,
			expectedPanicMsg: "",
		},
	}

	for _, tt := range tests {
		t.Run(tt.name, func(t *testing.T) {
			// given
			allowedTokens = defaultAllowed

			testing.SetOriginCaller(tt.caller)

			// when
			if tt.expectedHasPanic {
				uassert.PanicsWithMessage(t, tt.expectedPanicMsg, func() {
					AddToken(cross, tt.inputTokenPath)
				})
			} else if tt.expectedHasAbort {
				uassert.AbortsWithMessage(t, tt.expectedAbortMsg, func() {
					AddToken(cross, tt.inputTokenPath)
				})
			} else {
				AddToken(cross, tt.inputTokenPath)
			}

			// then
			uassert.Equal(t, len(tt.expectedAllowedTokens), len(allowedTokens))

			allowedTokenMap := make(map[string]bool)
			for _, token := range tt.expectedAllowedTokens {
				allowedTokenMap[token] = true
			}

			for _, token := range allowedTokens {
				uassert.True(t, allowedTokenMap[token])
			}
		})
	}
}

func TestRemoveToken(t *testing.T) {
	adminAddr, _ := access.GetAddress(access.ROLE_ADMIN)

	customTokenPath := "gno.land/r/gnoswap/v1/custom"

	currentDefaultTokens := make([]string, 0)
	currentDefaultTokens = append(currentDefaultTokens, defaultAllowed...)
	currentDefaultTokens = append(currentDefaultTokens, customTokenPath)

	tests := []struct {
		name                  string
		caller                std.Address
		inputTokenPath        string
		expectedAllowedTokens []string
		expectedHasAbort      bool
		expectedAbortMsg      string
		expectedHasPanic      bool
		expectedPanicMsg      string
	}{
		{
			name:                  "remove token success with custom token by admin",
<<<<<<< HEAD
			caller:                getAdminAddress(t),
=======
			caller:                adminAddr,
>>>>>>> f73be95a
			inputTokenPath:        customTokenPath,
			expectedAllowedTokens: []string{consts.GNS_PATH, consts.GNOT},
			expectedHasAbort:      false,
			expectedAbortMsg:      "",
			expectedHasPanic:      false,
			expectedPanicMsg:      "",
		},
		{
			name:                  "remove token failed by non admin",
			caller:                testutils.TestAddress("non-admin"),
			inputTokenPath:        customTokenPath,
			expectedAllowedTokens: []string{consts.GNS_PATH, consts.GNOT, customTokenPath},
			expectedHasAbort:      true,
			expectedAbortMsg:      "caller(g1dehkuttpv3kkjmjlta047h6lta047h6lj8fjdj) has no permission",
		},
		{
			name:                  "remove token failed by default token",
<<<<<<< HEAD
			caller:                getAdminAddress(t),
=======
			caller:                adminAddr,
>>>>>>> f73be95a
			inputTokenPath:        consts.GNS_PATH,
			expectedAllowedTokens: []string{consts.GNS_PATH, consts.GNOT, customTokenPath},
			expectedHasAbort:      true,
			expectedAbortMsg:      "[GNOSWAP-STAKER-018] can not delete default external token: can not remove default token(gno.land/r/gnoswap/v1/gns)",
			expectedHasPanic:      false,
			expectedPanicMsg:      "",
		},
		{
			// XXX: When removing a non-existent token, it is necessary to confirm that the operation was successful.
			name:                  "remove token failed by not existing token",
<<<<<<< HEAD
			caller:                getAdminAddress(t),
=======
			caller:                adminAddr,
>>>>>>> f73be95a
			inputTokenPath:        "not-existing-token",
			expectedAllowedTokens: []string{consts.GNS_PATH, consts.GNOT, customTokenPath},
			expectedHasAbort:      false,
			expectedAbortMsg:      "",
			expectedHasPanic:      false,
			expectedPanicMsg:      "",
		},
	}

	for _, tt := range tests {
		t.Run(tt.name, func(t *testing.T) {
			allowedTokens = currentDefaultTokens

			testing.SetOriginCaller(tt.caller)

			// when
			if tt.expectedHasPanic {
				uassert.PanicsWithMessage(t, tt.expectedPanicMsg, func() {
					RemoveToken(cross, tt.inputTokenPath)
				})
			} else if tt.expectedHasAbort {
				uassert.AbortsWithMessage(t, tt.expectedAbortMsg, func() {
					RemoveToken(cross, tt.inputTokenPath)
				})
			} else {
				RemoveToken(cross, tt.inputTokenPath)
			}

			// then
			uassert.Equal(t, len(tt.expectedAllowedTokens), len(allowedTokens))

			allowedTokenMap := make(map[string]bool)
			for _, token := range tt.expectedAllowedTokens {
				allowedTokenMap[token] = true
			}

			for _, token := range allowedTokens {
				uassert.True(t, allowedTokenMap[token])
			}
		})
	}
}

func TestModifyTokenList(t *testing.T) {
	adminAddr, _ := access.GetAddress(access.ROLE_ADMIN)

	tests := []struct {
		name                  string
		caller                std.Address
		inputTokenPath        string
		inputValidator        TokenValidator
		inputExecutor         TokenExecutor
		expectedAllowedTokens []string
		expectedHasError      bool
		expectedErrorMsg      string
	}{
		{
			name:                  "modify token list success with valid token addition",
<<<<<<< HEAD
			caller:                getAdminAddress(t),
=======
			caller:                adminAddr,
>>>>>>> f73be95a
			inputTokenPath:        "gno.land/r/gnoswap/v1/token1",
			inputValidator:        nil,
			inputExecutor:         addTokenExecutor,
			expectedAllowedTokens: []string{consts.GNS_PATH, consts.GNOT, "gno.land/r/gnoswap/v1/token1"},
			expectedHasError:      false,
			expectedErrorMsg:      "",
		},
		{
			name:           "modify token list success with validation failure",
<<<<<<< HEAD
			caller:         getAdminAddress(t),
=======
			caller:         adminAddr,
>>>>>>> f73be95a
			inputTokenPath: consts.GNS_PATH,
			inputValidator: func(tokenPath string) error {
				return ufmt.Errorf("validation failure")
			},
			inputExecutor:         addTokenExecutor,
			expectedAllowedTokens: []string{consts.GNS_PATH, consts.GNOT},
			expectedHasError:      true,
			expectedErrorMsg:      "validation failure",
		},
		{
			name:                  "modify token list failed by non admin",
			caller:                testutils.TestAddress("non-admin"),
			inputTokenPath:        "gno.land/r/gnoswap/v1/token1",
			inputValidator:        nil,
			inputExecutor:         addTokenExecutor,
			expectedAllowedTokens: []string{consts.GNS_PATH, consts.GNOT},
			expectedHasError:      true,
			expectedErrorMsg:      "caller(g1dehkuttpv3kkjmjlta047h6lta047h6lj8fjdj) has no permission",
		},
	}

	for _, tt := range tests {
		t.Run(tt.name, func(t *testing.T) {
			allowedTokens = defaultAllowed

			testing.SetOriginCaller(tt.caller)

			// when
			err := modifyTokenList(cross, tt.inputTokenPath, tt.inputValidator, tt.inputExecutor)
			if tt.expectedHasError {
				uassert.Error(t, err)
				uassert.Equal(t, tt.expectedErrorMsg, err.Error())
			} else {
				uassert.NoError(t, err)
			}

			// then
			uassert.Equal(t, len(tt.expectedAllowedTokens), len(allowedTokens))

			allowedTokenMap := make(map[string]bool)
			for _, token := range tt.expectedAllowedTokens {
				allowedTokenMap[token] = true
			}

			for _, token := range allowedTokens {
				uassert.True(t, allowedTokenMap[token])
			}
		})
	}
<<<<<<< HEAD
}

func setupExternalTokenListAdminPermission(t *testing.T) {
	t.Helper()

	// Use the actual admin address from access package
	addr, err := access.GetAddress(access.ROLE_ADMIN)
	if err != nil {
		t.Fatal(err)
	}
	setupExternalDepositFeePermission(t, addr, "admin")
}

func setupExternalTokenListGovernancePermission(t *testing.T) {
	t.Helper()

	// Use the actual governance address from access package
	addr, err := access.GetAddress(access.ROLE_GOVERNANCE)
	if err != nil {
		t.Fatal(err)
	}
	setupExternalDepositFeePermission(t, addr, "governance")
}

func setupExternalTokenListPermission(t *testing.T, caller std.Address, permissionName string) {
	t.Helper()

	testing.SetOriginCaller(caller)
	testing.SetRealm(std.NewUserRealm(caller))
=======
>>>>>>> f73be95a
}<|MERGE_RESOLUTION|>--- conflicted
+++ resolved
@@ -7,10 +7,6 @@
 	"gno.land/p/demo/testutils"
 	"gno.land/p/demo/uassert"
 	"gno.land/p/demo/ufmt"
-<<<<<<< HEAD
-
-=======
->>>>>>> f73be95a
 	"gno.land/p/gnoswap/consts"
 	"gno.land/r/gnoswap/v1/access"
 )
@@ -30,11 +26,7 @@
 	}{
 		{
 			name:           "add token success by admin",
-<<<<<<< HEAD
 			caller:         getAdminAddress(t),
-=======
-			caller:         adminAddr,
->>>>>>> f73be95a
 			inputTokenPath: "gno.land/r/gnoswap/v1/token1",
 			expectedAllowedTokens: []string{
 				consts.GNS_PATH,
@@ -117,11 +109,7 @@
 	}{
 		{
 			name:                  "remove token success with custom token by admin",
-<<<<<<< HEAD
-			caller:                getAdminAddress(t),
-=======
-			caller:                adminAddr,
->>>>>>> f73be95a
+			caller:                getAdminAddress(t),
 			inputTokenPath:        customTokenPath,
 			expectedAllowedTokens: []string{consts.GNS_PATH, consts.GNOT},
 			expectedHasAbort:      false,
@@ -139,11 +127,7 @@
 		},
 		{
 			name:                  "remove token failed by default token",
-<<<<<<< HEAD
-			caller:                getAdminAddress(t),
-=======
-			caller:                adminAddr,
->>>>>>> f73be95a
+			caller:                getAdminAddress(t),
 			inputTokenPath:        consts.GNS_PATH,
 			expectedAllowedTokens: []string{consts.GNS_PATH, consts.GNOT, customTokenPath},
 			expectedHasAbort:      true,
@@ -154,11 +138,7 @@
 		{
 			// XXX: When removing a non-existent token, it is necessary to confirm that the operation was successful.
 			name:                  "remove token failed by not existing token",
-<<<<<<< HEAD
-			caller:                getAdminAddress(t),
-=======
-			caller:                adminAddr,
->>>>>>> f73be95a
+			caller:                getAdminAddress(t),
 			inputTokenPath:        "not-existing-token",
 			expectedAllowedTokens: []string{consts.GNS_PATH, consts.GNOT, customTokenPath},
 			expectedHasAbort:      false,
@@ -217,11 +197,7 @@
 	}{
 		{
 			name:                  "modify token list success with valid token addition",
-<<<<<<< HEAD
-			caller:                getAdminAddress(t),
-=======
-			caller:                adminAddr,
->>>>>>> f73be95a
+			caller:                getAdminAddress(t),
 			inputTokenPath:        "gno.land/r/gnoswap/v1/token1",
 			inputValidator:        nil,
 			inputExecutor:         addTokenExecutor,
@@ -231,11 +207,7 @@
 		},
 		{
 			name:           "modify token list success with validation failure",
-<<<<<<< HEAD
 			caller:         getAdminAddress(t),
-=======
-			caller:         adminAddr,
->>>>>>> f73be95a
 			inputTokenPath: consts.GNS_PATH,
 			inputValidator: func(tokenPath string) error {
 				return ufmt.Errorf("validation failure")
@@ -285,7 +257,6 @@
 			}
 		})
 	}
-<<<<<<< HEAD
 }
 
 func setupExternalTokenListAdminPermission(t *testing.T) {
@@ -315,6 +286,4 @@
 
 	testing.SetOriginCaller(caller)
 	testing.SetRealm(std.NewUserRealm(caller))
-=======
->>>>>>> f73be95a
 }