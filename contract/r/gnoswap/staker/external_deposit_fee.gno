package staker

import (
	"std"
	"strconv"
	"strings"

	"gno.land/p/demo/avl"
	"gno.land/p/demo/ufmt"
	"gno.land/r/gnoswap/v1/common"
)

<<<<<<< HEAD
var depositGnsAmount = int64(1_000_000_000) // 1_000 GNS
=======
var depositGnsAmount = uint64(1_000_000_000)    // 1_000 GNS
var minimumRewardAmount = uint64(1_000_000_000) // Default 1000 (ugnot equivalent for GNS)

// tokenSpecificMinimumRewards stores minimum reward amounts for specific tokens.
// Key: tokenPath (string), Value: minimumAmount (uint64)
var tokenSpecificMinimumRewards = avl.NewTree()
>>>>>>> 30b46543

// GetDepositGnsAmount returns the current deposit amount in GNS.
//
// Returns:
// - int64: The deposit amount in GNS.
func GetDepositGnsAmount() int64 {
	return depositGnsAmount
}

// GetMinimumRewardAmount returns the default minimum reward amount required for external incentives.
// This value is used if no specific minimum is set for a given token.
//
// Returns:
// - uint64: The default minimum reward amount.
func GetMinimumRewardAmount() uint64 {
	return minimumRewardAmount
}

// GetTokenMinimumRewardAmount returns the specific minimum reward amount for a given token path.
// It first checks the token-specific map and falls back to the default if not found.
//
// Parameters:
// - tokenPath (string): The path of the token to check.
//
// Returns:
// - uint64: The applicable minimum reward amount for the token.
func GetMinimumRewardAmountForToken(tokenPath string) uint64 {
	amountI, found := tokenSpecificMinimumRewards.Get(tokenPath)
	if found {
		return amountI.(uint64)
	}
	// Fallback to default if not found
	return GetMinimumRewardAmount()
}

// GetSpecificTokenMinimumRewardAmount returns the explicitly set minimum reward amount for a token,
// and a boolean indicating if it was found in the specific map.
// This is useful for querying the set value without the fallback.
//
// Parameters:
// - tokenPath (string): The path of the token to query.
//
// Returns:
// - uint64: The specific minimum reward amount set for the token.
// - bool: True if a specific minimum was found, false otherwise.
func GetSpecificTokenMinimumRewardAmount(tokenPath string) (uint64, bool) {
	amountI, found := tokenSpecificMinimumRewards.Get(tokenPath)
	if found {
		return amountI.(uint64), true
	}
	return 0, false
}

// SetDepositGnsAmountByAdmin allows an admin to set the deposit amount in GNS.
//
// This function validates the caller as an admin using `common.AdminOnly`.
// If successful, it updates the deposit amount and emits an event with details
// of the change.
//
// Parameters:
// - amount (int64): The new deposit amount in GNS.
//
// Panics:
// - If the caller is not an admin.
func SetDepositGnsAmountByAdmin(amount int64) {
	caller := getPrevAddr()
	if err := common.AdminOnly(caller); err != nil {
		panic(err.Error())
	}

	prevDepositGnsAmount := getDepositGnsAmount()
	setDepositGnsAmount(amount)

	prevAddr, prevPkgPath := getPrev()

	std.Emit(
		"SetDepositGnsAmountByAdmin",
		"prevAddr", prevAddr,
		"prevRealm", prevPkgPath,
		"prevAmount", formatUint(prevDepositGnsAmount),
		"newAmount", formatUint(amount),
	)
}

// SetMinimumRewardAmountByAdmin allows an admin to set the *default* minimum reward amount.
//
// Parameters:
// - amount (uint64): The new minimum reward amount.
//
// Panics:
// - If the caller is not an admin.
func SetMinimumRewardAmountByAdmin(amount uint64) {
	caller := getPrevAddr()
	if err := common.AdminOnly(caller); err != nil {
		panic(err.Error())
	}

	prevMinimumRewardAmount := getMinimumRewardAmount()
	setMinimumRewardAmount(amount)

	prevAddr, prevPkgPath := getPrev()

	std.Emit(
		"SetMinimumRewardAmountByAdmin",
		"prevAddr", prevAddr,
		"prevRealm", prevPkgPath,
		"prevAmount", formatUint(prevMinimumRewardAmount),
		"newAmount", formatUint(amount),
	)
}

// SetDepositGnsAmount modifies the deposit gns amount
// Only governance contract can execute this function via proposal
// ref: https://docs.gnoswap.io/contracts/staker/external_deposit_fee.gno
func SetDepositGnsAmount(amount int64) {
	caller := getPrevAddr()
	if err := common.GovernanceOnly(caller); err != nil {
		panic(err.Error())
	}

	prevDepositGnsAmount := getDepositGnsAmount()
	setDepositGnsAmount(amount)

	prevAddr, prevPkgPath := getPrev()

	std.Emit(
		"SetDepositGnsAmount",
		"prevAddr", prevAddr,
		"prevRealm", prevPkgPath,
		"prevAmount", formatUint(prevDepositGnsAmount),
		"newAmount", formatUint(amount),
	)
}

<<<<<<< HEAD
func setDepositGnsAmount(amount int64) {
	depositGnsAmount = amount
}

func getDepositGnsAmount() int64 {
=======
// SetMinimumRewardAmount modifies the *default* minimum reward amount.
// Only governance contract can execute this function via proposal.
func SetMinimumRewardAmount(amount uint64) {
	caller := getPrevAddr()
	if err := common.GovernanceOnly(caller); err != nil {
		panic(err.Error())
	}

	prevMinimumRewardAmount := getMinimumRewardAmount()
	setMinimumRewardAmount(amount)

	prevAddr, prevPkgPath := getPrev()

	std.Emit(
		"SetMinimumRewardAmount",
		"prevAddr", prevAddr,
		"prevRealm", prevPkgPath,
		"prevAmount", formatUint(prevMinimumRewardAmount),
		"newAmount", formatUint(amount),
	)
}

// SetTokenMinimumRewardAmount modifies the minimum reward amount for a specific token.
// Only governance contract can execute this function via proposal.
// It expects the parameter `paramsStr` to be formatted as "tokenPath:amount".
//
// Parameters:
//   - paramsStr (string): A string containing the token path and minimum amount, separated by a colon.
//     Example: "gno.land/r/demo/wugnot:1500000000"
func SetTokenMinimumRewardAmount(paramsStr string) {
	caller := getPrevAddr()
	if err := common.GovernanceOnly(caller); err != nil {
		panic(err.Error())
	}

	// Parse the paramsStr
	parts := strings.SplitN(paramsStr, ":", 2)
	if len(parts) != 2 {
		panic(addDetailToError(
			errInvalidInput,
			ufmt.Sprintf("invalid format for SetTokenMinimumRewardAmount params: expected 'tokenPath:amount', got '%s'", paramsStr),
		))
	}
	tokenPath := parts[0]
	amountStr := parts[1]
	amount, err := strconv.ParseUint(amountStr, 10, 64)
	if err != nil {
		panic(addDetailToError(
			errInvalidInput,
			ufmt.Sprintf("invalid amount format in params '%s': %v", paramsStr, err),
		))
	}

	prevAmount, found := GetSpecificTokenMinimumRewardAmount(tokenPath)

	// If amount is 0, remove the entry; otherwise, set it.
	if amount == 0 {
		// Only attempt removal if an entry actually existed
		if found {
			tokenSpecificMinimumRewards.Remove(tokenPath)
		}
	} else {
		tokenSpecificMinimumRewards.Set(tokenPath, amount)
	}

	prevAddr, prevPkgPath := getPrev()
	std.Emit(
		"SetTokenMinimumRewardAmount",
		"prevAddr", prevAddr,
		"prevRealm", prevPkgPath,
		"paramsStr", paramsStr, // Log the raw input string
		"tokenPath", tokenPath,
		"prevAmountFound", formatBool(found),
		"prevAmount", formatUint(prevAmount), // Will be 0 if !found
		"newAmount", formatUint(amount),
	)
}

func setDepositGnsAmount(amount uint64) {
	depositGnsAmount = amount
}

func setMinimumRewardAmount(amount uint64) {
	minimumRewardAmount = amount
}

func getDepositGnsAmount() uint64 {
>>>>>>> 30b46543
	return depositGnsAmount
}

func getMinimumRewardAmount() uint64 {
	return minimumRewardAmount
}<|MERGE_RESOLUTION|>--- conflicted
+++ resolved
@@ -10,16 +10,12 @@
 	"gno.land/r/gnoswap/v1/common"
 )
 
-<<<<<<< HEAD
 var depositGnsAmount = int64(1_000_000_000) // 1_000 GNS
-=======
-var depositGnsAmount = uint64(1_000_000_000)    // 1_000 GNS
 var minimumRewardAmount = uint64(1_000_000_000) // Default 1000 (ugnot equivalent for GNS)
 
 // tokenSpecificMinimumRewards stores minimum reward amounts for specific tokens.
 // Key: tokenPath (string), Value: minimumAmount (uint64)
 var tokenSpecificMinimumRewards = avl.NewTree()
->>>>>>> 30b46543
 
 // GetDepositGnsAmount returns the current deposit amount in GNS.
 //
@@ -154,13 +150,6 @@
 	)
 }
 
-<<<<<<< HEAD
-func setDepositGnsAmount(amount int64) {
-	depositGnsAmount = amount
-}
-
-func getDepositGnsAmount() int64 {
-=======
 // SetMinimumRewardAmount modifies the *default* minimum reward amount.
 // Only governance contract can execute this function via proposal.
 func SetMinimumRewardAmount(amount uint64) {
@@ -247,8 +236,7 @@
 	minimumRewardAmount = amount
 }
 
-func getDepositGnsAmount() uint64 {
->>>>>>> 30b46543
+func getDepositGnsAmount() int64 {
 	return depositGnsAmount
 }
 
