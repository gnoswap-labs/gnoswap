--- conflicted
+++ resolved
@@ -523,8 +523,6 @@
 	}
 }
 
-<<<<<<< HEAD
-=======
 // returns true if actual is within 0.0001% of expected
 func isInErrorRange(expected uint64, actual uint64) bool {
 	maxSafeValue := uint64(math.MaxUint64 / 100001)
@@ -539,7 +537,6 @@
 	return actual >= lowerBound && actual <= upperBound
 }
 
->>>>>>> 7ad9515c
 func getPrintInfo(t *testing.T) string {
 	en.MintAndDistributeGns()
 
