--- conflicted
+++ resolved
@@ -146,13 +146,8 @@
 		}
 	}
 
-<<<<<<< HEAD
-	poolSqrtPriceX96 := pl.PoolGetSlot0SqrtPriceX96(processedInput.poolPath)
-
-=======
 	poolSqrtPriceX96 := pl.GetSlot0SqrtPriceX96(processedInput.poolPath)
-	
->>>>>>> 82c6bd48
+
 	std.Emit(
 		"Mint",
 		"prevAddr", previousRealm.Address().String(),
@@ -348,10 +343,7 @@
 	halt.AssertIsNotHaltedPosition()
 	halt.AssertIsNotHaltedWithdraw()
 
-<<<<<<< HEAD
-=======
 	caller := std.PreviousRealm().Address()
->>>>>>> 82c6bd48
 	assertIsOwnerOrOperatorForToken(positionId, caller)
 
 	return collectFee(positionId, unwrapResult, caller)
@@ -404,11 +396,6 @@
 	position.tokensOwed1 = new(u256.Uint).Sub(tokensOwed1, u256.MustFromDecimal(amount1))
 	mustUpdatePosition(positionId, position)
 
-<<<<<<< HEAD
-	withdrawalFeeBps := pl.GetWithdrawalFee()
-	amount0WithoutFee, fee0 := calculateAmountWithWithdrawalFee(amount0, withdrawalFeeBps)
-	amount1WithoutFee, fee1 := calculateAmountWithWithdrawalFee(amount1, withdrawalFeeBps)
-=======
 	// handle withdrawal fee
 	withoutFee0, withoutFee1 := pl.HandleWithdrawalFee(
 		cross,
@@ -420,30 +407,13 @@
 		position.poolKey,
 		caller,
 	)
->>>>>>> 82c6bd48
-
-	poolAddr, _ := access.GetAddress(prabc.ROLE_POOL.String())
-
-	if isWrappedToken(token0) && unwrapResult {
-		unwrapWithTransferFrom(poolAddr, caller, amount0WithoutFee)
-	} else {
-		common.TransferFrom(cross, token0, poolAddr, caller, amount0WithoutFee)
-	}
-
-	if isWrappedToken(token1) && unwrapResult {
-		unwrapWithTransferFrom(poolAddr, caller, amount1WithoutFee)
-	} else {
-		common.TransferFrom(cross, token1, poolAddr, caller, amount1WithoutFee)
-	}
-
-	protocolFeeAddr, _ := access.GetAddress(prabc.ROLE_PROTOCOL_FEE.String())
-	common.TransferFrom(cross, token0, poolAddr, protocolFeeAddr, fee0)
-	common.TransferFrom(cross, token1, poolAddr, protocolFeeAddr, fee1)
-
-	amount0WithoutFeeStr := formatInt(amount0WithoutFee)
-	amount1WithoutFeeStr := formatInt(amount1WithoutFee)
-	fee0Str := formatInt(fee0)
-	fee1Str := formatInt(fee1)
+
+	// UNWRAP
+	pToken0, pToken1, _ := splitOf(position.poolKey)
+	err = handleUnwrap(pToken0, pToken1, unwrapResult, userWugnot, caller)
+	if err != nil {
+		panic(err)
+	}
 
 	previousRealm := std.PreviousRealm()
 	std.Emit(
