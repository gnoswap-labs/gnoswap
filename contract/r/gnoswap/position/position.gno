--- conflicted
+++ resolved
@@ -1035,11 +1035,6 @@
 	return feeGrowthInside, nil
 }
 
-<<<<<<< HEAD
-// Repositiomn adjusts the position of an existing liquidity token
-// by changing its price range and liquidity amount.
-// Returns Position ID, liquidity, tickLower, tickUpper, amount0, amount1
-=======
 // Reposition adjusts the price range and liquidity of an existing position.
 // Reposition is executed via multiple messages as follows:
 //
@@ -1047,8 +1042,7 @@
 // 2. Swap tokens as needed to reach the desired token ratio.
 // 3. Add new liquidity with the desired price range and amount.
 //
-// Returns tokenId, liquidity, tickLower, tickUpper, amount0, amount1
->>>>>>> 1df03e1e
+// Returns Position ID, liquidity, tickLower, tickUpper, amount0, amount1
 // ref: https://docs.gnoswap.io/contracts/position/position.gno#reposition
 func Reposition(
 	positionId uint64,
