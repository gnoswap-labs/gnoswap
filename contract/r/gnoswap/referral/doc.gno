// Package referral implements a referral system on Gno. It allows
// authorized contracts to register, update, or remove referral
// relationships. A referral link is defined as a mapping from one
// address (the "user") to another address (the "referrer").
//
// ## Overview
//
// The referral package is composed of the following components:
//
//  1. **errors.gno**: Defines error types for various failure scenarios
//     such as invalid address, unauthorized caller, self-referral,
//     rate limit exceeded, and referral not found.
//  2. **utils.gno**: Contains the isValidCaller function that checks
//     if the caller has an authorized role (governance, router, position,
//     staker, or launchpad contracts).
//  3. **type.gno**: Defines the ReferralKeeper interface and event type
//     constants for register, update, and remove operations.
//  4. **keeper.gno**: Implements the ReferralKeeper interface using an
//     AVL tree for storage. Includes rate limiting (24-hour cooldown)
//     to prevent abuse of referral operations.
//  5. **global_keeper.gno**: Exposes the public API functions that
//     external contracts can use to interact with the referral system.
//
// ## Public API
//
// The package exposes the following public functions:
//
//   - GetReferral(addr string) string: Returns the referrer address for
//     the given user address. Returns empty string if not found.
//   - HasReferral(addr string) bool: Returns true if the user has a
//     registered referrer.
//   - IsEmpty() bool: Returns true if no referral relationships exist.
//   - TryRegister(cur realm, addr address, referral string) bool:
//     Attempts to register a new referral. Returns true on success.
//
// ## Workflow
//
// Typical usage of this contract follows these steps:
//
//  1. An authorized contract (router, staker, etc.) calls TryRegister
//     to create a referral relationship.
//  2. The keeper validates the caller's permissions via isValidCaller.
//  3. Address validation ensures both addresses are valid and not
//     self-referencing.
//  4. Rate limiting checks prevent operations more than once per 24 hours.
//  5. The referral is stored in the AVL tree and an event is emitted.
//
// ## Authorized Callers
//
// Only contracts with the following roles can modify referral data:
//
//   - ROLE_GOVERNANCE: Governance contracts
//   - ROLE_GOV_STAKER: Governance staker contracts
//   - ROLE_ROUTER: Router contracts
//   - ROLE_POSITION: Position manager contracts
//   - ROLE_STAKER: Staker contracts
//   - ROLE_LAUNCHPAD: Launchpad contracts
//
// ## Rate Limiting
//
// To prevent abuse, the system enforces a 24-hour cooldown period between
// operations for each address. This means:
//
//   - A new referral can only be registered once per 24 hours per address
//   - Updates and removals are also subject to the same rate limit
//   - Attempting operations within the cooldown period returns ErrTooManyRequests
//
// ## Events
//
// The package emits the following events:
//
//   - RegisterReferral: Emitted when a new referral is created
//   - UpdateReferral: Emitted when an existing referral is modified
//   - RemoveReferral: Emitted when a referral is deleted
//   - ReferralRegistrationFailed: Emitted when TryRegister fails
//
// ## Error Handling
//
<<<<<<< HEAD
// The package defines several error types:
//   - `ErrInvalidAddress`: Returned when an address format is invalid
//   - `ErrSelfReferral`: Returned when attempting to set self as referrer
//   - `ErrUnauthorized`: Returned when the caller lacks permission
//   - `ErrTooManyRequests`: Returned when rate limit is exceeded (24-hour cooldown)
//   - `ErrNotFound`: Returned when attempting to get a non-existent referral
=======
// The package defines the following error types:
>>>>>>> 2b031c56
//
//   - ErrInvalidAddress: Returned when an address format is invalid
//   - ErrSelfReferral: Returned when attempting to set self as referrer
//   - ErrUnauthorized: Returned when the caller lacks permission
//   - ErrTooManyRequests: Returned when rate limit is exceeded
//   - ErrNotFound: Returned when a referral does not exist
//   - ErrCyclicReference: Reserved for cyclic reference detection
//
// ## Example: Integration with Router Contract
//
// The router contract can register referrals during swap operations:
//
// ```go
//
//	import (
//	    "gno.land/r/gnoswap/referral"
//	)
//
//	func SwapWithReferral(user std.Address, referralCode string, ...) {
//	    // Register the referral if provided
//	    if referralCode != "" {
//	        referral.TryRegister(std.CurrentRealm(), user, referralCode)
//	    }
//
//	    // Continue with swap logic...
//	}
//
// ```
//
// ## Example: Checking Referral for Rewards
//
// Other contracts can check referral relationships for reward distribution:
//
// ```go
//
//	import (
//	    "gno.land/r/gnoswap/referral"
//	)
//
//	func DistributeRewards(user std.Address, amount uint64) {
//	    // Check if user has a referrer
//	    if referral.HasReferral(user.String()) {
//	        referrerAddr := referral.GetReferral(user.String())
//	        // Calculate and distribute referral bonus
//	        referrerBonus := amount * referralRate / 100
//	        sendReward(std.Address(referrerAddr), referrerBonus)
//	    }
//	}
//
// ```
//
// ## Limitations and Constraints
//
//   - A user can have only one referrer at a time
//   - Self-referral is not allowed
//   - Operations are rate-limited to once per 24 hours per address
//   - Only authorized contracts can register/update/remove referrals
//   - Zero address as referrer triggers removal of the referral
//
// ## Notes
//
//   - The contract uses RBAC (Role-Based Access Control) for authorization
//   - Rate limiting state persists across transactions
//   - Events are emitted for all state changes for off-chain tracking
package referral<|MERGE_RESOLUTION|>--- conflicted
+++ resolved
@@ -76,23 +76,12 @@
 //
 // ## Error Handling
 //
-<<<<<<< HEAD
 // The package defines several error types:
 //   - `ErrInvalidAddress`: Returned when an address format is invalid
 //   - `ErrSelfReferral`: Returned when attempting to set self as referrer
 //   - `ErrUnauthorized`: Returned when the caller lacks permission
 //   - `ErrTooManyRequests`: Returned when rate limit is exceeded (24-hour cooldown)
 //   - `ErrNotFound`: Returned when attempting to get a non-existent referral
-=======
-// The package defines the following error types:
->>>>>>> 2b031c56
-//
-//   - ErrInvalidAddress: Returned when an address format is invalid
-//   - ErrSelfReferral: Returned when attempting to set self as referrer
-//   - ErrUnauthorized: Returned when the caller lacks permission
-//   - ErrTooManyRequests: Returned when rate limit is exceeded
-//   - ErrNotFound: Returned when a referral does not exist
-//   - ErrCyclicReference: Reserved for cyclic reference detection
 //
 // ## Example: Integration with Router Contract
 //
