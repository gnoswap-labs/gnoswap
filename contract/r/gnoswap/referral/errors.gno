package referral

import (
	"errors"

	"gno.land/p/nt/ufmt"
)

var (
	ErrInvalidAddress  = errors.New("invalid address format")
	ErrSelfReferral    = errors.New("self referral is not allowed")
	ErrUnauthorized    = errors.New("unauthorized caller")
	ErrCyclicReference = errors.New("cyclic reference is not allowed")
	ErrTooManyRequests = errors.New("too many requests: operations allowed once per 24 hours for each address")
	ErrNotFound        = errors.New("referral not found")
<<<<<<< HEAD
	ErrInvalidTime     = errors.New("invalid time format")
)
=======
)

func makeErrorWithDetails(err error, detail string) error {
	return ufmt.Errorf("%s: %s", err.Error(), detail)
}
>>>>>>> 415fc2b6
<|MERGE_RESOLUTION|>--- conflicted
+++ resolved
@@ -13,13 +13,9 @@
 	ErrCyclicReference = errors.New("cyclic reference is not allowed")
 	ErrTooManyRequests = errors.New("too many requests: operations allowed once per 24 hours for each address")
 	ErrNotFound        = errors.New("referral not found")
-<<<<<<< HEAD
 	ErrInvalidTime     = errors.New("invalid time format")
-)
-=======
 )
 
 func makeErrorWithDetails(err error, detail string) error {
 	return ufmt.Errorf("%s: %s", err.Error(), detail)
-}
->>>>>>> 415fc2b6
+}