package referral

import (
	"errors"

	"gno.land/p/nt/ufmt"
)

var (
	ErrInvalidAddress  = errors.New("invalid address format")
	ErrSelfReferral    = errors.New("self referral is not allowed")
	ErrUnauthorized    = errors.New("unauthorized caller")
<<<<<<< HEAD
=======
	ErrCyclicReference = errors.New("cyclic reference is not allowed")
>>>>>>> 2b031c56
	ErrTooManyRequests = errors.New("too many requests: operations allowed once per 24 hours for each address")
	ErrNotFound        = errors.New("referral not found")
	ErrInvalidTime     = errors.New("invalid time format")
)

func makeErrorWithDetails(err error, detail string) error {
	return ufmt.Errorf("%s: %s", err.Error(), detail)
}<|MERGE_RESOLUTION|>--- conflicted
+++ resolved
@@ -10,10 +10,7 @@
 	ErrInvalidAddress  = errors.New("invalid address format")
 	ErrSelfReferral    = errors.New("self referral is not allowed")
 	ErrUnauthorized    = errors.New("unauthorized caller")
-<<<<<<< HEAD
-=======
 	ErrCyclicReference = errors.New("cyclic reference is not allowed")
->>>>>>> 2b031c56
 	ErrTooManyRequests = errors.New("too many requests: operations allowed once per 24 hours for each address")
 	ErrNotFound        = errors.New("referral not found")
 	ErrInvalidTime     = errors.New("invalid time format")
