--- conflicted
+++ resolved
@@ -1,8 +1,8 @@
 package v1
 
 import (
-    "gno.land/p/nt/ufmt"
-    "gno.land/r/gnoswap/common"
+	"gno.land/p/nt/ufmt"
+	"gno.land/r/gnoswap/common"
 )
 
 // assertCallerIsProposer panics if the caller is not the proposer of the given proposal.
@@ -17,7 +17,6 @@
 	}
 }
 
-<<<<<<< HEAD
 func assertIsValidSmoothingPeriod(smoothingPeriod int64) {
 	if smoothingPeriod < 0 {
 		panic(errInvalidSmoothingPeriod)
@@ -25,9 +24,11 @@
 
 	if smoothingPeriod > maxSmoothingPeriod {
 		panic(errInvalidSmoothingPeriod)
-=======
+	}
+}
+
 func assertIsValidToken(tokenPath string) {
-    if tokenPath == "" {
+	if tokenPath == "" {
 		panic(makeErrorWithDetails(
 			errInvalidInput, "tokenPath is empty"))
 	}
@@ -37,6 +38,5 @@
 			errInvalidInput,
 			ufmt.Sprintf("token(%s) is not registered", tokenPath),
 		))
->>>>>>> a2060817
 	}
 }