package v1

import (
	"testing"

	"gno.land/p/nt/uassert"
	u256 "gno.land/p/gnoswap/uint256"

	"gno.land/r/gnoswap/gov/staker"
)

func TestNewProtocolFeeRewardState(t *testing.T) {
	tests := []struct {
		name                               string
		accumulatedProtocolFeeX128PerStake map[string]*u256.Uint
		expectedTokenCount                 int
	}{
		{
			name:                               "Create with empty protocol fee map",
			accumulatedProtocolFeeX128PerStake: make(map[string]*u256.Uint),
			expectedTokenCount:                 0,
		},
		{
			name: "Create with single token",
			accumulatedProtocolFeeX128PerStake: map[string]*u256.Uint{
				"token1": u256.NewUintFromInt64(1000),
			},
			expectedTokenCount: 1,
		},
		{
			name: "Create with multiple tokens",
			accumulatedProtocolFeeX128PerStake: map[string]*u256.Uint{
				"token1": u256.NewUintFromInt64(1000),
				"token2": u256.NewUintFromInt64(2000),
				"token3": u256.NewUintFromInt64(3000),
			},
			expectedTokenCount: 3,
		},
	}

	for _, tt := range tests {
		t.Run(tt.name, func(t *testing.T) {
			// When: Create new protocol fee reward state
			state := staker.NewProtocolFeeRewardState(tt.accumulatedProtocolFeeX128PerStake)
			resolver := NewProtocolFeeRewardStateResolver(state)

			// Then: Should initialize correctly
			uassert.NotEqual(t, resolver, nil)
			uassert.Equal(t, len(resolver.GetRewardDebtX128()), tt.expectedTokenCount)
			uassert.Equal(t, resolver.GetAccumulatedTimestamp(), int64(0))
			uassert.Equal(t, resolver.GetClaimedTimestamp(), int64(0))
			uassert.Equal(t, resolver.GetStakedAmount(), int64(0))

			// Verify reward debt is properly cloned
			for token, originalAmount := range tt.accumulatedProtocolFeeX128PerStake {
				debtAmount := resolver.GetRewardDebtX128ForToken(token)
				uassert.NotEqual(t, debtAmount, nil)
				uassert.Equal(t, debtAmount.Cmp(originalAmount), 0)
			}
		})
	}
}

// Test IsClaimable
func TestProtocolFeeRewardState_IsClaimable(t *testing.T) {
	tests := []struct {
		name             string
		claimedTimestamp int64
		currentTimestamp int64
		expected         bool
	}{
		{
			name:             "Not claimable when current height equals claimed height",
			claimedTimestamp: 100,
			currentTimestamp: 100,
			expected:         false,
		},
		{
			name:             "Not claimable when current height is less than claimed height",
			claimedTimestamp: 100,
			currentTimestamp: 50,
			expected:         false,
		},
		{
			name:             "Claimable when current height is greater than claimed height",
			claimedTimestamp: 50,
			currentTimestamp: 100,
			expected:         true,
		},
		{
			name:             "Claimable when never claimed before",
			claimedTimestamp: 0,
			currentTimestamp: 100,
			expected:         true,
		},
	}

	for _, tt := range tests {
		t.Run(tt.name, func(t *testing.T) {
			// Given: Protocol fee reward state with claimed height
			state := staker.NewProtocolFeeRewardState(make(map[string]*u256.Uint))
			resolver := NewProtocolFeeRewardStateResolver(state)
			resolver.SetClaimedTimestamp(tt.claimedTimestamp)

			// When: Check if claimable
			result := resolver.IsClaimable(tt.currentTimestamp)

			// Then: Should return expected result
			uassert.Equal(t, result, tt.expected)
		})
	}
}

// Test GetClaimableRewardAmounts
func TestProtocolFeeRewardState_GetClaimableRewardAmounts(t *testing.T) {
	tests := []struct {
		name                           string
		setupState                     func(*ProtocolFeeRewardStateResolver)
		accumulatedRewardsX128PerStake map[string]*u256.Uint
		currentTimestamp               int64
		expectedTokenCount             int
	}{
		{
			name: "No rewards when accumulated height is greater than current height",
			setupState: func(s *ProtocolFeeRewardStateResolver) {
				s.SetAccumulatedTimestamp(200)
				s.SetAccumulatedRewards(map[string]int64{
					"token1": 1000,
				})
			},
			accumulatedRewardsX128PerStake: map[string]*u256.Uint{
				"token1": u256.NewUintFromInt64(1000),
			},
			currentTimestamp:   100,
			expectedTokenCount: 1, // Returns accumulated rewards
		},
		{
			name: "Calculate rewards when current height is greater",
			setupState: func(s *ProtocolFeeRewardStateResolver) {
				s.SetAccumulatedTimestamp(50)
				s.SetStakedAmount(1000)
				s.SetRewardDebtX128ForToken("token1", u256.NewUint(0))
			},
			accumulatedRewardsX128PerStake: map[string]*u256.Uint{
				"token1": u256.NewUintFromInt64(500).Lsh(u256.NewUintFromInt64(500), 128),
			},
			currentTimestamp:   100,
			expectedTokenCount: 1,
		},
		{
			name: "Multiple tokens calculation",
			setupState: func(s *ProtocolFeeRewardStateResolver) {
				s.SetAccumulatedTimestamp(50)
				s.SetStakedAmount(1000)
				s.SetRewardDebtX128ForToken("token1", u256.NewUint(0))
				s.SetRewardDebtX128ForToken("token2", u256.NewUint(0))
				s.SetRewardDebtX128ForToken("token3", u256.NewUint(0))
			},
			accumulatedRewardsX128PerStake: map[string]*u256.Uint{
				"token1": u256.NewUintFromInt64(100).Lsh(u256.NewUintFromInt64(100), 128),
				"token2": u256.NewUintFromInt64(200).Lsh(u256.NewUintFromInt64(200), 128),
				"token3": u256.NewUintFromInt64(300).Lsh(u256.NewUintFromInt64(300), 128),
			},
			currentTimestamp:   100,
			expectedTokenCount: 3,
		},
	}

	for _, tt := range tests {
		t.Run(tt.name, func(t *testing.T) {
			// Given: Protocol fee reward state setup
			state := staker.NewProtocolFeeRewardState(make(map[string]*u256.Uint))
			resolver := NewProtocolFeeRewardStateResolver(state)
			tt.setupState(resolver)

			// When: Get claimable reward amounts
			result, _ := resolver.GetClaimableRewardAmounts(tt.accumulatedRewardsX128PerStake, tt.currentTimestamp)

			// Then: Should return expected number of tokens
			uassert.Equal(t, result.Size(), tt.expectedTokenCount)

			// Verify all amounts are non-negative
			result.Iterate("", "", func(token string, value interface{}) bool {
				amount, ok := value.(int64)
				if !ok {
					return false
				}

				uassert.True(t, amount >= 0, "Reward amount should be non-negative for token: "+token)
				return false
			})
		})
	}
}

// Test addStake
func TestProtocolFeeRewardState_addStake(t *testing.T) {
	tests := []struct {
		name          string
		initialStake  int64
		addAmount     int64
		expectedStake int64
	}{
		{
			name:          "Add stake to empty state",
			initialStake:  0,
			addAmount:     1000,
			expectedStake: 1000,
		},
		{
			name:          "Add stake to existing stake",
			initialStake:  500,
			addAmount:     300,
			expectedStake: 800,
		},
		{
			name:          "Add zero stake",
			initialStake:  1000,
			addAmount:     0,
			expectedStake: 1000,
		},
	}

	for _, tt := range tests {
		t.Run(tt.name, func(t *testing.T) {
			// Given: Protocol fee reward state with initial stake
			state := staker.NewProtocolFeeRewardState(make(map[string]*u256.Uint))
			resolver := NewProtocolFeeRewardStateResolver(state)
			resolver.SetStakedAmount(tt.initialStake)

			// When: Add stake
			resolver.addStake(tt.addAmount)

			// Then: Staked amount should be updated
			uassert.Equal(t, resolver.GetStakedAmount(), tt.expectedStake)
		})
	}
}

// Test removeStake
func TestProtocolFeeRewardState_removeStake(t *testing.T) {
	tests := []struct {
		name          string
		initialStake  int64
		removeAmount  int64
		expectedStake int64
	}{
		{
			name:          "Remove partial stake",
			initialStake:  1000,
			removeAmount:  300,
			expectedStake: 700,
		},
		{
			name:          "Remove all stake",
			initialStake:  1000,
			removeAmount:  1000,
			expectedStake: 0,
		},
		{
			name:          "Remove zero stake",
			initialStake:  1000,
			removeAmount:  0,
			expectedStake: 1000,
		},
	}

	for _, tt := range tests {
		t.Run(tt.name, func(t *testing.T) {
			// Given: Protocol fee reward state with initial stake
			state := staker.NewProtocolFeeRewardState(make(map[string]*u256.Uint))
			resolver := NewProtocolFeeRewardStateResolver(state)
			resolver.SetStakedAmount(tt.initialStake)

			// When: Remove stake
			resolver.removeStake(tt.removeAmount)

			// Then: Staked amount should be updated
			uassert.Equal(t, resolver.GetStakedAmount(), tt.expectedStake)
		})
	}
}

// Test claimRewards
func TestProtocolFeeRewardState_claimRewards(t *testing.T) {
	tests := []struct {
		name                  string
		setupState            func(*ProtocolFeeRewardStateResolver)
		currentTimestamp      int64
		expectError           bool
		expectedClaimedLength int
	}{
		{
			name: "Claim when not claimable",
			setupState: func(s *ProtocolFeeRewardStateResolver) {
				s.SetClaimedTimestamp(100)
				s.SetAccumulatedRewards(map[string]int64{
					"token1": 1000,
				})
			},
			currentTimestamp: 100,
			expectError:      true,
		},
		{
			name: "Claim when accumulated height is less than current height",
			setupState: func(s *ProtocolFeeRewardStateResolver) {
				s.SetClaimedTimestamp(50)
				s.SetAccumulatedTimestamp(50)
				s.SetAccumulatedRewards(map[string]int64{
					"token1": 1000,
				})
			},
			currentTimestamp: 100,
			expectError:      true, // Must update reward debt before claiming
		},
		{
			name: "Successful claim",
			setupState: func(s *ProtocolFeeRewardStateResolver) {
				s.SetClaimedTimestamp(50)
				s.SetAccumulatedTimestamp(100)
				s.SetAccumulatedRewards(map[string]int64{
					"token1": 1000,
					"token2": 500,
				})
				s.SetClaimedRewards(map[string]int64{
					"token1": 300,
					"token2": 0,
				})
			},
			currentTimestamp:      100,
			expectError:           false,
			expectedClaimedLength: 2,
		},
	}

	for _, tt := range tests {
		t.Run(tt.name, func(t *testing.T) {
			// Given: Protocol fee reward state setup
			state := staker.NewProtocolFeeRewardState(make(map[string]*u256.Uint))
			resolver := NewProtocolFeeRewardStateResolver(state)
			tt.setupState(resolver)

			// When: Claim rewards
			claimedRewards, err := resolver.claimRewards(tt.currentTimestamp)

			// Then: Check result
			if tt.expectError {
				uassert.Error(t, err)
				uassert.Equal(t, claimedRewards, nil)
			} else {
				uassert.NoError(t, err)
				uassert.NotEqual(t, claimedRewards, nil)
				uassert.Equal(t, len(claimedRewards), tt.expectedClaimedLength)
				uassert.Equal(t, resolver.GetClaimedTimestamp(), tt.currentTimestamp)
			}
		})
	}
}

// Test updateRewardDebtX128
func TestProtocolFeeRewardState_updateRewardDebtX128(t *testing.T) {
	tests := []struct {
		name                               string
		setupState                         func(*ProtocolFeeRewardStateResolver)
		accumulatedProtocolFeeX128PerStake map[string]*u256.Uint
		currentTimestamp                   int64
		shouldUpdate                       bool
	}{
		{
			name: "No update when accumulated height is greater than current height",
			setupState: func(s *ProtocolFeeRewardStateResolver) {
				s.SetAccumulatedTimestamp(200)
			},
			accumulatedProtocolFeeX128PerStake: map[string]*u256.Uint{
				"token1": u256.NewUintFromInt64(1000),
			},
			currentTimestamp: 100,
			shouldUpdate:     false,
		},
		{
			name: "No update when accumulated height equals current height",
			setupState: func(s *ProtocolFeeRewardStateResolver) {
				s.SetAccumulatedTimestamp(100)
			},
			accumulatedProtocolFeeX128PerStake: map[string]*u256.Uint{
				"token1": u256.NewUintFromInt64(1000),
			},
			currentTimestamp: 100,
			shouldUpdate:     false,
		},
		{
			name: "Update when current height is greater",
			setupState: func(s *ProtocolFeeRewardStateResolver) {
				s.SetAccumulatedTimestamp(50)
				s.SetStakedAmount(1000)
				s.SetRewardDebtX128ForToken("token1", u256.NewUint(0))
				s.SetAccumulatedRewards(map[string]int64{
					"token1": 200,
				})
			},
			accumulatedProtocolFeeX128PerStake: map[string]*u256.Uint{
				"token1": u256.NewUintFromInt64(500).Lsh(u256.NewUintFromInt64(500), 128),
			},
			currentTimestamp: 100,
			shouldUpdate:     true,
		},
	}

	for _, tt := range tests {
		t.Run(tt.name, func(t *testing.T) {
			// Given: Protocol fee reward state setup
			state := staker.NewProtocolFeeRewardState(make(map[string]*u256.Uint))
			resolver := NewProtocolFeeRewardStateResolver(state)
			tt.setupState(resolver)
			startedAt := resolver.GetAccumulatedTimestamp()

			// When: Update reward debt X128
			resolver.updateRewardDebtX128(tt.accumulatedProtocolFeeX128PerStake, tt.currentTimestamp)

			// Then: Check if state was updated as expected
			if tt.shouldUpdate {
				uassert.Equal(t, resolver.GetAccumulatedTimestamp(), tt.currentTimestamp)
			} else {
				uassert.Equal(t, resolver.GetAccumulatedTimestamp(), startedAt)
			}
		})
	}
}

// Test combined operations
func TestProtocolFeeRewardState_CombinedOperations(t *testing.T) {
	tests := []struct {
		name        string
		operations  func(*ProtocolFeeRewardStateResolver)
		description string
	}{
		{
			name: "Add stake with update reward debt",
			operations: func(s *ProtocolFeeRewardStateResolver) {
				accumulatedFees := map[string]*u256.Uint{
					"token1": u256.NewUintFromInt64(1000),
				}

				s.addStakeWithUpdateRewardDebtX128(500, accumulatedFees, 100)

				uassert.Equal(t, s.GetStakedAmount(), int64(500))
				uassert.Equal(t, s.GetAccumulatedTimestamp(), int64(100))
			},
			description: "Should add stake and update reward debt",
		},
		{
			name: "Remove stake with update reward debt",
			operations: func(s *ProtocolFeeRewardStateResolver) {
				s.SetStakedAmount(1000)
				accumulatedFees := map[string]*u256.Uint{
					"token1": u256.NewUintFromInt64(1000),
				}

				s.removeStakeWithUpdateRewardDebtX128(300, accumulatedFees, 100)

				uassert.Equal(t, s.GetStakedAmount(), int64(700))
				uassert.Equal(t, s.GetAccumulatedTimestamp(), int64(100))
			},
			description: "Should remove stake and update reward debt",
		},
		{
			name: "Claim rewards with update reward debt",
			operations: func(s *ProtocolFeeRewardStateResolver) {
				s.SetClaimedTimestamp(50)
				s.SetStakedAmount(1000)
				accumulatedFees := map[string]*u256.Uint{
					"token1": u256.NewUintFromInt64(500).Lsh(u256.NewUintFromInt64(500), 128),
				}

				rewards, err := s.claimRewardsWithUpdateRewardDebtX128(accumulatedFees, 100)

				uassert.NoError(t, err)
				uassert.NotEqual(t, rewards, nil)
				uassert.Equal(t, s.GetAccumulatedTimestamp(), int64(100))
				uassert.Equal(t, s.GetClaimedTimestamp(), int64(100))
			},
			description: "Should claim rewards and update reward debt",
		},
	}

	for _, tt := range tests {
		t.Run(tt.name, func(t *testing.T) {
			state := staker.NewProtocolFeeRewardState(make(map[string]*u256.Uint))
			resolver := NewProtocolFeeRewardStateResolver(state)
			tt.operations(resolver)
		})
	}
}

// Test edge cases
func TestProtocolFeeRewardState_EdgeCases(t *testing.T) {
	tests := []struct {
		name        string
		setupTest   func(*ProtocolFeeRewardStateResolver)
		description string
	}{
		{
			name: "Handle nil reward debt for new token",
			setupTest: func(s *ProtocolFeeRewardStateResolver) {
				s.SetStakedAmount(1000)
				accumulatedRewards := map[string]*u256.Uint{
					"newtoken": u256.NewUintFromInt64(1000).Lsh(u256.NewUintFromInt64(1000), 128),
				}

				// Should handle nil reward debt gracefully
				result, _ := s.calculateClaimableRewards(accumulatedRewards, 100)

				uassert.NotEqual(t, result, nil)
				uassert.True(t, result.Size() > 0)
			},
			description: "Should handle nil reward debt for new tokens",
		},
		{
			name: "Multiple claim attempts",
			setupTest: func(s *ProtocolFeeRewardStateResolver) {
				s.SetClaimedTimestamp(50)
				s.SetAccumulatedTimestamp(100)
				s.SetAccumulatedRewards(map[string]int64{
					"token1": 1000,
				})
				s.SetClaimedRewards(map[string]int64{
					"token1": 0,
				})

				// First claim
				rewards1, err1 := s.claimRewards(100)
				uassert.NoError(t, err1)
				if rewards1["token1"] != 1000 {
					t.Errorf("Expected 1000, got %d", rewards1["token1"])
				}

				// Second claim should fail (same height)
				_, err2 := s.claimRewards(100)
				uassert.Error(t, err2)
			},
			description: "Should handle multiple claim attempts correctly",
		},
		{
			name: "Zero staked amount calculation",
			setupTest: func(s *ProtocolFeeRewardStateResolver) {
				s.SetStakedAmount(0)
				accumulatedRewards := map[string]*u256.Uint{
					"token1": u256.NewUintFromInt64(1000).Lsh(u256.NewUintFromInt64(1000), 128),
				}

				result, _ := s.calculateClaimableRewards(accumulatedRewards, 100)

				// Should return zero rewards when no stake
				rewardAmountRaw, ok := result.Get("token1")
				if !ok {
					t.Errorf("Expected reward amount for token1, got none")
				}

				rewardAmount, ok := rewardAmountRaw.(int64)
				if !ok {
					t.Errorf("Expected reward amount for token1, got none")
				}

				uassert.Equal(t, rewardAmount, int64(0))
			},
			description: "Should handle zero staked amount correctly",
		},
	}

	for _, tt := range tests {
		t.Run(tt.name, func(t *testing.T) {
			state := staker.NewProtocolFeeRewardState(make(map[string]*u256.Uint))
			resolver := NewProtocolFeeRewardStateResolver(state)
			tt.setupTest(resolver)
		})
	}
}

<<<<<<< HEAD
// Test boundary conditions for safe arithmetic in protocol fee reward operations
func TestProtocolFeeRewardState_BoundaryConditions(t *testing.T) {
	t.Run("AddStake boundary - large staked amount", func(t *testing.T) {
		// given: protocol fee reward state with large staked amount
		state := staker.NewProtocolFeeRewardState(avl.NewTree())
		resolver := NewProtocolFeeRewardStateResolver(state)

		// Set initial large staked amount
		state.SetStakedAmount(math.MaxInt64 / 2)

		// when: add more stake (uses safeAddInt64 in addStake)
		accumulatedFees := avl.NewTree()
		err := resolver.addStakeWithUpdateRewardDebtX128(math.MaxInt64/4, accumulatedFees, 1000)

		// then: should succeed without overflow
		uassert.NoError(t, err)
		expected := int64((math.MaxInt64 / 2) + (math.MaxInt64 / 4))
		uassert.Equal(t, state.GetStakedAmount(), expected)
	})

	t.Run("AddStake boundary - overflow", func(t *testing.T) {
		// given: protocol fee reward state near max staked amount
		state := staker.NewProtocolFeeRewardState(avl.NewTree())
		resolver := NewProtocolFeeRewardStateResolver(state)

		state.SetStakedAmount(math.MaxInt64 - 1000)

		// when: add stake causing overflow (uses safeAddInt64)
		didPanic := false
		func() {
			defer func() {
				if r := recover(); r != nil {
					didPanic = true
				}
			}()
			accumulatedFees := avl.NewTree()
			_ = resolver.addStakeWithUpdateRewardDebtX128(2000, accumulatedFees, 1000)
		}()

		// then: should panic on overflow
		uassert.True(t, didPanic)
	})

	t.Run("RemoveStake boundary - clamping to zero", func(t *testing.T) {
		// given: protocol fee reward state with some staked amount
		state := staker.NewProtocolFeeRewardState(avl.NewTree())
		resolver := NewProtocolFeeRewardStateResolver(state)

		state.SetStakedAmount(1000)

		// when: remove more than available (uses safeSubInt64 with clamping)
		accumulatedFees := avl.NewTree()
		err := resolver.removeStakeWithUpdateRewardDebtX128(2000, accumulatedFees, 1000)

		// then: should clamp to zero
		uassert.NoError(t, err)
		uassert.Equal(t, state.GetStakedAmount(), int64(0))
	})

	t.Run("ClaimRewards boundary - exact subtraction", func(t *testing.T) {
		// given: protocol fee reward state with accumulated and claimed equal
		state := staker.NewProtocolFeeRewardState(avl.NewTree())
		resolver := NewProtocolFeeRewardStateResolver(state)
		token := "gno.land/r/demo/foo"

		rewardAmount := int64(1000000)
		state.SetAccumulatedRewardForToken(token, rewardAmount)
		state.SetClaimedRewardForToken(token, rewardAmount)
		currentTimestamp := int64(2000)
		state.SetAccumulatedTimestamp(currentTimestamp) // Update to match claim timestamp
		state.SetClaimedTimestamp(500)

		// when: claim rewards (uses safeSubInt64 in claimRewards)
		claimed, err := resolver.claimRewards(currentTimestamp)

		// then: should result in zero claimable
		uassert.NoError(t, err)
		uassert.Equal(t, claimed[token], int64(0))
=======
// TestProtocolFeeRewardState_cloneAccumulatedProtocolFeeX128PerStake tests the private clone function
func TestProtocolFeeRewardState_cloneAccumulatedProtocolFeeX128PerStake(t *testing.T) {
	tests := []struct {
		name string
	}{
		{
			name: "clone empty map",
		},
	}

	for _, tc := range tests {
		t.Run(tc.name, func(t *testing.T) {
			// given - empty map
			original := make(map[string]*u256.Uint)

			// when
			cloned := cloneAccumulatedProtocolFeeX128PerStake(original)

			// then
			uassert.NotNil(t, cloned)
			uassert.Equal(t, len(cloned), 0)
		})
	}

	t.Run("clone map with single token", func(t *testing.T) {
		// given
		original := make(map[string]*u256.Uint)
		original["token1"] = u256.NewUintFromInt64(1000)

		// when
		cloned := cloneAccumulatedProtocolFeeX128PerStake(original)

		// then
		uassert.NotNil(t, cloned)
		uassert.Equal(t, len(cloned), 1)
		uassert.NotNil(t, cloned["token1"])
		uassert.Equal(t, cloned["token1"].ToString(), "1000")

		// verify deep copy - modifying original shouldn't affect clone
		original["token1"] = u256.NewUintFromInt64(2000)
		uassert.Equal(t, cloned["token1"].ToString(), "1000")
	})

	t.Run("clone map with multiple tokens", func(t *testing.T) {
		// given
		original := make(map[string]*u256.Uint)
		original["token1"] = u256.NewUintFromInt64(1000)
		original["token2"] = u256.NewUintFromInt64(2000)
		original["token3"] = u256.NewUintFromInt64(3000)

		// when
		cloned := cloneAccumulatedProtocolFeeX128PerStake(original)

		// then
		uassert.NotNil(t, cloned)
		uassert.Equal(t, len(cloned), 3)
		uassert.Equal(t, cloned["token1"].ToString(), "1000")
		uassert.Equal(t, cloned["token2"].ToString(), "2000")
		uassert.Equal(t, cloned["token3"].ToString(), "3000")

		// verify deep copy
		original["token1"] = u256.NewUintFromInt64(9999)
		uassert.Equal(t, cloned["token1"].ToString(), "1000")
	})

	t.Run("clone map with large values", func(t *testing.T) {
		// given
		original := make(map[string]*u256.Uint)
		largeValue := u256.NewUintFromInt64(1000)
		largeValue = largeValue.Lsh(largeValue, 128) // Shift left by 128 bits
		original["token1"] = largeValue

		// when
		cloned := cloneAccumulatedProtocolFeeX128PerStake(original)

		// then
		uassert.NotNil(t, cloned)
		uassert.Equal(t, len(cloned), 1)
		uassert.Equal(t, cloned["token1"].ToString(), largeValue.ToString())
>>>>>>> 9e41b5d2
	})
}<|MERGE_RESOLUTION|>--- conflicted
+++ resolved
@@ -3,8 +3,8 @@
 import (
 	"testing"
 
+	u256 "gno.land/p/gnoswap/uint256"
 	"gno.land/p/nt/uassert"
-	u256 "gno.land/p/gnoswap/uint256"
 
 	"gno.land/r/gnoswap/gov/staker"
 )
@@ -574,167 +574,4 @@
 			tt.setupTest(resolver)
 		})
 	}
-}
-
-<<<<<<< HEAD
-// Test boundary conditions for safe arithmetic in protocol fee reward operations
-func TestProtocolFeeRewardState_BoundaryConditions(t *testing.T) {
-	t.Run("AddStake boundary - large staked amount", func(t *testing.T) {
-		// given: protocol fee reward state with large staked amount
-		state := staker.NewProtocolFeeRewardState(avl.NewTree())
-		resolver := NewProtocolFeeRewardStateResolver(state)
-
-		// Set initial large staked amount
-		state.SetStakedAmount(math.MaxInt64 / 2)
-
-		// when: add more stake (uses safeAddInt64 in addStake)
-		accumulatedFees := avl.NewTree()
-		err := resolver.addStakeWithUpdateRewardDebtX128(math.MaxInt64/4, accumulatedFees, 1000)
-
-		// then: should succeed without overflow
-		uassert.NoError(t, err)
-		expected := int64((math.MaxInt64 / 2) + (math.MaxInt64 / 4))
-		uassert.Equal(t, state.GetStakedAmount(), expected)
-	})
-
-	t.Run("AddStake boundary - overflow", func(t *testing.T) {
-		// given: protocol fee reward state near max staked amount
-		state := staker.NewProtocolFeeRewardState(avl.NewTree())
-		resolver := NewProtocolFeeRewardStateResolver(state)
-
-		state.SetStakedAmount(math.MaxInt64 - 1000)
-
-		// when: add stake causing overflow (uses safeAddInt64)
-		didPanic := false
-		func() {
-			defer func() {
-				if r := recover(); r != nil {
-					didPanic = true
-				}
-			}()
-			accumulatedFees := avl.NewTree()
-			_ = resolver.addStakeWithUpdateRewardDebtX128(2000, accumulatedFees, 1000)
-		}()
-
-		// then: should panic on overflow
-		uassert.True(t, didPanic)
-	})
-
-	t.Run("RemoveStake boundary - clamping to zero", func(t *testing.T) {
-		// given: protocol fee reward state with some staked amount
-		state := staker.NewProtocolFeeRewardState(avl.NewTree())
-		resolver := NewProtocolFeeRewardStateResolver(state)
-
-		state.SetStakedAmount(1000)
-
-		// when: remove more than available (uses safeSubInt64 with clamping)
-		accumulatedFees := avl.NewTree()
-		err := resolver.removeStakeWithUpdateRewardDebtX128(2000, accumulatedFees, 1000)
-
-		// then: should clamp to zero
-		uassert.NoError(t, err)
-		uassert.Equal(t, state.GetStakedAmount(), int64(0))
-	})
-
-	t.Run("ClaimRewards boundary - exact subtraction", func(t *testing.T) {
-		// given: protocol fee reward state with accumulated and claimed equal
-		state := staker.NewProtocolFeeRewardState(avl.NewTree())
-		resolver := NewProtocolFeeRewardStateResolver(state)
-		token := "gno.land/r/demo/foo"
-
-		rewardAmount := int64(1000000)
-		state.SetAccumulatedRewardForToken(token, rewardAmount)
-		state.SetClaimedRewardForToken(token, rewardAmount)
-		currentTimestamp := int64(2000)
-		state.SetAccumulatedTimestamp(currentTimestamp) // Update to match claim timestamp
-		state.SetClaimedTimestamp(500)
-
-		// when: claim rewards (uses safeSubInt64 in claimRewards)
-		claimed, err := resolver.claimRewards(currentTimestamp)
-
-		// then: should result in zero claimable
-		uassert.NoError(t, err)
-		uassert.Equal(t, claimed[token], int64(0))
-=======
-// TestProtocolFeeRewardState_cloneAccumulatedProtocolFeeX128PerStake tests the private clone function
-func TestProtocolFeeRewardState_cloneAccumulatedProtocolFeeX128PerStake(t *testing.T) {
-	tests := []struct {
-		name string
-	}{
-		{
-			name: "clone empty map",
-		},
-	}
-
-	for _, tc := range tests {
-		t.Run(tc.name, func(t *testing.T) {
-			// given - empty map
-			original := make(map[string]*u256.Uint)
-
-			// when
-			cloned := cloneAccumulatedProtocolFeeX128PerStake(original)
-
-			// then
-			uassert.NotNil(t, cloned)
-			uassert.Equal(t, len(cloned), 0)
-		})
-	}
-
-	t.Run("clone map with single token", func(t *testing.T) {
-		// given
-		original := make(map[string]*u256.Uint)
-		original["token1"] = u256.NewUintFromInt64(1000)
-
-		// when
-		cloned := cloneAccumulatedProtocolFeeX128PerStake(original)
-
-		// then
-		uassert.NotNil(t, cloned)
-		uassert.Equal(t, len(cloned), 1)
-		uassert.NotNil(t, cloned["token1"])
-		uassert.Equal(t, cloned["token1"].ToString(), "1000")
-
-		// verify deep copy - modifying original shouldn't affect clone
-		original["token1"] = u256.NewUintFromInt64(2000)
-		uassert.Equal(t, cloned["token1"].ToString(), "1000")
-	})
-
-	t.Run("clone map with multiple tokens", func(t *testing.T) {
-		// given
-		original := make(map[string]*u256.Uint)
-		original["token1"] = u256.NewUintFromInt64(1000)
-		original["token2"] = u256.NewUintFromInt64(2000)
-		original["token3"] = u256.NewUintFromInt64(3000)
-
-		// when
-		cloned := cloneAccumulatedProtocolFeeX128PerStake(original)
-
-		// then
-		uassert.NotNil(t, cloned)
-		uassert.Equal(t, len(cloned), 3)
-		uassert.Equal(t, cloned["token1"].ToString(), "1000")
-		uassert.Equal(t, cloned["token2"].ToString(), "2000")
-		uassert.Equal(t, cloned["token3"].ToString(), "3000")
-
-		// verify deep copy
-		original["token1"] = u256.NewUintFromInt64(9999)
-		uassert.Equal(t, cloned["token1"].ToString(), "1000")
-	})
-
-	t.Run("clone map with large values", func(t *testing.T) {
-		// given
-		original := make(map[string]*u256.Uint)
-		largeValue := u256.NewUintFromInt64(1000)
-		largeValue = largeValue.Lsh(largeValue, 128) // Shift left by 128 bits
-		original["token1"] = largeValue
-
-		// when
-		cloned := cloneAccumulatedProtocolFeeX128PerStake(original)
-
-		// then
-		uassert.NotNil(t, cloned)
-		uassert.Equal(t, len(cloned), 1)
-		uassert.Equal(t, cloned["token1"].ToString(), largeValue.ToString())
->>>>>>> 9e41b5d2
-	})
 }