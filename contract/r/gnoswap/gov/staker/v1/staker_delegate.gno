package v1

import (
	"chain"
	"chain/runtime"
	"errors"
	"time"

	"gno.land/r/gnoswap/access"
	"gno.land/r/gnoswap/emission"
	"gno.land/r/gnoswap/gns"
	"gno.land/r/gnoswap/gov/staker"
	"gno.land/r/gnoswap/gov/xgns"
	"gno.land/r/gnoswap/halt"
	"gno.land/r/gnoswap/referral"
)

// Delegate delegates GNS tokens to an address.
//
// Converts GNS to xGNS and assigns voting power.
// Primary mechanism for participating in governance.
// Can delegate to self or any other address.
//
// Parameters:
//   - to: Address to receive voting power (can be self)
//   - amount: Amount of GNS to stake and delegate
//   - referrer: Optional referral address for tracking
//
// Process:
//  1. Transfers GNS from caller
//  2. Mints equivalent xGNS (1:1 ratio)
//  3. Assigns voting power to target address
//  4. Creates delegation snapshot for voting
//
// Requirements:
//   - Minimum 1 GNS delegation
//   - Valid target address
//   - Sufficient GNS balance
//   - Approval for GNS transfer
//
// Returns delegated amount.
func (gs *govStakerV1) Delegate(
	to address,
	amount int64,
	referrer string,
) int64 {
	halt.AssertIsNotHaltedGovStaker()

	prevRealm := runtime.PreviousRealm()
	access.AssertIsUser(prevRealm)
	access.AssertIsValidAddress(to)

	assertIsValidDelegateAmount(amount)

	caller := prevRealm.Address()
	from := caller
	currentRealm := runtime.CurrentRealm()
	currentHeight := runtime.ChainHeight()
	currentTimestamp := time.Now().Unix()

	emission.MintAndDistributeGns(cross)

	delegation, err := gs.delegate(
		from,
		to,
		amount,
		currentHeight,
		currentTimestamp,
	)
	if err != nil {
		panic(err)
	}

	gns.TransferFrom(cross, from, currentRealm.Address(), amount)
	xgns.Mint(cross, from, amount)

	registeredReferrer := registerReferrer(caller, referrer)

	resolver := NewDelegationResolver(delegation)

	chain.Emit(
		"Delegate",
		"prevAddr", prevRealm.Address().String(),
		"prevRealm", prevRealm.PkgPath(),
		"from", resolver.delegation.DelegateFrom().String(),
		"to", resolver.delegation.DelegateTo().String(),
		"amount", formatInt(resolver.DelegatedAmount()),
		"referrer", registeredReferrer,
	)

	return amount
}

// Undelegate undelegates xGNS from the existing delegate.
//
// Initiates withdrawal of staked GNS with lockup period.
// Voting power removed immediately, tokens locked for 7 days.
// Prevents governance attacks through time delay.
//
// Parameters:
//   - from: Address currently delegated to
//   - amount: Amount of xGNS to undelegate
//
// Process:
//  1. Removes voting power immediately
//  2. Burns xGNS tokens
//  3. Creates withdrawal request with timestamp
//  4. Locks GNS for 7-day cooldown period
//
// Requirements:
//   - Must have delegated to target address
//   - Sufficient delegated amount
//   - Cannot undelegate during active votes
//
// After 7 days, use Collect() to claim GNS.
// Returns undelegated amount.
func (gs *govStakerV1) Undelegate(
	from address,
	amount int64,
) int64 {
	halt.AssertIsNotHaltedGovStaker()

	caller := runtime.PreviousRealm().Address()
	access.AssertIsValidAddress(from)

	assertIsValidDelegateAmount(amount)

	currentHeight := runtime.ChainHeight()
	currentTimestamp := time.Now().Unix()

	emission.MintAndDistributeGns(cross)

	unDelegationAmount, err := gs.unDelegate(
		caller,
		from,
		amount,
		currentHeight,
		currentTimestamp,
	)
	if err != nil {
		panic(err)
	}

	prevRealm := runtime.PreviousRealm()
	chain.Emit(
		"Undelegate",
		"prevAddr", prevRealm.Address().String(),
		"prevRealm", prevRealm.PkgPath(),
		"from", caller.String(),
		"to", from.String(),
		"amount", formatInt(unDelegationAmount),
	)

	return unDelegationAmount
}

// Redelegate redelegates xGNS from existing delegate to another.
//
// Atomic operation to change delegation target.
// Maintains voting power continuity without unstaking.
// Useful for vote delegation services and dao coordination.
//
// Parameters:
//   - delegatee: Current address delegated to
//   - newDelegatee: New address to delegate to
//   - amount: Amount of xGNS to redelegate
//
// Process:
//  1. Validates current delegation exists
//  2. Removes voting power from old delegatee
//  3. Assigns voting power to new delegatee
//  4. Updates delegation snapshots
//
// Requirements:
//   - Must have active delegation to current delegatee
//   - Both addresses must be valid
//   - Amount must not exceed current delegation
//   - Cannot redelegate to same address
//
// No lockup period - instant redelegation.
// Returns redelegated amount.
func (gs *govStakerV1) Redelegate(
	delegatee,
	newDelegatee address,
	amount int64,
) int64 {
	halt.AssertIsNotHaltedGovStaker()

	caller := runtime.PreviousRealm().Address()
	access.AssertIsValidAddress(delegatee)
	access.AssertIsValidAddress(newDelegatee)

	assertIsValidDelegateAmount(amount)

	currentHeight := runtime.ChainHeight()
	currentTimestamp := time.Now().Unix()
	delegator := caller

	emission.MintAndDistributeGns(cross)

	unDelegationAmount, err := gs.unDelegateWithoutLockup(
		delegator,
		delegatee,
		amount,
		currentHeight,
		currentTimestamp,
	)
	if err != nil {
		panic(err)
	}

	delegation, err := gs.delegate(
		delegator,
		newDelegatee,
		unDelegationAmount,
		currentHeight,
		currentTimestamp,
	)

	prevRealm := runtime.PreviousRealm()
	resolver := NewDelegationResolver(delegation)
	chain.Emit(
		"Redelegate",
		"prevAddr", prevRealm.Address().String(),
		"prevRealm", prevRealm.PkgPath(),
		"from", delegator.String(),
		"previousDelegatee", delegatee.String(),
		"newDelegatee", newDelegatee.String(),
		"amount", formatInt(resolver.DelegatedAmount()),
	)

	return amount
}

// CollectUndelegatedGns collects undelegated GNS tokens.
// Allows users to collect GNS tokens that completed undelegation lockup period.
// Burns xGNS and returns GNS tokens.
func (gs *govStakerV1) CollectUndelegatedGns() int64 {
	halt.AssertIsNotHaltedGovStaker()
	halt.AssertIsNotHaltedWithdraw()

	prevRealm := runtime.PreviousRealm()
	caller := prevRealm.Address()
	currentTime := time.Now().Unix()

	emission.MintAndDistributeGns(cross)

	collectedAmount, err := gs.collectDelegations(caller, currentTime)
	if err != nil {
		panic(err)
	}

	if collectedAmount == 0 {
		return 0
	}

	xgns.Burn(cross, caller, collectedAmount)
	gns.Transfer(cross, caller, collectedAmount)

	// Update total locked amount directly in store
	currentLocked := gs.store.GetTotalLockedAmount()

	newLocked := safeSubInt64(currentLocked, collectedAmount)
	if newLocked < 0 {
		newLocked = 0
	}
	if err := gs.store.SetTotalLockedAmount(newLocked); err != nil {
		panic(err)
	}

	chain.Emit(
		"CollectUndelegatedGns",
		"prevAddr", prevRealm.Address().String(),
		"prevRealm", prevRealm.PkgPath(),
		"from", prevRealm.Address().String(),
		"to", caller.String(),
		"collectedAmount", formatInt(collectedAmount),
	)

	return collectedAmount
}

// delegate processes delegation operations.
// Validates delegation amount, creates delegation records, and updates reward tracking.
func (gs *govStakerV1) delegate(
	from address,
	to address,
	amount,
	currentHeight,
	currentTimestamp int64,
) (*staker.Delegation, error) {
	delegationID := gs.nextDelegationID()
	delegation := staker.NewDelegation(
		delegationID,
		from,
		to,
		amount,
		currentHeight,
		currentTimestamp,
	)
	delegationResolver := NewDelegationResolver(delegation)
	delegatedAmount := delegationResolver.DelegatedAmount()
	if delegatedAmount < 0 {
		return nil, errors.New("delegated amount cannot be negative")
	}

	gs.addDelegation(delegationID, delegation)
	gs.addDelegationRecord(to, delegatedAmount, currentTimestamp)
	gs.addStakeEmissionReward(from.String(), amount, currentTimestamp)
	gs.addStakeProtocolFeeReward(from.String(), amount, time.Now().Unix())

	// Update total amounts directly in store
	currentDelegated := gs.store.GetTotalDelegatedAmount()

	if err := gs.store.SetTotalDelegatedAmount(currentDelegated + amount); err != nil {
		panic(err)
	}

	currentLocked := gs.store.GetTotalLockedAmount()

	if err := gs.store.SetTotalLockedAmount(currentLocked + amount); err != nil {
		panic(err)
	}

	return delegation, nil
}

// unDelegate processes undelegation operations with lockup.
// Validates undelegation amount, processes withdrawals, and updates reward tracking.
func (gs *govStakerV1) unDelegate(
	delegator,
	delegatee address,
	amount,
	currentHeight,
	currentTimestamp int64,
) (int64, error) {
	delegationIDs := gs.getUserDelegationIDsWithDelegatee(delegator, delegatee)
	if len(delegationIDs) == 0 {
		return 0, nil
	}

	unDelegationAmount := amount
<<<<<<< HEAD
	lockupPeriod := gs.store.GetUnDelegationLockupPeriod()
	allDelegations := gs.store.GetAllDelegations()
=======
>>>>>>> 9e41b5d2

	// Process undelegation across multiple delegation records if necessary
	for _, id := range delegationIDs {
		delegationRaw, exists := allDelegations.Get(formatInt(id))
		if !exists {
			continue
		}
		delegation, ok := delegationRaw.(*staker.Delegation)
		if !ok {
			continue
		}

		resolver := NewDelegationResolver(delegation)
		if resolver.IsEmpty() {
			gs.removeDelegation(delegation.ID())
			continue
		}

		currentUnDelegationAmount := unDelegationAmount

		if currentUnDelegationAmount > resolver.DelegatedAmount() {
			currentUnDelegationAmount = resolver.DelegatedAmount()
		}

		if currentUnDelegationAmount < 0 {
			return 0, errors.New("undelegation amount cannot be negative")
		}

		// Get lockup period from store
		lockupPeriod := gs.store.GetUnDelegationLockupPeriod()

		resolver.UnDelegate(
			currentUnDelegationAmount,
			currentHeight,
			currentTimestamp,
			lockupPeriod,
		)

		gs.setDelegation(delegation.ID(), delegation)
		gs.addDelegationRecord(delegatee, -currentUnDelegationAmount, currentTimestamp)
		gs.removeStakeEmissionReward(delegator.String(), currentUnDelegationAmount, currentTimestamp)
		gs.removeStakeProtocolFeeReward(delegator.String(), currentUnDelegationAmount, currentTimestamp)

		unDelegationAmount = safeSubInt64(unDelegationAmount, currentUnDelegationAmount)
		if unDelegationAmount <= 0 {
			break
		}
	}

	// Update total delegated amount directly in store
	currentDelegated := gs.store.GetTotalDelegatedAmount()

	newDelegated := safeSubInt64(currentDelegated, amount)
	if newDelegated < 0 {
		newDelegated = 0
	}
	if err := gs.store.SetTotalDelegatedAmount(newDelegated); err != nil {
		panic(err)
	}

	return amount, nil
}

// unDelegateWithoutLockup processes undelegation without lockup.
// Used for redelegation where tokens are immediately available.
func (gs *govStakerV1) unDelegateWithoutLockup(
	delegator,
	delegatee address,
	amount,
	currentHeight,
	currentTime int64,
) (int64, error) {
	delegationIDs := gs.getUserDelegationIDsWithDelegatee(delegator, delegatee)
	if len(delegationIDs) == 0 {
		return 0, nil
	}

	unDelegationAmount := amount
	allDelegations := gs.store.GetAllDelegations()

	// Process undelegation across multiple delegation records if necessary
	for _, id := range delegationIDs {
		delegationRaw, exists := allDelegations.Get(formatInt(id))
		if !exists {
			continue
		}
		delegation, ok := delegationRaw.(*staker.Delegation)
		if !ok {
			continue
		}

		resolver := NewDelegationResolver(delegation)
		if resolver.IsEmpty() {
			gs.removeDelegation(delegation.ID())
			continue
		}

		currentUnDelegationAmount := unDelegationAmount

		if currentUnDelegationAmount > resolver.DelegatedAmount() {
			currentUnDelegationAmount = resolver.DelegatedAmount()
		}

		resolver.UnDelegateWithoutLockup(
			currentUnDelegationAmount,
			currentHeight,
			currentTime,
		)

		gs.addDelegationRecord(delegatee, -currentUnDelegationAmount, currentTime)

		unDelegationAmount = safeSubInt64(unDelegationAmount, currentUnDelegationAmount)
		if unDelegationAmount <= 0 {
			break
		}
	}

	// Update total delegated amount directly in store
	currentDelegated := gs.store.GetTotalDelegatedAmount()

	newDelegated := safeSubInt64(currentDelegated, amount)
	if newDelegated < 0 {
		newDelegated = 0
	}
	if err := gs.store.SetTotalDelegatedAmount(newDelegated); err != nil {
		panic(err)
	}

	return amount, nil
}

// collectDelegations processes collection of undelegated tokens.
// Iterates through user delegations and collects available amounts.
<<<<<<< HEAD
func (gs *govStakerV1) collectDelegations(user address, currentTime int64) (int64, error) { // performance optimization
	totalCollectedAmount := int64(0)
=======
func (gs *govStakerV1) collectDelegations(user address, currentTime int64) (int64, error) {
	collectedAmount := int64(0)
>>>>>>> 9e41b5d2

	delegationTree := gs.getUserDelegations(user)

	var err error
	var idsToRemove []int64
	allDelegations := gs.store.GetAllDelegations()

	// Collect from all available delegations
	delegationTree.Iterate("", "", func(delegatee string, value any) bool {
		delegationIDs, ok := value.([]int64)
		if !ok {
			return false
		}

		if len(delegationIDs) == 0 {
			return false
		}
		for _, id := range delegationIDs {
			delegationRaw, exists := allDelegations.Get(formatInt(id))
			if !exists {
				continue
			}
			delegation, ok := delegationRaw.(*staker.Delegation)
			if !ok {
				continue
			}

			resolver := NewDelegationResolver(delegation)

			collectedAmount, err := resolver.processCollection(currentTime)
			if err != nil {
				return true
			}

			// Simple addition since addToCollectedAmount was removed
			totalCollectedAmount = safeAddInt64(totalCollectedAmount, collectedAmount)

			// Save updated delegation state after collection
			if resolver.IsEmpty() {
				idsToRemove = append(idsToRemove, delegation.ID())
			} else {
				gs.setDelegation(delegation.ID(), delegation)
			}
		}

		return false
	})

<<<<<<< HEAD
	for _, id := range idsToRemove {
		gs.removeDelegation(id)
	}

	if err != nil {
		return totalCollectedAmount, makeErrorWithDetails(errInvalidAmount, err.Error())
=======
		// Remove empty delegations to keep storage clean
		if resolver.IsEmpty() {
			gs.removeDelegation(delegation.ID())
		}
>>>>>>> 9e41b5d2
	}

	return totalCollectedAmount, nil
}

// registerReferrer registers or validates referrer for delegation.
// Handles referral system integration for delegation operations.
func registerReferrer(caller address, referrer string) string {
	success := referral.TryRegister(cross, caller, referrer)
	actualReferrer := referrer

	if !success {
		actualReferrer = referral.GetReferral(referrer)
	}

	return actualReferrer
}<|MERGE_RESOLUTION|>--- conflicted
+++ resolved
@@ -340,11 +340,8 @@
 	}
 
 	unDelegationAmount := amount
-<<<<<<< HEAD
 	lockupPeriod := gs.store.GetUnDelegationLockupPeriod()
 	allDelegations := gs.store.GetAllDelegations()
-=======
->>>>>>> 9e41b5d2
 
 	// Process undelegation across multiple delegation records if necessary
 	for _, id := range delegationIDs {
@@ -352,6 +349,7 @@
 		if !exists {
 			continue
 		}
+
 		delegation, ok := delegationRaw.(*staker.Delegation)
 		if !ok {
 			continue
@@ -372,9 +370,6 @@
 		if currentUnDelegationAmount < 0 {
 			return 0, errors.New("undelegation amount cannot be negative")
 		}
-
-		// Get lockup period from store
-		lockupPeriod := gs.store.GetUnDelegationLockupPeriod()
 
 		resolver.UnDelegate(
 			currentUnDelegationAmount,
@@ -478,13 +473,8 @@
 
 // collectDelegations processes collection of undelegated tokens.
 // Iterates through user delegations and collects available amounts.
-<<<<<<< HEAD
-func (gs *govStakerV1) collectDelegations(user address, currentTime int64) (int64, error) { // performance optimization
+func (gs *govStakerV1) collectDelegations(user address, currentTime int64) (int64, error) {
 	totalCollectedAmount := int64(0)
-=======
-func (gs *govStakerV1) collectDelegations(user address, currentTime int64) (int64, error) {
-	collectedAmount := int64(0)
->>>>>>> 9e41b5d2
 
 	delegationTree := gs.getUserDelegations(user)
 
@@ -533,19 +523,12 @@
 		return false
 	})
 
-<<<<<<< HEAD
 	for _, id := range idsToRemove {
 		gs.removeDelegation(id)
 	}
 
 	if err != nil {
 		return totalCollectedAmount, makeErrorWithDetails(errInvalidAmount, err.Error())
-=======
-		// Remove empty delegations to keep storage clean
-		if resolver.IsEmpty() {
-			gs.removeDelegation(delegation.ID())
-		}
->>>>>>> 9e41b5d2
 	}
 
 	return totalCollectedAmount, nil
