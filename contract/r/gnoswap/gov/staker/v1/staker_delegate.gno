package v1

import (
	"chain"
	"chain/runtime"
	"errors"
	"time"

	"gno.land/r/gnoswap/access"
	"gno.land/r/gnoswap/emission"
	"gno.land/r/gnoswap/gns"
	"gno.land/r/gnoswap/gov/staker"
	"gno.land/r/gnoswap/gov/xgns"
	"gno.land/r/gnoswap/halt"
	"gno.land/r/gnoswap/referral"
)

// Delegate delegates GNS tokens to an address.
//
// Converts GNS to xGNS and assigns voting power.
// Primary mechanism for participating in governance.
// Can delegate to self or any other address.
//
// Parameters:
//   - to: Address to receive voting power (can be self)
//   - amount: Amount of GNS to stake and delegate
//   - referrer: Optional referral address for tracking
//
// Process:
//  1. Transfers GNS from caller
//  2. Mints equivalent xGNS (1:1 ratio)
//  3. Assigns voting power to target address
//  4. Creates delegation snapshot for voting
//
// Requirements:
//   - Minimum 1 GNS delegation
//   - Valid target address
//   - Sufficient GNS balance
//   - Approval for GNS transfer
//
// Returns delegated amount.
func (gs *govStakerV1) Delegate(
	to address,
	amount int64,
	referrer string,
) int64 {
	halt.AssertIsNotHaltedGovStaker()

	prevRealm := runtime.PreviousRealm()
	access.AssertIsUser(prevRealm)
	access.AssertIsValidAddress(to)

	assertIsValidDelegateAmount(amount)

	caller := prevRealm.Address()
	from := caller
	currentRealm := runtime.CurrentRealm()
	currentHeight := runtime.ChainHeight()
	currentTimestamp := time.Now().Unix()

	emission.MintAndDistributeGns(cross)

	delegation, err := gs.delegate(
		from,
		to,
		amount,
		currentHeight,
		currentTimestamp,
	)
	if err != nil {
		panic(err)
	}

	gns.TransferFrom(cross, from, currentRealm.Address(), amount)
	xgns.Mint(cross, from, amount)

	registeredReferrer := registerReferrer(caller, referrer)

	resolver := NewDelegationResolver(delegation)

	chain.Emit(
		"Delegate",
		"prevAddr", prevRealm.Address().String(),
		"prevRealm", prevRealm.PkgPath(),
		"from", resolver.delegation.DelegateFrom().String(),
		"to", resolver.delegation.DelegateTo().String(),
		"amount", formatInt(resolver.DelegatedAmount()),
		"referrer", registeredReferrer,
	)

	return amount
}

// Undelegate undelegates xGNS from the existing delegate.
//
// Initiates withdrawal of staked GNS with lockup period.
// Voting power removed immediately, tokens locked for 7 days.
// Prevents governance attacks through time delay.
//
// Parameters:
//   - from: Address currently delegated to
//   - amount: Amount of xGNS to undelegate
//
// Process:
//  1. Removes voting power immediately
//  2. Burns xGNS tokens
//  3. Creates withdrawal request with timestamp
//  4. Locks GNS for 7-day cooldown period
//
// Requirements:
//   - Must have delegated to target address
//   - Sufficient delegated amount
//   - Cannot undelegate during active votes
//
// After 7 days, use Collect() to claim GNS.
// Returns undelegated amount.
func (gs *govStakerV1) Undelegate(
	from address,
	amount int64,
) int64 {
	halt.AssertIsNotHaltedGovStaker()

	prevRealm := runtime.PreviousRealm()
	caller := prevRealm.Address()
	access.AssertIsValidAddress(from)

	assertIsValidDelegateAmount(amount)

	currentHeight := runtime.ChainHeight()
	currentTimestamp := time.Now().Unix()

	emission.MintAndDistributeGns(cross)

	unDelegationAmount, err := gs.unDelegate(
		caller,
		from,
		amount,
		currentHeight,
		currentTimestamp,
	)
	if err != nil {
		panic(err)
	}

	chain.Emit(
		"Undelegate",
		"prevAddr", prevRealm.Address().String(),
		"prevRealm", prevRealm.PkgPath(),
		"from", caller.String(),
		"to", from.String(),
		"amount", formatInt(unDelegationAmount),
	)

	return unDelegationAmount
}

// Redelegate redelegates xGNS from existing delegate to another.
//
// Atomic operation to change delegation target.
// Maintains voting power continuity without unstaking.
// Useful for vote delegation services and dao coordination.
//
// Parameters:
//   - delegatee: Current address delegated to
//   - newDelegatee: New address to delegate to
//   - amount: Amount of xGNS to redelegate
//
// Process:
//  1. Validates current delegation exists
//  2. Removes voting power from old delegatee
//  3. Assigns voting power to new delegatee
//  4. Updates delegation snapshots
//
// Requirements:
//   - Must have active delegation to current delegatee
//   - Both addresses must be valid
//   - Amount must not exceed current delegation
//   - Cannot redelegate to same address
//
// No lockup period - instant redelegation.
// Returns redelegated amount.
func (gs *govStakerV1) Redelegate(
	delegatee,
	newDelegatee address,
	amount int64,
) int64 {
	halt.AssertIsNotHaltedGovStaker()

	prevRealm := runtime.PreviousRealm()
	caller := prevRealm.Address()
	access.AssertIsValidAddress(delegatee)
	access.AssertIsValidAddress(newDelegatee)

	assertIsValidDelegateAmount(amount)

	currentHeight := runtime.ChainHeight()
	currentTimestamp := time.Now().Unix()
	delegator := caller

	emission.MintAndDistributeGns(cross)

	unDelegationAmount, err := gs.unDelegateWithoutLockup(
		delegator,
		delegatee,
		amount,
		currentHeight,
		currentTimestamp,
	)
	if err != nil {
		panic(err)
	}

	delegation, err := gs.delegate(
		delegator,
		newDelegatee,
		unDelegationAmount,
		currentHeight,
		currentTimestamp,
	)

	resolver := NewDelegationResolver(delegation)
	chain.Emit(
		"Redelegate",
		"prevAddr", prevRealm.Address().String(),
		"prevRealm", prevRealm.PkgPath(),
		"from", delegator.String(),
		"previousDelegatee", delegatee.String(),
		"newDelegatee", newDelegatee.String(),
		"amount", formatInt(resolver.DelegatedAmount()),
	)

	return amount
}

// CollectUndelegatedGns collects undelegated GNS tokens.
// Allows users to collect GNS tokens that completed undelegation lockup period.
// Burns xGNS and returns GNS tokens.
func (gs *govStakerV1) CollectUndelegatedGns() int64 {
	halt.AssertIsNotHaltedGovStaker()
	halt.AssertIsNotHaltedWithdraw()

	prevRealm := runtime.PreviousRealm()
	caller := prevRealm.Address()
	currentTime := time.Now().Unix()

	emission.MintAndDistributeGns(cross)

	collectedAmount, err := gs.collectDelegations(caller, currentTime)
	if err != nil {
		panic(err)
	}

	if collectedAmount == 0 {
		return 0
	}

	xgns.Burn(cross, caller, collectedAmount)
	gns.Transfer(cross, caller, collectedAmount)

	// Update total locked amount directly in store
	currentLocked := gs.store.GetTotalLockedAmount()

	newLocked := safeSubInt64(currentLocked, collectedAmount)
	if newLocked < 0 {
		newLocked = 0
	}
	if err := gs.store.SetTotalLockedAmount(newLocked); err != nil {
		panic(err)
	}

	chain.Emit(
		"CollectUndelegatedGns",
		"prevAddr", prevRealm.Address().String(),
		"prevRealm", prevRealm.PkgPath(),
		"from", prevRealm.Address().String(),
		"to", caller.String(),
		"collectedAmount", formatInt(collectedAmount),
	)

	return collectedAmount
}

// delegate processes delegation operations.
// Validates delegation amount, creates delegation records, and updates reward tracking.
func (gs *govStakerV1) delegate(
	from address,
	to address,
	amount,
	currentHeight,
	currentTimestamp int64,
) (*staker.Delegation, error) {
	delegationID := gs.nextDelegationID()
	delegation := staker.NewDelegation(
		delegationID,
		from,
		to,
		amount,
		currentHeight,
		currentTimestamp,
	)
	delegationResolver := NewDelegationResolver(delegation)
	delegatedAmount := delegationResolver.DelegatedAmount()
	if delegatedAmount < 0 {
		return nil, errors.New("delegated amount cannot be negative")
	}

	gs.addDelegation(delegationID, delegation)
	gs.addDelegationRecord(to, delegatedAmount, currentTimestamp)
	gs.addStakeEmissionReward(from.String(), amount, currentTimestamp)
	gs.addStakeProtocolFeeReward(from.String(), amount, currentTimestamp)

	// Update total amounts directly in store
	currentDelegated := gs.store.GetTotalDelegatedAmount()

	if err := gs.store.SetTotalDelegatedAmount(safeAddInt64(currentDelegated, amount)); err != nil {
		panic(err)
	}

	currentLocked := gs.store.GetTotalLockedAmount()

	if err := gs.store.SetTotalLockedAmount(safeAddInt64(currentLocked, amount)); err != nil {
		panic(err)
	}

	return delegation, nil
}

// unDelegate processes undelegation operations with lockup.
// Validates undelegation amount, processes withdrawals, and updates reward tracking.
func (gs *govStakerV1) unDelegate(
	delegator,
	delegatee address,
	amount,
	currentHeight,
	currentTimestamp int64,
) (int64, error) {
	delegationIDs := gs.getUserDelegationIDsWithDelegatee(delegator, delegatee)
	if len(delegationIDs) == 0 {
		return 0, nil
	}

	unDelegationAmount := amount
	lockupPeriod := gs.store.GetUnDelegationLockupPeriod()
	allDelegations := gs.store.GetAllDelegations()

	// Process undelegation across multiple delegation records if necessary
	for _, id := range delegationIDs {
		delegationRaw, exists := allDelegations.Get(formatInt(id))
		if !exists {
			continue
		}

		delegation, ok := delegationRaw.(*staker.Delegation)
		if !ok {
			continue
		}

		resolver := NewDelegationResolver(delegation)
		if resolver.IsEmpty() {
			gs.removeDelegation(delegation.ID())
			continue
		}

		currentUnDelegationAmount := unDelegationAmount

		if currentUnDelegationAmount > resolver.DelegatedAmount() {
			currentUnDelegationAmount = resolver.DelegatedAmount()
		}

		if currentUnDelegationAmount < 0 {
			return 0, errors.New("undelegation amount cannot be negative")
		}

		resolver.UnDelegate(
			currentUnDelegationAmount,
			currentHeight,
			currentTimestamp,
			lockupPeriod,
		)

		gs.setDelegation(delegation.ID(), delegation)
		gs.addDelegationRecord(delegatee, -currentUnDelegationAmount, currentTimestamp)
		gs.removeStakeEmissionReward(delegator.String(), currentUnDelegationAmount, currentTimestamp)
		gs.removeStakeProtocolFeeReward(delegator.String(), currentUnDelegationAmount, currentTimestamp)

		unDelegationAmount = safeSubInt64(unDelegationAmount, currentUnDelegationAmount)
		if unDelegationAmount <= 0 {
			break
		}
	}

	// Update total delegated amount directly in store
	currentDelegated := gs.store.GetTotalDelegatedAmount()

	newDelegated := safeSubInt64(currentDelegated, amount)
	if newDelegated < 0 {
		newDelegated = 0
	}
	if err := gs.store.SetTotalDelegatedAmount(newDelegated); err != nil {
		panic(err)
	}

	return amount, nil
}

// unDelegateWithoutLockup processes undelegation without lockup.
// Used for redelegation where tokens are immediately available.
func (gs *govStakerV1) unDelegateWithoutLockup(
	delegator,
	delegatee address,
	amount,
	currentHeight,
	currentTime int64,
) (int64, error) {
	delegationIDs := gs.getUserDelegationIDsWithDelegatee(delegator, delegatee)
	if len(delegationIDs) == 0 {
		return 0, nil
	}

	unDelegationAmount := amount
	allDelegations := gs.store.GetAllDelegations()

	// Process undelegation across multiple delegation records if necessary
	for _, id := range delegationIDs {
		delegationRaw, exists := allDelegations.Get(formatInt(id))
		if !exists {
			continue
		}
		delegation, ok := delegationRaw.(*staker.Delegation)
		if !ok {
			continue
		}

		resolver := NewDelegationResolver(delegation)
		if resolver.IsEmpty() {
			gs.removeDelegation(delegation.ID())
			continue
		}

		currentUnDelegationAmount := unDelegationAmount

		if currentUnDelegationAmount > resolver.DelegatedAmount() {
			currentUnDelegationAmount = resolver.DelegatedAmount()
		}

		resolver.UnDelegateWithoutLockup(
			currentUnDelegationAmount,
			currentHeight,
			currentTime,
		)

		// Save updated delegation state after undelegation without lockup
		gs.setDelegation(delegation.ID(), delegation)
		gs.addDelegationRecord(delegatee, -currentUnDelegationAmount, currentTime)

		unDelegationAmount = safeSubInt64(unDelegationAmount, currentUnDelegationAmount)
		if unDelegationAmount <= 0 {
			break
		}
	}

	// Update total delegated amount directly in store
	currentDelegated := gs.store.GetTotalDelegatedAmount()

	newDelegated := safeSubInt64(currentDelegated, amount)
	if newDelegated < 0 {
		newDelegated = 0
	}
	if err := gs.store.SetTotalDelegatedAmount(newDelegated); err != nil {
		panic(err)
	}

	return amount, nil
}

// collectDelegations processes collection of undelegated tokens.
// Iterates through user delegations and collects available amounts.
<<<<<<< HEAD
func (gs *govStakerV1) collectDelegations(user address, currentTime int64) (int64, error) { // performance optimization
	collectedAmount := int64(0)
=======
func (gs *govStakerV1) collectDelegations(user address, currentTime int64) (int64, error) {
	totalCollectedAmount := int64(0)
>>>>>>> b5f3c408

	delegationTree := gs.getUserDelegations(user)

	var err error
	var idsToRemove []int64
	allDelegations := gs.store.GetAllDelegations()

	// Collect from all available delegations
	delegationTree.Iterate("", "", func(delegatee string, value any) bool {
		delegationIDs, ok := value.([]int64)
		if !ok {
			return false
		}

		if len(delegationIDs) == 0 {
			return false
		}
		for _, id := range delegationIDs {
			delegationRaw, exists := allDelegations.Get(formatInt(id))
			if !exists {
				continue
			}
			delegation, ok := delegationRaw.(*staker.Delegation)
			if !ok {
				continue
			}

			resolver := NewDelegationResolver(delegation)

			collectedAmount, iErr := resolver.processCollection(currentTime)
			if iErr != nil {
				err = iErr
				return true
			}

			// Simple addition since addToCollectedAmount was removed
			totalCollectedAmount = safeAddInt64(totalCollectedAmount, collectedAmount)

			// Save updated delegation state after collection
			if resolver.IsEmpty() {
				idsToRemove = append(idsToRemove, delegation.ID())
			} else {
				gs.setDelegation(delegation.ID(), delegation)
			}
		}

		return false
	})

	for _, id := range idsToRemove {
		gs.removeDelegation(id)
	}

	if err != nil {
		return totalCollectedAmount, makeErrorWithDetails(errInvalidAmount, err.Error())
	}

	return totalCollectedAmount, nil
}

// registerReferrer registers or validates referrer for delegation.
// Handles referral system integration for delegation operations.
func registerReferrer(caller address, referrer string) string {
	success := referral.TryRegister(cross, caller, referrer)
	actualReferrer := referrer

	if !success {
		actualReferrer = referral.GetReferral(referrer)
	}

	return actualReferrer
}<|MERGE_RESOLUTION|>--- conflicted
+++ resolved
@@ -475,13 +475,8 @@
 
 // collectDelegations processes collection of undelegated tokens.
 // Iterates through user delegations and collects available amounts.
-<<<<<<< HEAD
-func (gs *govStakerV1) collectDelegations(user address, currentTime int64) (int64, error) { // performance optimization
-	collectedAmount := int64(0)
-=======
 func (gs *govStakerV1) collectDelegations(user address, currentTime int64) (int64, error) {
 	totalCollectedAmount := int64(0)
->>>>>>> b5f3c408
 
 	delegationTree := gs.getUserDelegations(user)
 
