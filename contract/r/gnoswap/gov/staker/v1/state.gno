package v1

import (
	"gno.land/p/nt/ufmt"

	"gno.land/r/gnoswap/emission"
	"gno.land/r/gnoswap/gov/staker"
	pf "gno.land/r/gnoswap/protocol_fee"
)

// setUnDelegationLockupPeriod updates the undelegation lockup period.
// This affects all future undelegation operations.
//
// Parameters:
//   - period: new lockup period in seconds
func (g *govStakerV1) setUnDelegationLockupPeriod(period int64) {
	if err := g.store.SetUnDelegationLockupPeriod(period); err != nil {
		panic(err)
	}
}

// nextDelegationID generates and returns the next unique delegation ID.
//
// Returns:
//   - int64: next available delegation ID
func (g *govStakerV1) nextDelegationID() int64 {
	counter := g.store.GetDelegationCounter()

	return counter.Next()
}

// getDelegation retrieves a delegation by its ID.
//
// Parameters:
//   - delegationID: unique identifier of the delegation
//
// Returns:
//   - *Delegation: delegation instance or nil if not found
func (g *govStakerV1) getDelegation(delegationID int64) *staker.Delegation {
	delegation, exists := g.store.GetDelegation(delegationID)
	if !exists {
		return nil
	}
	return delegation
}

// setDelegation stores or updates a delegation in the storage tree.
//
// Parameters:
//   - delegationID: unique identifier of the delegation
//   - delegation: delegation instance to store
//
// Returns:
//   - bool: true if successfully stored
func (g *govStakerV1) setDelegation(delegationID int64, delegation *staker.Delegation) bool {
	if err := g.store.SetDelegation(delegationID, delegation); err != nil {
		return false
	}
	return true
}

// addDelegation adds a new delegation to storage and updates the delegation manager.
//
// Parameters:
//   - delegationID: unique identifier of the delegation
//   - delegation: delegation instance to add
//
// Returns:
//   - bool: true if successfully added
func (g *govStakerV1) addDelegation(delegationID int64, delegation *staker.Delegation) bool {
	if ok := g.setDelegation(delegationID, delegation); !ok {
		return false
	}

	// Update delegation manager
	delegationManager := g.store.GetDelegationManager()
	resolvedManager := NewDelegationManagerResolver(delegationManager)
	resolvedManager.addDelegation(
		delegation.DelegateFrom(),
		delegation.DelegateTo(),
		delegationID,
	)
	if err := g.store.SetDelegationManager(delegationManager); err != nil {
		return false
	}

	return true
}

// removeDelegation removes a delegation from storage and updates the delegation manager.
//
// Parameters:
//   - delegationID: unique identifier of the delegation to remove
//
// Returns:
//   - bool: true if successfully removed
func (g *govStakerV1) removeDelegation(delegationID int64) bool {
	delegation := g.getDelegation(delegationID)
	if delegation == nil {
		return false
	}

	// Remove from store
	if err := g.store.RemoveDelegation(delegationID); err != nil {
		return false
	}

	// Update delegation manager
	delegationManager := g.store.GetDelegationManager()
	resolvedManager := NewDelegationManagerResolver(delegationManager)
	resolvedManager.removeDelegation(
		delegation.DelegateFrom(),
		delegation.DelegateTo(),
		delegationID,
	)
	if err := g.store.SetDelegationManager(delegationManager); err != nil {
		return false
	}

	return true
}

// getUserDelegations retrieves all delegations for a specific user.
//
// Parameters:
//   - user: user's address
//
// Returns:
//   - []*Delegation: list of user's delegations
func (g *govStakerV1) getUserDelegations(user address) (delegations []*staker.Delegation) {
<<<<<<< HEAD
	delegationManager, err := g.store.GetDelegationManager()
	if err != nil {
		panic(err)
	}
=======
	delegationManager := g.store.GetDelegationManager()
>>>>>>> 862b99bd

	resolvedManager := NewDelegationManagerResolver(delegationManager)
	for _, delegationID := range resolvedManager.GetUserDelegationIDs(user) {
		if delegation := g.getDelegation(delegationID); delegation != nil {
			delegations = append(delegations, delegation)
		}
	}
	return delegations
}

// getUserDelegationsWithDelegatee retrieves all delegations from a user to a specific delegatee.
// Note: Current implementation returns all user delegations regardless of delegatee (potential bug).
//
// Parameters:
//   - user: user's address
//   - delegatee: delegatee's address (currently unused)
//
// Returns:
//   - []*Delegation: list of user's delegations to the delegatee
func (g *govStakerV1) getUserDelegationsWithDelegatee(user address, delegatee address) (delegations []*staker.Delegation) {
<<<<<<< HEAD
	delegationManager, err := g.store.GetDelegationManager()
	if err != nil {
		panic(err)
	}
=======
	delegationManager := g.store.GetDelegationManager()
>>>>>>> 862b99bd
	resolvedManager := NewDelegationManagerResolver(delegationManager)
	for _, delegationID := range resolvedManager.GetUserDelegationIDsWithDelegatee(user, delegatee) {
		if delegation := g.getDelegation(delegationID); delegation != nil {
			delegations = append(delegations, delegation)
		}
	}
	return delegations
}

// getDelegationHistory returns the current delegation history.
//
// Returns:
//   - DelegationHistory: chronological list of delegation records
func (g *govStakerV1) getDelegationHistory() staker.DelegationHistory {
	history := g.store.GetDelegationHistory()

	return history
}

// addDelegationRecord adds a new delegation record to history and updates snapshots.
//
// Parameters:
//   - delegationRecord: delegation record to add
func (g *govStakerV1) addDelegationRecord(delegationRecord *staker.DelegationRecord) {
	// Add to history
	if err := g.store.AddDelegationRecord(delegationRecord); err != nil {
		panic(err)
	}

	snapshot := g.store.GetDelegationSnapshot()
	resolver := NewDelegationSnapshotResolver(snapshot)
	snapshot = resolver.AddRecord(delegationRecord)
	if err := g.store.SetDelegationSnapshot(snapshot); err != nil {
		panic(err)
	}
}

// setDelegationHistory replaces the current delegation history.
//
// Parameters:
//   - history: new delegation history to set
func (g *govStakerV1) setDelegationHistory(history staker.DelegationHistory) {
	if err := g.store.SetDelegationHistory(history); err != nil {
		panic(err)
	}
}

// getDelegationSnapshots returns the current delegation snapshots.
//
// Returns:
//   - DelegationSnapshot: current delegation state for all delegatees
func (g *govStakerV1) getDelegationSnapshots() staker.DelegationSnapshot {
	// Get the latest snapshot
	snapshot := g.store.GetDelegationSnapshot()

	return snapshot
}

// setDelegationSnapshots replaces the current delegation snapshots.
//
// Parameters:
//   - snapshot: new delegation snapshot to set
func (g *govStakerV1) setDelegationSnapshots(snapshot staker.DelegationSnapshot) {
	// Set with current timestamp
	err := g.store.SetDelegationSnapshot(snapshot)
	if err != nil {
		panic(err)
	}
}

// addStakeEmissionReward adds stake to emission reward tracking for an address.
// This method updates the emission reward distribution state and adds stake for the specified address.
//
// Parameters:
//   - address: staker's address
//   - amount: amount of stake to add
//   - currentTimestamp: current timestamp
func (g *govStakerV1) addStakeEmissionReward(address string, amount int64, currentTimestamp int64) error {
	distributedAmount := emission.GetAccuDistributedToGovStaker()

	emissionRewardManager := g.store.GetEmissionRewardManager()
	resolvedManager := NewEmissionRewardManagerResolver(emissionRewardManager)

	if err := resolvedManager.updateAccumulatedRewardX128PerStake(distributedAmount, currentTimestamp); err != nil {
		return err
	}

	if err := resolvedManager.addStake(address, amount, currentTimestamp); err != nil {
		return err
	}

	return g.store.SetEmissionRewardManager(emissionRewardManager)
}

// removeStakeEmissionReward removes stake from emission reward tracking for an address.
// This method updates the emission reward distribution state and removes stake for the specified address.
//
// Parameters:
//   - address: staker's address
//   - amount: amount of stake to remove
//   - currentTimestamp: current timestamp
func (g *govStakerV1) removeStakeEmissionReward(address string, amount int64, currentTimestamp int64) error {
	distributedAmount := emission.GetAccuDistributedToGovStaker()

	emissionRewardManager := g.store.GetEmissionRewardManager()
	resolvedManager := NewEmissionRewardManagerResolver(emissionRewardManager)

	if err := resolvedManager.updateAccumulatedRewardX128PerStake(distributedAmount, currentTimestamp); err != nil {
		return err
	}

	if err := resolvedManager.removeStake(address, amount, currentTimestamp); err != nil {
		return err
	}

	return g.store.SetEmissionRewardManager(emissionRewardManager)
}

// claimRewardsEmissionReward claims emission rewards for an address.
// This method updates the emission reward distribution state and processes reward claiming.
//
// Parameters:
//   - address: staker's address claiming rewards
//   - currentTimestamp: current timestamp
//
// Returns:
//   - int64: amount of emission rewards claimed
//   - error: nil on success, error if claiming fails
func (g *govStakerV1) claimRewardsEmissionReward(address string, currentTimestamp int64) (int64, error) {
	distributedAmount := emission.GetAccuDistributedToGovStaker()

	emissionRewardManager := g.store.GetEmissionRewardManager()
	resolvedManager := NewEmissionRewardManagerResolver(emissionRewardManager)

	if err := resolvedManager.updateAccumulatedRewardX128PerStake(distributedAmount, currentTimestamp); err != nil {
		return 0, err
	}

	amount, err := resolvedManager.claimRewards(address, currentTimestamp)
	if err != nil {
		return 0, err
	}

	if err := g.store.SetEmissionRewardManager(emissionRewardManager); err != nil {
		return 0, err
	}

	return amount, nil
}

// removeLaunchpadProjectDeposit removes a launchpad project deposit record.
//
// Parameters:
//   - ownerAddress: project owner's address identifier
//
// Returns:
//   - bool: true if successfully removed
func (g *govStakerV1) removeLaunchpadProjectDeposit(ownerAddress string) bool {
	launchpadProjectDeposits := g.store.GetLaunchpadProjectDeposits()

	resolver := NewLaunchpadProjectDepositsResolver(launchpadProjectDeposits)
	return resolver.RemoveDeposit(ownerAddress)
}

// addStakeProtocolFeeReward adds stake to protocol fee reward tracking for an address.
// This method distributes protocol fees and updates the protocol fee reward state.
//
// Parameters:
//   - address: staker's address
//   - amount: amount of stake to add
//   - currentTimestamp: current timestamp
func (g *govStakerV1) addStakeProtocolFeeReward(address string, amount int64, currentTimestamp int64) error {
	pf.DistributeProtocolFee(cross)

	distributedAmounts := g.getDistributedProtocolFees()

	protocolFeeRewardManager := g.store.GetProtocolFeeRewardManager()
	resolvedManager := NewProtocolFeeRewardManagerResolver(protocolFeeRewardManager)

	if err := resolvedManager.updateAccumulatedProtocolFeeX128PerStake(distributedAmounts, currentTimestamp); err != nil {
		return err
	}

	if err := resolvedManager.addStake(address, amount, currentTimestamp); err != nil {
		return err
	}

	return g.store.SetProtocolFeeRewardManager(protocolFeeRewardManager)
}

// removeStakeProtocolFeeReward removes stake from protocol fee reward tracking for an address.
// This method distributes protocol fees and updates the protocol fee reward state.
//
// Parameters:
//   - address: staker's address
//   - amount: amount of stake to remove
//   - currentTimestamp: current timestamp
func (g *govStakerV1) removeStakeProtocolFeeReward(address string, amount int64, currentTimestamp int64) error {
	pf.DistributeProtocolFee(cross)

	distributedAmounts := g.getDistributedProtocolFees()

	protocolFeeRewardManager := g.store.GetProtocolFeeRewardManager()
	resolvedManager := NewProtocolFeeRewardManagerResolver(protocolFeeRewardManager)

	if err := resolvedManager.updateAccumulatedProtocolFeeX128PerStake(distributedAmounts, currentTimestamp); err != nil {
		return err
	}

	if err := resolvedManager.removeStake(address, amount, currentTimestamp); err != nil {
		return err
	}

	return g.store.SetProtocolFeeRewardManager(protocolFeeRewardManager)
}

// claimRewardsProtocolFeeReward claims protocol fee rewards for an address.
// This method distributes protocol fees and processes reward claiming for all token types.
//
// Parameters:
//   - address: staker's address claiming rewards
//   - currentTimestamp: current timestamp
//
// Returns:
//   - map[string]int64: protocol fee rewards claimed by token
//   - error: nil on success, error if claiming fails
func (g *govStakerV1) claimRewardsProtocolFeeReward(address string, currentTimestamp int64) (map[string]int64, error) {
	pf.DistributeProtocolFee(cross)

	distributedAmounts := g.getDistributedProtocolFees()

	protocolFeeRewardManager := g.store.GetProtocolFeeRewardManager()
	resolvedManager := NewProtocolFeeRewardManagerResolver(protocolFeeRewardManager)

	if err := resolvedManager.updateAccumulatedProtocolFeeX128PerStake(distributedAmounts, currentTimestamp); err != nil {
		return nil, err
	}

	rewards, err := resolvedManager.claimRewards(address, currentTimestamp)
	if err != nil {
		return nil, err
	}

	if err := g.store.SetProtocolFeeRewardManager(protocolFeeRewardManager); err != nil {
		return nil, err
	}

	return rewards, nil
}

// getDistributedProtocolFees retrieves the current distributed protocol fee amounts for all tokens.
// This method queries the protocol fee contract for accumulated distributions.
//
// Returns:
//   - map[string]int64: distributed amounts by token path
func (g *govStakerV1) getDistributedProtocolFees() map[string]int64 {
	return pf.GetAccuTransfersToGovStaker()
}

// getLaunchpadProjectDeposit retrieves the deposit amount for a launchpad project.
//
// Parameters:
//   - ownerAddress: project owner's address identifier
//
// Returns:
//   - int64: deposit amount
//   - bool: true if project exists, false otherwise
func (g *govStakerV1) getLaunchpadProjectDeposit(ownerAddress string) (int64, bool) {
	launchpadDeposits := g.store.GetLaunchpadProjectDeposits()
	resolvedDeposits := NewLaunchpadProjectDepositsResolver(launchpadDeposits)
	return resolvedDeposits.getLaunchpadProjectDeposit(ownerAddress)
}

// setLaunchpadProjectDeposit sets the deposit amount for a launchpad project.
//
// Parameters:
//   - ownerAddress: project owner's address identifier
//   - deposit: deposit amount to set
//
// Returns:
//   - bool: true if successfully set
func (g *govStakerV1) setLaunchpadProjectDeposit(ownerAddress string, deposit int64) bool {
	launchpadDeposits := g.store.GetLaunchpadProjectDeposits()
	resolvedDeposits := NewLaunchpadProjectDepositsResolver(launchpadDeposits)
	resolvedDeposits.setLaunchpadProjectDeposit(ownerAddress, deposit)
	if err := g.store.SetLaunchpadProjectDeposits(launchpadDeposits); err != nil {
		return false
	}
	return true
}

// addStakeFromLaunchpad adds stake for a launchpad project and updates reward tracking.
// This method creates a special reward ID for launchpad projects and manages their deposit tracking.
//
// Parameters:
//   - address: project wallet address
//   - amount: amount of stake to add
//   - currentTimestamp: current timestamp
func (g *govStakerV1) addStakeFromLaunchpad(address string, amount int64, currentTimestamp int64) error {
	launchpadRewardID := g.makeLaunchpadRewardID(address)
	err := g.addStakeEmissionReward(launchpadRewardID, amount, currentTimestamp)
	if err != nil {
		return err
	}

	err = g.addStakeProtocolFeeReward(launchpadRewardID, amount, currentTimestamp)
	if err != nil {
		return err
	}

	deposit, exists := g.getLaunchpadProjectDeposit(launchpadRewardID)
	if !exists {
		deposit = 0
	}

	deposit += amount
	g.setLaunchpadProjectDeposit(launchpadRewardID, deposit)

	return nil
}

// removeStakeFromLaunchpad removes stake for a launchpad project and updates reward tracking.
// This method manages launchpad project deposit tracking and ensures non-negative deposits.
//
// Parameters:
//   - address: project wallet address
//   - amount: amount of stake to remove
//   - currentTimestamp: current timestamp
func (g *govStakerV1) removeStakeFromLaunchpad(address string, amount int64, currentTimestamp int64) error {
	launchpadRewardID := g.makeLaunchpadRewardID(address)
	err := g.removeStakeEmissionReward(launchpadRewardID, amount, currentTimestamp)
	if err != nil {
		return err
	}

	err = g.removeStakeProtocolFeeReward(launchpadRewardID, amount, currentTimestamp)
	if err != nil {
		return err
	}

	deposit, exists := g.getLaunchpadProjectDeposit(launchpadRewardID)
	if !exists {
		deposit = 0
	}

	deposit -= amount
	if deposit < 0 {
		deposit = 0
	}

	g.setLaunchpadProjectDeposit(launchpadRewardID, deposit)

	return nil
}

// makeLaunchpadRewardID creates a special reward identifier for launchpad projects.
// This ensures launchpad project rewards are tracked separately from regular user stakes.
//
// Parameters:
//   - address: project wallet address
//
// Returns:
//   - string: formatted launchpad reward ID
func (g *govStakerV1) makeLaunchpadRewardID(address string) string {
	return ufmt.Sprintf("launchpad:%s", address)
}<|MERGE_RESOLUTION|>--- conflicted
+++ resolved
@@ -128,14 +128,7 @@
 // Returns:
 //   - []*Delegation: list of user's delegations
 func (g *govStakerV1) getUserDelegations(user address) (delegations []*staker.Delegation) {
-<<<<<<< HEAD
-	delegationManager, err := g.store.GetDelegationManager()
-	if err != nil {
-		panic(err)
-	}
-=======
 	delegationManager := g.store.GetDelegationManager()
->>>>>>> 862b99bd
 
 	resolvedManager := NewDelegationManagerResolver(delegationManager)
 	for _, delegationID := range resolvedManager.GetUserDelegationIDs(user) {
@@ -156,14 +149,7 @@
 // Returns:
 //   - []*Delegation: list of user's delegations to the delegatee
 func (g *govStakerV1) getUserDelegationsWithDelegatee(user address, delegatee address) (delegations []*staker.Delegation) {
-<<<<<<< HEAD
-	delegationManager, err := g.store.GetDelegationManager()
-	if err != nil {
-		panic(err)
-	}
-=======
 	delegationManager := g.store.GetDelegationManager()
->>>>>>> 862b99bd
 	resolvedManager := NewDelegationManagerResolver(delegationManager)
 	for _, delegationID := range resolvedManager.GetUserDelegationIDsWithDelegatee(user, delegatee) {
 		if delegation := g.getDelegation(delegationID); delegation != nil {
