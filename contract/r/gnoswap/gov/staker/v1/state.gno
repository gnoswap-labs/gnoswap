package v1

import (
	"math"
	"strconv"

	"gno.land/p/nt/avl"
	"gno.land/p/nt/ufmt"

	"gno.land/r/gnoswap/emission"
	"gno.land/r/gnoswap/gov/staker"
	pf "gno.land/r/gnoswap/protocol_fee"
)

// setUnDelegationLockupPeriod updates the undelegation lockup period.
// This affects all future undelegation operations.
//
// Parameters:
//   - period: new lockup period in seconds
func (g *govStakerV1) setUnDelegationLockupPeriod(period int64) {
	if err := g.store.SetUnDelegationLockupPeriod(period); err != nil {
		panic(err)
	}
}

// nextDelegationID generates and returns the next unique delegation ID.
//
// Returns:
//   - int64: next available delegation ID
func (g *govStakerV1) nextDelegationID() int64 {
	counter := g.store.GetDelegationCounter()

	return counter.Next()
}

// getDelegation retrieves a delegation by its ID.
//
// Parameters:
//   - delegationID: unique identifier of the delegation
//
// Returns:
//   - *Delegation: delegation instance or nil if not found
func (g *govStakerV1) getDelegation(delegationID int64) *staker.Delegation {
	delegation, exists := g.store.GetDelegation(delegationID)
	if !exists {
		return nil
	}
	return delegation
}

// setDelegation stores or updates a delegation in the storage tree.
//
// Parameters:
//   - delegationID: unique identifier of the delegation
//   - delegation: delegation instance to store
//
// Returns:
//   - bool: true if successfully stored
func (g *govStakerV1) setDelegation(delegationID int64, delegation *staker.Delegation) bool {
	if err := g.store.SetDelegation(delegationID, delegation); err != nil {
		return false
	}
	return true
}

// addDelegation adds a new delegation to storage and updates the delegation manager.
//
// Parameters:
//   - delegationID: unique identifier of the delegation
//   - delegation: delegation instance to add
//
// Returns:
//   - bool: true if successfully added
func (g *govStakerV1) addDelegation(delegationID int64, delegation *staker.Delegation) bool {
	if ok := g.setDelegation(delegationID, delegation); !ok {
		return false
	}

	// Update delegation manager
	delegationManager := g.store.GetDelegationManager()
	resolvedManager := NewDelegationManagerResolver(delegationManager)
	resolvedManager.addDelegation(
		delegation.DelegateFrom(),
		delegation.DelegateTo(),
		delegationID,
	)
	if err := g.store.SetDelegationManager(delegationManager); err != nil {
		return false
	}

	return true
}

// removeDelegation removes a delegation from storage and updates the delegation manager.
//
// Parameters:
//   - delegationID: unique identifier of the delegation to remove
//
// Returns:
//   - bool: true if successfully removed
func (g *govStakerV1) removeDelegation(delegationID int64) bool {
	delegation := g.getDelegation(delegationID)
	if delegation == nil {
		return false
	}

	// Remove from store
	if err := g.store.RemoveDelegation(delegationID); err != nil {
		return false
	}

	// Update delegation manager
	delegationManager := g.store.GetDelegationManager()
	resolvedManager := NewDelegationManagerResolver(delegationManager)
	resolvedManager.removeDelegation(
		delegation.DelegateFrom(),
		delegation.DelegateTo(),
		delegationID,
	)
	if err := g.store.SetDelegationManager(delegationManager); err != nil {
		return false
	}

	return true
}

// getUserDelegations retrieves all delegations for a specific user.
//
// Parameters:
//   - user: user's address
//
// Returns:
//   - *avl.Tree: tree of user's delegations
func (g *govStakerV1) getUserDelegations(user address) *avl.Tree {
	delegationManager := g.store.GetDelegationManager()
	allDelegations := g.store.GetAllDelegations()
	delegations = make([]*staker.Delegation, 0)

	userDelegations, exists := delegationManager.GetDelegatorDelegations(user.String())
	if !exists {
<<<<<<< HEAD
		return avl.NewTree()
	}

	return userDelegations
=======
		return delegations
	}

	userDelegations.Iterate("", "", func(delegatee string, value interface{}) bool {
		delegationIDs, ok := value.([]int64)
		if !ok {
			return false
		}

		for _, id := range delegationIDs {
			idStr := strconv.FormatInt(id, 10)
			if delegation, exists := allDelegations.Get(idStr); exists {
				if d, ok := delegation.(*staker.Delegation); ok {
					delegations = append(delegations, d)
				}
			}
		}
		return false
	})

	return delegations
>>>>>>> c4b8ddf8
}

// getUserDelegationsWithDelegatee retrieves all delegations from a user to a specific delegatee.
//
// Parameters:
//   - user: user's address
//   - delegatee: delegatee's address
//
// Returns:
//   - []int64: list of user's delegation IDs to the delegatee
func (g *govStakerV1) getUserDelegationIDsWithDelegatee(user address, delegatee address) []int64 {
	delegationManager := g.store.GetDelegationManager()
<<<<<<< HEAD

	userDelegations, exists := delegationManager.GetDelegatorDelegations(user.String())
	if !exists {
		return nil
=======
	resolvedManager := NewDelegationManagerResolver(delegationManager)
	delegationIDs := resolvedManager.GetUserDelegationIDsWithDelegatee(user, delegatee)
	delegations = make([]*staker.Delegation, 0, len(delegationIDs))
	for _, delegationID := range delegationIDs {
		if delegation := g.getDelegation(delegationID); delegation != nil {
			delegations = append(delegations, delegation)
		}
>>>>>>> c4b8ddf8
	}

	delegateeStr := delegatee.String()
	delegationIDs, exists := userDelegations.Get(delegateeStr)
	if !exists {
		return nil
	}

	ids, ok := delegationIDs.([]int64)
	if !ok {
		return nil
	}

	return ids
}

// addDelegationRecord records a delegation change in the history.
// Updates both total and user delegation histories with cumulative values.
//
// Parameters:
//   - delegateeAddr: address of the delegatee
//   - amount: amount change (positive for delegate, negative for undelegate)
//   - timestamp: timestamp of the delegation change
func (g *govStakerV1) addDelegationRecord(delegateeAddr address, amount int64, timestamp int64) {
	// Update total delegation history
	g.updateTotalDelegationHistory(amount, timestamp)

	// Update user delegation history
	g.updateUserDelegationHistory(delegateeAddr, amount, timestamp)
}

// updateTotalDelegationHistory updates the total delegation history with cumulative value.
//
// Parameters:
//   - amount: amount change (positive for delegate, negative for undelegate)
//   - timestamp: timestamp of the change
func (g *govStakerV1) updateTotalDelegationHistory(amount int64, timestamp int64) {
	history := g.store.GetTotalDelegationHistory()

	// Get current total from the most recent entry
	currentTotal := g.getLatestTotalDelegation(history)
	newTotal := safeAddInt64(currentTotal, amount)

	if newTotal < 0 {
		newTotal = 0
	}

	history.Set(timestamp, newTotal)

	if err := g.store.SetTotalDelegationHistory(history); err != nil {
		panic(err)
	}
}

// updateUserDelegationHistory updates the user delegation history with cumulative values.
// Structure: address -> *UintTree[timestamp -> int64]
//
// Parameters:
//   - delegateeAddr: address of the delegatee
//   - amount: amount change (positive for delegate, negative for undelegate)
//   - timestamp: timestamp of the change
func (g *govStakerV1) updateUserDelegationHistory(delegateeAddr address, amount int64, timestamp int64) {
	history := g.store.GetUserDelegationHistory()
	addrStr := delegateeAddr.String()

	// Get or create user's timestamp tree
	var userHistory *staker.UintTree

	if existingHistory, exists := history.Get(addrStr); exists {
		userHistoryInt, ok := existingHistory.(*staker.UintTree)
		if !ok {
			panic(ufmt.Sprintf("invalid user history type: %T", existingHistory))
		}

		userHistory = userHistoryInt
	} else {
		userHistory = staker.NewUintTree()
	}

	// Get current amount from the most recent entry
	currentAmount := g.getLatestUserDelegation(userHistory)
	newAmount := safeAddInt64(currentAmount, amount)
	if newAmount < 0 {
		newAmount = 0
	}

	// Store new cumulative value at this timestamp
	userHistory.Set(timestamp, newAmount)
	history.Set(addrStr, userHistory)

	if err := g.store.SetUserDelegationHistory(history); err != nil {
		panic(err)
	}
}

// getLatestTotalDelegation gets the latest total delegation amount from history.
func (g *govStakerV1) getLatestTotalDelegation(history *staker.UintTree) int64 {
	if history.Size() == 0 {
		return 0
	}

	latestTotal := int64(0)

	history.ReverseIterate(0, math.MaxInt64, func(key int64, value any) bool {
		totalInt, ok := value.(int64)
		if !ok {
			panic(ufmt.Sprintf("invalid total type: %T", value))
		}

		latestTotal = totalInt

		return true // stop after first (most recent) entry
	})

	return latestTotal
}

// getLatestUserDelegation gets the latest delegation amount for a user from their history.
func (g *govStakerV1) getLatestUserDelegation(userHistory *staker.UintTree) int64 {
	if userHistory.Size() == 0 {
		return 0
	}

	latestAmount := int64(0)

	userHistory.ReverseIterate(0, math.MaxInt64, func(key int64, value any) bool {
		amountInt, ok := value.(int64)
		if !ok {
			panic(ufmt.Sprintf("invalid amount type: %T", value))
		}

		latestAmount = amountInt

		return true // stop after first (most recent) entry
	})

	return latestAmount
}

// addStakeEmissionReward adds stake to emission reward tracking for an address.
// This method updates the emission reward distribution state and adds stake for the specified address.
//
// Parameters:
//   - address: staker's address
//   - amount: amount of stake to add
//   - currentTimestamp: current timestamp
func (g *govStakerV1) addStakeEmissionReward(address string, amount int64, currentTimestamp int64) error {
	distributedAmount := emission.GetAccuDistributedToGovStaker()

	emissionRewardManager := g.store.GetEmissionRewardManager()
	resolvedManager := NewEmissionRewardManagerResolver(emissionRewardManager)

	if err := resolvedManager.updateAccumulatedRewardX128PerStake(distributedAmount, currentTimestamp); err != nil {
		return err
	}

	if err := resolvedManager.addStake(address, amount, currentTimestamp); err != nil {
		return err
	}

	return g.store.SetEmissionRewardManager(emissionRewardManager)
}

// removeStakeEmissionReward removes stake from emission reward tracking for an address.
// This method updates the emission reward distribution state and removes stake for the specified address.
//
// Parameters:
//   - address: staker's address
//   - amount: amount of stake to remove
//   - currentTimestamp: current timestamp
func (g *govStakerV1) removeStakeEmissionReward(address string, amount int64, currentTimestamp int64) error {
	distributedAmount := emission.GetAccuDistributedToGovStaker()

	emissionRewardManager := g.store.GetEmissionRewardManager()
	resolvedManager := NewEmissionRewardManagerResolver(emissionRewardManager)

	if err := resolvedManager.updateAccumulatedRewardX128PerStake(distributedAmount, currentTimestamp); err != nil {
		return err
	}

	if err := resolvedManager.removeStake(address, amount, currentTimestamp); err != nil {
		return err
	}

	return g.store.SetEmissionRewardManager(emissionRewardManager)
}

// claimRewardsEmissionReward claims emission rewards for an address.
// This method updates the emission reward distribution state and processes reward claiming.
//
// Parameters:
//   - address: staker's address claiming rewards
//   - currentTimestamp: current timestamp
//
// Returns:
//   - int64: amount of emission rewards claimed
//   - error: nil on success, error if claiming fails
func (g *govStakerV1) claimRewardsEmissionReward(address string, currentTimestamp int64) (int64, error) {
	distributedAmount := emission.GetAccuDistributedToGovStaker()

	emissionRewardManager := g.store.GetEmissionRewardManager()
	resolvedManager := NewEmissionRewardManagerResolver(emissionRewardManager)

	if err := resolvedManager.updateAccumulatedRewardX128PerStake(distributedAmount, currentTimestamp); err != nil {
		return 0, err
	}

	amount, err := resolvedManager.claimRewards(address, currentTimestamp)
	if err != nil {
		return 0, err
	}

	if err := g.store.SetEmissionRewardManager(emissionRewardManager); err != nil {
		return 0, err
	}

	return amount, nil
}

// removeLaunchpadProjectDeposit removes a launchpad project deposit record.
//
// Parameters:
//   - ownerAddress: project owner's address identifier
//
// Returns:
//   - bool: true if successfully removed
func (g *govStakerV1) removeLaunchpadProjectDeposit(ownerAddress string) bool {
	launchpadProjectDeposits := g.store.GetLaunchpadProjectDeposits()

	resolver := NewLaunchpadProjectDepositsResolver(launchpadProjectDeposits)
	return resolver.RemoveDeposit(ownerAddress)
}

// addStakeProtocolFeeReward adds stake to protocol fee reward tracking for an address.
// This method distributes protocol fees and updates the protocol fee reward state.
//
// Parameters:
//   - address: staker's address
//   - amount: amount of stake to add
//   - currentTimestamp: current timestamp
func (g *govStakerV1) addStakeProtocolFeeReward(address string, amount int64, currentTimestamp int64) error {
	pf.DistributeProtocolFee(cross)

	distributedAmounts := g.getDistributedProtocolFees()

	protocolFeeRewardManager := g.store.GetProtocolFeeRewardManager()
	resolvedManager := NewProtocolFeeRewardManagerResolver(protocolFeeRewardManager)

	if err := resolvedManager.updateAccumulatedProtocolFeeX128PerStake(distributedAmounts, currentTimestamp); err != nil {
		return err
	}

	if err := resolvedManager.addStake(address, amount, currentTimestamp); err != nil {
		return err
	}

	return g.store.SetProtocolFeeRewardManager(protocolFeeRewardManager)
}

// removeStakeProtocolFeeReward removes stake from protocol fee reward tracking for an address.
// This method distributes protocol fees and updates the protocol fee reward state.
//
// Parameters:
//   - address: staker's address
//   - amount: amount of stake to remove
//   - currentTimestamp: current timestamp
func (g *govStakerV1) removeStakeProtocolFeeReward(address string, amount int64, currentTimestamp int64) error {
	pf.DistributeProtocolFee(cross)

	distributedAmounts := g.getDistributedProtocolFees()

	protocolFeeRewardManager := g.store.GetProtocolFeeRewardManager()
	resolvedManager := NewProtocolFeeRewardManagerResolver(protocolFeeRewardManager)

	if err := resolvedManager.updateAccumulatedProtocolFeeX128PerStake(distributedAmounts, currentTimestamp); err != nil {
		return err
	}

	if err := resolvedManager.removeStake(address, amount, currentTimestamp); err != nil {
		return err
	}

	return g.store.SetProtocolFeeRewardManager(protocolFeeRewardManager)
}

// claimRewardsProtocolFeeReward claims protocol fee rewards for an address.
// This method distributes protocol fees and processes reward claiming for all token types.
//
// Parameters:
//   - address: staker's address claiming rewards
//   - currentTimestamp: current timestamp
//
// Returns:
//   - map[string]int64: protocol fee rewards claimed by token
//   - error: nil on success, error if claiming fails
func (g *govStakerV1) claimRewardsProtocolFeeReward(address string, currentTimestamp int64) (map[string]int64, error) {
	pf.DistributeProtocolFee(cross)

	distributedAmounts := g.getDistributedProtocolFees()

	protocolFeeRewardManager := g.store.GetProtocolFeeRewardManager()
	resolvedManager := NewProtocolFeeRewardManagerResolver(protocolFeeRewardManager)

	if err := resolvedManager.updateAccumulatedProtocolFeeX128PerStake(distributedAmounts, currentTimestamp); err != nil {
		return nil, err
	}

	rewards, err := resolvedManager.claimRewards(address, currentTimestamp)
	if err != nil {
		return nil, err
	}

	if err := g.store.SetProtocolFeeRewardManager(protocolFeeRewardManager); err != nil {
		return nil, err
	}

	return rewards, nil
}

// getDistributedProtocolFees retrieves the current distributed protocol fee amounts for all tokens.
// This method queries the protocol fee contract for accumulated distributions.
//
// Returns:
//   - map[string]int64: distributed amounts by token path
func (g *govStakerV1) getDistributedProtocolFees() map[string]int64 {
	return pf.GetAccuTransfersToGovStaker()
}

// getLaunchpadProjectDeposit retrieves the deposit amount for a launchpad project.
//
// Parameters:
//   - ownerAddress: project owner's address identifier
//
// Returns:
//   - int64: deposit amount
//   - bool: true if project exists, false otherwise
func (g *govStakerV1) getLaunchpadProjectDeposit(ownerAddress string) (int64, bool) {
	launchpadDeposits := g.store.GetLaunchpadProjectDeposits()
	resolvedDeposits := NewLaunchpadProjectDepositsResolver(launchpadDeposits)
	return resolvedDeposits.getLaunchpadProjectDeposit(ownerAddress)
}

// setLaunchpadProjectDeposit sets the deposit amount for a launchpad project.
//
// Parameters:
//   - ownerAddress: project owner's address identifier
//   - deposit: deposit amount to set
//
// Returns:
//   - bool: true if successfully set
func (g *govStakerV1) setLaunchpadProjectDeposit(ownerAddress string, deposit int64) bool {
	launchpadDeposits := g.store.GetLaunchpadProjectDeposits()
	resolvedDeposits := NewLaunchpadProjectDepositsResolver(launchpadDeposits)
	resolvedDeposits.setLaunchpadProjectDeposit(ownerAddress, deposit)
	if err := g.store.SetLaunchpadProjectDeposits(launchpadDeposits); err != nil {
		return false
	}
	return true
}

// addStakeFromLaunchpad adds stake for a launchpad project and updates reward tracking.
// This method creates a special reward ID for launchpad projects and manages their deposit tracking.
//
// Parameters:
//   - address: project wallet address
//   - amount: amount of stake to add
//   - currentTimestamp: current timestamp
func (g *govStakerV1) addStakeFromLaunchpad(address string, amount int64, currentTimestamp int64) error {
	launchpadRewardID := g.makeLaunchpadRewardID(address)
	err := g.addStakeEmissionReward(launchpadRewardID, amount, currentTimestamp)
	if err != nil {
		return err
	}

	err = g.addStakeProtocolFeeReward(launchpadRewardID, amount, currentTimestamp)
	if err != nil {
		return err
	}

	deposit, exists := g.getLaunchpadProjectDeposit(launchpadRewardID)
	if !exists {
		deposit = 0
	}

	deposit = safeAddInt64(deposit, amount)
	g.setLaunchpadProjectDeposit(launchpadRewardID, deposit)

	return nil
}

// removeStakeFromLaunchpad removes stake for a launchpad project and updates reward tracking.
// This method manages launchpad project deposit tracking and ensures non-negative deposits.
//
// Parameters:
//   - address: project wallet address
//   - amount: amount of stake to remove
//   - currentTimestamp: current timestamp
func (g *govStakerV1) removeStakeFromLaunchpad(address string, amount int64, currentTimestamp int64) error {
	launchpadRewardID := g.makeLaunchpadRewardID(address)
	err := g.removeStakeEmissionReward(launchpadRewardID, amount, currentTimestamp)
	if err != nil {
		return err
	}

	err = g.removeStakeProtocolFeeReward(launchpadRewardID, amount, currentTimestamp)
	if err != nil {
		return err
	}

	deposit, exists := g.getLaunchpadProjectDeposit(launchpadRewardID)
	if !exists {
		deposit = 0
	}

	deposit = safeSubInt64(deposit, amount)
	if deposit < 0 {
		deposit = 0
	}

	g.setLaunchpadProjectDeposit(launchpadRewardID, deposit)

	return nil
}

// makeLaunchpadRewardID creates a special reward identifier for launchpad projects.
// This ensures launchpad project rewards are tracked separately from regular user stakes.
//
// Parameters:
//   - address: project wallet address
//
// Returns:
//   - string: formatted launchpad reward ID
func (g *govStakerV1) makeLaunchpadRewardID(address string) string {
	return ufmt.Sprintf("launchpad:%s", address)
}<|MERGE_RESOLUTION|>--- conflicted
+++ resolved
@@ -2,7 +2,6 @@
 
 import (
 	"math"
-	"strconv"
 
 	"gno.land/p/nt/avl"
 	"gno.land/p/nt/ufmt"
@@ -133,39 +132,13 @@
 //   - *avl.Tree: tree of user's delegations
 func (g *govStakerV1) getUserDelegations(user address) *avl.Tree {
 	delegationManager := g.store.GetDelegationManager()
-	allDelegations := g.store.GetAllDelegations()
-	delegations = make([]*staker.Delegation, 0)
 
 	userDelegations, exists := delegationManager.GetDelegatorDelegations(user.String())
 	if !exists {
-<<<<<<< HEAD
 		return avl.NewTree()
 	}
 
 	return userDelegations
-=======
-		return delegations
-	}
-
-	userDelegations.Iterate("", "", func(delegatee string, value interface{}) bool {
-		delegationIDs, ok := value.([]int64)
-		if !ok {
-			return false
-		}
-
-		for _, id := range delegationIDs {
-			idStr := strconv.FormatInt(id, 10)
-			if delegation, exists := allDelegations.Get(idStr); exists {
-				if d, ok := delegation.(*staker.Delegation); ok {
-					delegations = append(delegations, d)
-				}
-			}
-		}
-		return false
-	})
-
-	return delegations
->>>>>>> c4b8ddf8
 }
 
 // getUserDelegationsWithDelegatee retrieves all delegations from a user to a specific delegatee.
@@ -178,20 +151,10 @@
 //   - []int64: list of user's delegation IDs to the delegatee
 func (g *govStakerV1) getUserDelegationIDsWithDelegatee(user address, delegatee address) []int64 {
 	delegationManager := g.store.GetDelegationManager()
-<<<<<<< HEAD
 
 	userDelegations, exists := delegationManager.GetDelegatorDelegations(user.String())
 	if !exists {
 		return nil
-=======
-	resolvedManager := NewDelegationManagerResolver(delegationManager)
-	delegationIDs := resolvedManager.GetUserDelegationIDsWithDelegatee(user, delegatee)
-	delegations = make([]*staker.Delegation, 0, len(delegationIDs))
-	for _, delegationID := range delegationIDs {
-		if delegation := g.getDelegation(delegationID); delegation != nil {
-			delegations = append(delegations, delegation)
-		}
->>>>>>> c4b8ddf8
 	}
 
 	delegateeStr := delegatee.String()
