package v1

import (
	"math"
	"testing"

	"gno.land/p/nt/avl"
	"gno.land/p/nt/testutils"
	"gno.land/p/nt/uassert"

	_ "gno.land/p/gnoswap/rbac"
	_ "gno.land/r/gnoswap/rbac"

	_ "gno.land/r/gnoswap/access"

	_ "gno.land/r/gnoswap/protocol_fee"
	_ "gno.land/r/gnoswap/protocol_fee/v1"

	"gno.land/r/gnoswap/gov/staker"

	"gno.land/r/gnoswap/gns"
	"gno.land/r/gnoswap/gov/xgns"
)

// Test Delegate function
func TestStakerDelegate_Delegate(t *testing.T) {
	// Initialize gov staker
	gs := createTestGovStaker()

	tests := []struct {
		name          string
		caller        address
		to            address
		amount        int64
		referrer      string
		expectPanic   bool
		expectedError string
		setupMocks    func()
		cleanupMocks  func()
	}{
		{
			name:        "Successful delegation with valid parameters",
			caller:      testutils.TestAddress("alice"),
			to:          testutils.TestAddress("validator1"),
			amount:      minimumAmount,
			referrer:    "",
			expectPanic: false,
			setupMocks: func() {
				// Setup mocks for successful delegation
				cleanupStakerDelegateTest(t, gs)
			},
			cleanupMocks: func() {
				cleanupStakerDelegateTest(t, gs)
			},
		},
		{
			name:          "Invalid address should panic",
			caller:        testutils.TestAddress("alice"),
			to:            address(""),
			amount:        minimumAmount,
			referrer:      "",
			expectPanic:   true,
			expectedError: "invalid address: ",
			setupMocks: func() {
				cleanupStakerDelegateTest(t, gs)
			},
			cleanupMocks: func() {
				cleanupStakerDelegateTest(t, gs)
			},
		},
		{
			name:          "Amount less than minimum should panic",
			caller:        testutils.TestAddress("alice"),
			to:            testutils.TestAddress("validator1"),
			amount:        minimumAmount - 1,
			referrer:      "",
			expectPanic:   true,
			expectedError: "[GNOSWAP-GOV_STAKER-011] cannot delegate less than minimum amount || minimum amount to delegate is 1000000 (requested:999999)",
			setupMocks: func() {
				cleanupStakerDelegateTest(t, gs)
			},
			cleanupMocks: func() {
				cleanupStakerDelegateTest(t, gs)
			},
		},
		{
			name:          "Amount not multiple of minimum should panic",
			caller:        testutils.TestAddress("alice"),
			to:            testutils.TestAddress("validator1"),
			amount:        minimumAmount + 1,
			referrer:      "",
			expectPanic:   true,
			expectedError: "[GNOSWAP-GOV_STAKER-004] invalid amount || amount must be multiple of 1000000",
			setupMocks: func() {
				cleanupStakerDelegateTest(t, gs)
			},
			cleanupMocks: func() {
				cleanupStakerDelegateTest(t, gs)
			},
		},
	}

	for _, tt := range tests {
		t.Run(tt.name, func(t *testing.T) {
			// Given: Setup test environment
			tt.setupMocks()
			defer tt.cleanupMocks()

			// Setup realm context for testing
			testing.SetRealm(testing.NewUserRealm(tt.caller))

			// When & Then: Execute and verify
			if tt.expectPanic {
				uassert.AbortsWithMessage(t, tt.expectedError, func() {
					func(cur realm) {
						gs.Delegate(tt.to, tt.amount, tt.referrer)
					}(cross)
				})
			} else {
				func(cur realm) {
					testing.SetRealm(testing.NewCodeRealm(GOV_STAKER_PKG_PATH))
					result := gs.Delegate(tt.to, tt.amount, tt.referrer)
					uassert.Equal(t, result, tt.amount)
				}(cross)
			}
		})
	}
}

// Test Undelegate function
func TestStakerDelegate_Undelegate(t *testing.T) {
	// govStakerAddr := access.MustGetAddress(prbac.ROLE_GOV_STAKER.String())

	tests := []struct {
		name            string
		caller          address
		from            address
		amount          int64
		expectPanic     bool
		expectedError   string
		setupDelegation func(gs *govStakerV1)
		cleanupMocks    func(gs *govStakerV1)
		expectedAmount  int64
	}{
		{
			name:           "Successful undelegation",
			caller:         testutils.TestAddress("alice"),
			from:           testutils.TestAddress("validator1"),
			amount:         minimumAmount,
			expectedAmount: 1000000,
			expectPanic:    false,
			setupDelegation: func(gs *govStakerV1) {
				cleanupStakerDelegateTest(t, gs)
				setupStakerDelegateTestDelegation(t, gs, testutils.TestAddress("alice"), testutils.TestAddress("validator1"), minimumAmount)
			},
			cleanupMocks: func(gs *govStakerV1) {
				cleanupStakerDelegateTest(t, gs)
			},
		},
		{
			name:           "Invalid from address should panic",
			caller:         testutils.TestAddress("alice"),
			from:           address(""),
			amount:         minimumAmount,
			expectedAmount: 0,
			expectPanic:    true,
			expectedError:  "invalid address: ",
			setupDelegation: func(gs *govStakerV1) {
				cleanupStakerDelegateTest(t, gs)
			},
			cleanupMocks: func(gs *govStakerV1) {
				cleanupStakerDelegateTest(t, gs)
			},
		},
		{
			name:           "Caller not delegator should not panic",
			caller:         testutils.TestAddress("bob"),
			from:           testutils.TestAddress("validator1"),
			amount:         minimumAmount,
			expectedAmount: 0,
			expectPanic:    false,
			setupDelegation: func(gs *govStakerV1) {
				cleanupStakerDelegateTest(t, gs)
				setupStakerDelegateTestDelegation(t, gs, testutils.TestAddress("alice"), testutils.TestAddress("validator1"), minimumAmount)
			},
			cleanupMocks: func(gs *govStakerV1) {
				cleanupStakerDelegateTest(t, gs)
			},
		},
	}

	for _, tt := range tests {
		t.Run(tt.name, func(t *testing.T) {
			// Given: Setup test environment with delegation
			gs := createTestGovStaker()
			tt.setupDelegation(gs)
			defer tt.cleanupMocks(gs)

			// Setup realm context for testing
			testing.SetRealm(testing.NewUserRealm(tt.caller))

			// When & Then: Execute and verify
			if tt.expectPanic {
				uassert.AbortsWithMessage(t, tt.expectedError, func() {
					func(cur realm) {
						gs.Undelegate(tt.from, tt.amount)
					}(cross)
				})
			} else {
				func(cur realm) {
					testing.SetRealm(testing.NewCodeRealm(GOV_STAKER_PKG_PATH))
					result := gs.Undelegate(tt.from, tt.amount)
					uassert.Equal(t, result, tt.expectedAmount)
				}(cross)
			}
		})
	}
}

// Test Undelegate with multiple delegations to same delegatee
// This tests the optimization where GetUnDelegationLockupPeriod is called only once
func TestStakerDelegate_UndelegateMultipleDelegations(t *testing.T) {
	tests := []struct {
		name                 string
		delegationAmounts    []int64
		undelegateAmount     int64
		expectedSuccess      bool
		minExpectedWithdraws int
		description          string
	}{
		{
			name:                 "Undelegate spanning multiple delegations",
			delegationAmounts:    []int64{minimumAmount, minimumAmount * 2, minimumAmount * 3, minimumAmount * 4, minimumAmount * 5},
			undelegateAmount:     minimumAmount * 8,
			expectedSuccess:      true,
			minExpectedWithdraws: 3,
			description:          "Should process first 3 delegations (1M + 2M + 3M + 2M from 4th)",
		},
		{
			name:                 "Early exit - only first delegation needed",
			delegationAmounts:    []int64{minimumAmount * 10, minimumAmount * 5, minimumAmount * 3},
			undelegateAmount:     minimumAmount * 5,
			expectedSuccess:      true,
			minExpectedWithdraws: 1,
			description:          "Should only process first delegation and exit early",
		},
		{
			name:                 "Exact match - first delegation",
			delegationAmounts:    []int64{minimumAmount * 5, minimumAmount * 3, minimumAmount * 2},
			undelegateAmount:     minimumAmount * 5,
			expectedSuccess:      true,
			minExpectedWithdraws: 1,
			description:          "Should exactly match and consume first delegation",
		},
		{
			name:                 "Exact match - multiple delegations",
			delegationAmounts:    []int64{minimumAmount, minimumAmount * 2, minimumAmount * 3},
			undelegateAmount:     minimumAmount * 6,
			expectedSuccess:      true,
			minExpectedWithdraws: 3,
			description:          "Should exactly consume all three delegations (1M + 2M + 3M)",
		},
		{
			name:                 "All delegations required",
			delegationAmounts:    []int64{minimumAmount, minimumAmount * 2, minimumAmount * 3},
			undelegateAmount:     minimumAmount * 6,
			expectedSuccess:      true,
			minExpectedWithdraws: 3,
			description:          "Should process all delegations when amount equals total",
		},
		{
			name:                 "Partial last delegation",
			delegationAmounts:    []int64{minimumAmount * 2, minimumAmount * 3, minimumAmount * 10},
			undelegateAmount:     minimumAmount * 7,
			expectedSuccess:      true,
			minExpectedWithdraws: 3,
			description:          "Should fully use first two and partially use third (2M + 3M + 2M)",
		},
		{
			name:                 "Single delegation - partial undelegate",
			delegationAmounts:    []int64{minimumAmount * 10},
			undelegateAmount:     minimumAmount * 3,
			expectedSuccess:      true,
			minExpectedWithdraws: 1,
			description:          "Should handle single delegation case (boundary)",
		},
	}

	for _, tt := range tests {
		t.Run(tt.name, func(t *testing.T) {
			// Given: Setup gov staker with clean state
			gs := createTestGovStaker()
			cleanupStakerDelegateTest(t, gs)

			user := testutils.TestAddress("alice")
			validator := testutils.TestAddress("validator1")

			testing.SetRealm(testing.NewUserRealm(user))

			// Create delegations according to test case
			totalDelegated := int64(0)
			func(cur realm) {
				testing.SetRealm(testing.NewCodeRealm(GOV_STAKER_PKG_PATH))
				for _, amount := range tt.delegationAmounts {
					gs.Delegate(validator, amount, "")
					totalDelegated += amount
				}
			}(cross)

			// When: Undelegate specified amount
			var undelegatedAmount int64
			func(cur realm) {
				testing.SetRealm(testing.NewCodeRealm(GOV_STAKER_PKG_PATH))
				undelegatedAmount = gs.Undelegate(validator, tt.undelegateAmount)
			}(cross)

			// Then: Verify results
			if tt.expectedSuccess {
				uassert.Equal(t, undelegatedAmount, tt.undelegateAmount)

				// Verify withdraws were created correctly
				delegations := gs.getUserDelegationsWithDelegatee(user, validator)
				totalWithdraws := 0
				totalUndelegated := int64(0)

				for _, delegation := range delegations {
					withdraws := delegation.Withdraws()
					totalWithdraws += len(withdraws)
					totalUndelegated += delegation.UnDelegatedAmount()
				}

				uassert.Equal(t, totalUndelegated, tt.undelegateAmount)
				uassert.True(t, totalWithdraws >= tt.minExpectedWithdraws)
			}
		})
	}
}

// Test Undelegate edge cases with multiple delegations
func TestStakerDelegate_UndelegateMultipleDelegations_EdgeCases(t *testing.T) {
	tests := []struct {
		name          string
		setupFunc     func(gs *govStakerV1, user, validator address)
		undelegateAmt int64
		expectPanic   bool
		expectedError string
		description   string
	}{
		{
			name: "Undelegate from non-existent delegatee",
			setupFunc: func(gs *govStakerV1, user, validator address) {
				// No delegations created
			},
			undelegateAmt: minimumAmount,
			expectPanic:   false,
			description:   "Should return 0 when no delegations exist",
		},
		{
			name: "Undelegate more than total delegated",
			setupFunc: func(gs *govStakerV1, user, validator address) {
				func(cur realm) {
					testing.SetRealm(testing.NewCodeRealm(GOV_STAKER_PKG_PATH))
					gs.Delegate(validator, minimumAmount*5, "")
				}(cross)
			},
			undelegateAmt: minimumAmount * 10,
			expectPanic:   false,
			description:   "Should return available amount when requested exceeds delegated",
		},
		{
			name: "Undelegate zero amount",
			setupFunc: func(gs *govStakerV1, user, validator address) {
				func(cur realm) {
					testing.SetRealm(testing.NewCodeRealm(GOV_STAKER_PKG_PATH))
					gs.Delegate(validator, minimumAmount*5, "")
				}(cross)
			},
			undelegateAmt: 0,
			expectPanic:   true,
			expectedError: "[GNOSWAP-GOV_STAKER-011] cannot delegate less than minimum amount || minimum amount to delegate is 1000000 (requested:0)",
			description:   "Should reject zero amount",
		},
		{
			name: "Undelegate negative amount",
			setupFunc: func(gs *govStakerV1, user, validator address) {
				func(cur realm) {
					testing.SetRealm(testing.NewCodeRealm(GOV_STAKER_PKG_PATH))
					gs.Delegate(validator, minimumAmount*5, "")
				}(cross)
			},
			undelegateAmt: -minimumAmount,
			expectPanic:   true,
			expectedError: "[GNOSWAP-GOV_STAKER-011] cannot delegate less than minimum amount || minimum amount to delegate is 1000000 (requested:-1000000)",
			description:   "Should reject negative amount",
		},
	}

	for _, tt := range tests {
		t.Run(tt.name, func(t *testing.T) {
			// Given: Setup test environment
			gs := createTestGovStaker()
			cleanupStakerDelegateTest(t, gs)

			user := testutils.TestAddress("alice")
			validator := testutils.TestAddress("validator1")

			testing.SetRealm(testing.NewUserRealm(user))
			tt.setupFunc(gs, user, validator)

			// When & Then: Execute and verify
			if tt.expectPanic {
				uassert.AbortsWithMessage(t, tt.expectedError, func() {
					func(cur realm) {
						testing.SetRealm(testing.NewCodeRealm(GOV_STAKER_PKG_PATH))
						gs.Undelegate(validator, tt.undelegateAmt)
					}(cross)
				})
			} else {
				func(cur realm) {
					testing.SetRealm(testing.NewCodeRealm(GOV_STAKER_PKG_PATH))
					result := gs.Undelegate(validator, tt.undelegateAmt)
					// For non-panic cases, verify result is reasonable
					// (either 0 for no delegations, or capped at available amount)
					if tt.undelegateAmt > 0 {
						uassert.True(t, result >= 0)
					}
				}(cross)
			}
		})
	}
}

// Test Redelegate function
func TestStakerDelegate_Redelegate(t *testing.T) {
	// Initialize gov staker
	gs := createTestGovStaker()

	tests := []struct {
		name            string
		caller          address
		delegator       address
		delegatee       address
		amount          int64
		expectPanic     bool
		expectedError   string
		setupDelegation func()
		cleanupMocks    func()
	}{
		{
			name:        "Successful redelegation",
			caller:      testutils.TestAddress("alice"),
			delegator:   testutils.TestAddress("validator1"),
			delegatee:   testutils.TestAddress("validator2"),
			amount:      minimumAmount,
			expectPanic: false,
			setupDelegation: func() {
				cleanupStakerDelegateTest(t, gs)
				setupStakerDelegateTestDelegation(t, gs, testutils.TestAddress("alice"), testutils.TestAddress("validator1"), minimumAmount)
			},
			cleanupMocks: func() {
				cleanupStakerDelegateTest(t, gs)
			},
		},
		{
			name:          "Invalid delegator address should panic",
			caller:        testutils.TestAddress("alice"),
			delegator:     address(""),
			delegatee:     testutils.TestAddress("validator2"),
			amount:        minimumAmount,
			expectPanic:   true,
			expectedError: "invalid address: ",
			setupDelegation: func() {
				cleanupStakerDelegateTest(t, gs)
			},
			cleanupMocks: func() {
				cleanupStakerDelegateTest(t, gs)
			},
		},
		{
			name:          "Invalid delegatee address should panic",
			caller:        testutils.TestAddress("alice"),
			delegator:     testutils.TestAddress("validator1"),
			delegatee:     address(""),
			amount:        minimumAmount,
			expectPanic:   true,
			expectedError: "invalid address: ",
			setupDelegation: func() {
				cleanupStakerDelegateTest(t, gs)
			},
			cleanupMocks: func() {
				cleanupStakerDelegateTest(t, gs)
			},
		},
	}

	for _, tt := range tests {
		t.Run(tt.name, func(t *testing.T) {
			// Given: Setup test environment with delegation
			tt.setupDelegation()
			defer tt.cleanupMocks()

			// Setup realm context for testing
			testing.SetRealm(testing.NewUserRealm(tt.caller))

			// When & Then: Execute and verify
			if tt.expectPanic {
				uassert.AbortsWithMessage(t, tt.expectedError, func() {
					func(cur realm) {
						gs.Redelegate(tt.delegator, tt.delegatee, tt.amount)
					}(cross)
				})
			} else {
				func(cur realm) {
					testing.SetRealm(testing.NewCodeRealm(GOV_STAKER_PKG_PATH))
					result := gs.Redelegate(tt.delegator, tt.delegatee, tt.amount)
					uassert.Equal(t, result, tt.amount)
				}(cross)
			}
		})
	}
}

// Test CollectUndelegatedGns function
func TestStakerDelegate_CollectUndelegatedGns(t *testing.T) {
	tests := []struct {
		name             string
		caller           address
		expectPanic      bool
		expectedError    string
		setupCollectable func(gs *govStakerV1)
		cleanupMocks     func(gs *govStakerV1)
		expectedAmount   int64
	}{
		{
			name:        "Successful collection",
			caller:      testutils.TestAddress("alice"),
			expectPanic: false,
			setupCollectable: func(gs *govStakerV1) {
				cleanupStakerDelegateTest(t, gs)
				setupStakerDelegateTestCollectableAmount(t, gs, testutils.TestAddress("alice"), minimumAmount)
			},
			cleanupMocks: func(gs *govStakerV1) {
				cleanupStakerDelegateTest(t, gs)
			},
			expectedAmount: minimumAmount,
		},
		{
			name:        "No collectable amount returns zero",
			caller:      testutils.TestAddress("alice"),
			expectPanic: false,
			setupCollectable: func(gs *govStakerV1) {
				cleanupStakerDelegateTest(t, gs)
			},
			cleanupMocks: func(gs *govStakerV1) {
				cleanupStakerDelegateTest(t, gs)
			},
			expectedAmount: 0,
		},
	}

	for _, tt := range tests {
		t.Run(tt.name, func(t *testing.T) {
			// Given: Setup test environment with collectable amount
			gs := createTestGovStaker()

			tt.setupCollectable(gs)
			defer tt.cleanupMocks(gs)

			testing.SetRealm(testing.NewUserRealm(tt.caller))

			// When & Then: Execute and verify
			if tt.expectPanic {
				uassert.AbortsWithMessage(t, tt.expectedError, func() {
					func(cur realm) {
						gs.CollectUndelegatedGns()
					}(cross)
				})
			} else {
				func(cur realm) {
					testing.SetRealm(testing.NewCodeRealm(GOV_STAKER_PKG_PATH))
					result := gs.CollectUndelegatedGns()
					uassert.Equal(t, tt.expectedAmount, result)
				}(cross)
			}
		})
	}
}

// Test comprehensive delegation validation including edge cases
func TestStakerDelegate_DelegationValidationEdgeCases(t *testing.T) {
	// Initialize gov staker
	gs := createTestGovStaker()

	tests := []struct {
		name          string
		caller        address
		to            address
		amount        int64
		setupBalance  int64
		expectPanic   bool
		expectedError string
		description   string
	}{
		{
			name:         "success - minimum amount delegation",
			caller:       testutils.TestAddress("alice"),
			to:           testutils.TestAddress("validator"),
			amount:       minimumAmount,
			setupBalance: minimumAmount * 2,
			expectPanic:  false,
		},
		{
			name:         "success - multiple of minimum amount",
			caller:       testutils.TestAddress("alice"),
			to:           testutils.TestAddress("validator"),
			amount:       minimumAmount * 5,
			setupBalance: minimumAmount * 10,
			expectPanic:  false,
		},
		{
			name:          "fail - amount less than minimum",
			caller:        testutils.TestAddress("alice"),
			to:            testutils.TestAddress("validator"),
			amount:        minimumAmount - 1,
			setupBalance:  minimumAmount * 2,
			expectPanic:   true,
			expectedError: "[GNOSWAP-GOV_STAKER-011] cannot delegate less than minimum amount || minimum amount to delegate is 1000000 (requested:999999)",
		},
		{
			name:          "fail - amount not multiple of minimum",
			caller:        testutils.TestAddress("alice"),
			to:            testutils.TestAddress("validator"),
			amount:        minimumAmount + 1,
			setupBalance:  minimumAmount * 2,
			expectPanic:   true,
			expectedError: "[GNOSWAP-GOV_STAKER-004] invalid amount || amount must be multiple of 1000000",
		},
		{
			name:          "fail - zero amount",
			caller:        testutils.TestAddress("alice"),
			to:            testutils.TestAddress("validator"),
			amount:        0,
			setupBalance:  minimumAmount * 2,
			expectPanic:   true,
			expectedError: "[GNOSWAP-GOV_STAKER-011] cannot delegate less than minimum amount || minimum amount to delegate is 1000000 (requested:0)",
		},
		{
			name:          "fail - negative amount",
			caller:        testutils.TestAddress("alice"),
			to:            testutils.TestAddress("validator"),
			amount:        -minimumAmount,
			setupBalance:  minimumAmount * 2,
			expectPanic:   true,
			expectedError: "[GNOSWAP-GOV_STAKER-011] cannot delegate less than minimum amount || minimum amount to delegate is 1000000 (requested:-1000000)",
		},
		{
			name:         "success - self delegation",
			caller:       testutils.TestAddress("alice"),
			to:           testutils.TestAddress("alice"),
			amount:       minimumAmount,
			setupBalance: minimumAmount * 2,
			expectPanic:  false,
			description:  "Self delegation should be allowed",
		},
		{
			name:          "success - maximum int64 amount",
			caller:        testutils.TestAddress("alice"),
			to:            testutils.TestAddress("validator"),
			amount:        9223372036854775800, // Close to MAX_INT64 but multiple of minimumAmount
			setupBalance:  9223372036854775807,
			expectPanic:   true,
			expectedError: "[GNOSWAP-GOV_STAKER-004] invalid amount || amount must be multiple of 1000000",
		},
	}

	for _, tt := range tests {
		t.Run(tt.name, func(t *testing.T) {
			// Given: Setup test environment
			cleanupStakerDelegateTest(t, gs)
			// Setup GNS balance for caller
			// In real implementation, would setup actual balance

			testing.SetRealm(testing.NewUserRealm(tt.caller))

			// When & Then: Execute and verify
			if tt.expectPanic {
				uassert.AbortsWithMessage(t, tt.expectedError, func() {
					func(cur realm) {
						gs.Delegate(tt.to, tt.amount, "")
					}(cross)
				})
			} else {
				func(cur realm) {
					testing.SetRealm(testing.NewCodeRealm(GOV_STAKER_PKG_PATH))
					result := gs.Delegate(tt.to, tt.amount, "")
					uassert.Equal(t, result, tt.amount)
				}(cross)
			}
		})
	}
}

// Test lockup period and withdrawal timing
func TestStakerDelegate_LockupPeriodAndWithdrawal(t *testing.T) {
	// Initialize gov staker
	gs := createTestGovStaker()

	tests := []struct {
		name                string
		delegateAmount      int64
		undelegateAmount    int64
		lockupPeriod        int64
		waitTime            int64
		expectedCollectable int64
		expectedError       string
		shouldFail          bool
		description         string
	}{
		{
			name:                "success - collect after lockup period",
			delegateAmount:      minimumAmount * 10,
			undelegateAmount:    minimumAmount * 5,
			lockupPeriod:        7 * 24 * 3600, // 7 days in seconds
			waitTime:            8 * 24 * 3600, // 8 days wait
			expectedCollectable: minimumAmount * 5,
			shouldFail:          false,
		},
		{
			name:                "success - collect before lockup period ends but after undelegate",
			delegateAmount:      minimumAmount * 10,
			undelegateAmount:    minimumAmount * 5,
			lockupPeriod:        7 * 24 * 3600, // 7 days
			waitTime:            6 * 24 * 3600, // 6 days wait (too early)
			expectedCollectable: 0,
			expectedError:       "",
			shouldFail:          false,
		},
		{
			name:                "success - partial collection",
			delegateAmount:      minimumAmount * 10,
			undelegateAmount:    minimumAmount * 4,
			lockupPeriod:        7 * 24 * 3600,
			waitTime:            8 * 24 * 3600,
			expectedCollectable: minimumAmount * 4,
			shouldFail:          false,
		},
		{
			name:                "success - multiple collections",
			delegateAmount:      minimumAmount * 10,
			undelegateAmount:    minimumAmount * 6,
			lockupPeriod:        7 * 24 * 3600,
			waitTime:            8 * 24 * 3600,
			expectedCollectable: minimumAmount * 6,
			shouldFail:          false,
			description:         "Should be able to collect in multiple transactions",
		},
		{
			name:                "success - collect exactly at lockup end",
			delegateAmount:      minimumAmount * 10,
			undelegateAmount:    minimumAmount * 5,
			lockupPeriod:        7 * 24 * 3600,
			waitTime:            7 * 24 * 3600, // Exactly at lockup end
			expectedCollectable: minimumAmount * 5,
			shouldFail:          false,
		},
		{
			name:                "success - large amount collection without overflow",
			delegateAmount:      minimumAmount * 1_000_000, // 1 trillion GNS
			undelegateAmount:    minimumAmount * 500_000,   // 500 billion GNS
			lockupPeriod:        7 * 24 * 3600,
			waitTime:            8 * 24 * 3600,
			expectedCollectable: minimumAmount * 500_000,
			shouldFail:          false,
			description:         "Large amounts but still within int64 range",
		},
	}

	for _, tt := range tests {
		t.Run(tt.name, func(t *testing.T) {
			// Given: Setup delegation and undelegation
			cleanupStakerDelegateTest(t, gs)
			testing.SetHeight(100)
			user := testutils.TestAddress("alice")
			validator := testutils.TestAddress("validator")

			// Set lockup period if needed
			if tt.lockupPeriod > 0 {
				mockStore := gs.store.(*mockGovStakerStore)
				mockStore.unDelegationLockupPeriod = tt.lockupPeriod
			}

			// For large amount test, setup sufficient balance
			//
			// This value is set to test overflow-related behavior.
			// In the real world, the amount of delegation is limited, so
			// cases using this amount of tokens are unlikely to occur.
			if tt.delegateAmount > 1_000_000_000 {
				testing.SetRealm(adminRealm)
				gns.Transfer(cross, user, tt.delegateAmount*2)
				testing.SetRealm(testing.NewUserRealm(user))
				gns.Approve(cross, govStakerAddr, tt.delegateAmount*2)
			}

			testing.SetRealm(testing.NewUserRealm(user))

			func(cur realm) {
				testing.SetRealm(testing.NewCodeRealm(GOV_STAKER_PKG_PATH))
				// Delegate
				gs.Delegate(validator, tt.delegateAmount, "")

				// Undelegate
				gs.Undelegate(validator, tt.undelegateAmount)
			}(cross)

			// Simulate time passage for lockup period
			// In real implementation, would advance blockchain time
			blockTime := int64(5)
			testing.SkipHeights(tt.waitTime / blockTime)

			// When & Then: Try to collect
			if tt.shouldFail {
				uassert.AbortsWithMessage(t, tt.expectedError, func() {
					func(cur realm) {
						testing.SetRealm(testing.NewCodeRealm(GOV_STAKER_PKG_PATH))
						gs.CollectUndelegatedGns()
					}(cross)
				})
			} else {
				func(cur realm) {
					testing.SetRealm(testing.NewCodeRealm(GOV_STAKER_PKG_PATH))
					result := gs.CollectUndelegatedGns()
					// In successful cases, should return some amount
					// The exact amount depends on implementation details
					uassert.Equal(t, tt.expectedCollectable, result)
				}(cross)
			}
		})
	}
}

// Test delegation with referrer functionality
func TestStakerDelegate_ReferrerFunctionality(t *testing.T) {
	// Initialize gov staker
	gs := createTestGovStaker()

	tests := []struct {
		name        string
		caller      address
		to          address
		amount      int64
		referrer    string
		expectError bool
		description string
	}{
		{
			name:        "success - delegation without referrer",
			caller:      testutils.TestAddress("alice"),
			to:          testutils.TestAddress("validator"),
			amount:      minimumAmount,
			referrer:    "",
			expectError: false,
		},
		{
			name:        "success - delegation with valid referrer",
			caller:      testutils.TestAddress("alice"),
			to:          testutils.TestAddress("validator"),
			amount:      minimumAmount,
			referrer:    "referrer123",
			expectError: false,
		},
		{
			name:        "success - delegation with long referrer string",
			caller:      testutils.TestAddress("alice"),
			to:          testutils.TestAddress("validator"),
			amount:      minimumAmount,
			referrer:    "very_long_referrer_identifier_with_special_chars_123456789",
			expectError: false,
		},
		{
			name:        "success - delegation with unicode referrer",
			caller:      testutils.TestAddress("alice"),
			to:          testutils.TestAddress("validator"),
			amount:      minimumAmount,
			referrer:    "추천인_한글",
			expectError: false,
		},
	}

	for _, tt := range tests {
		t.Run(tt.name, func(t *testing.T) {
			// Given: Setup test environment
			cleanupStakerDelegateTest(t, gs)

			testing.SetOriginCaller(tt.caller)

			// When & Then: Execute delegation with referrer
			if tt.expectError {
				uassert.AbortsWithMessage(t, "", func() {
					func(cur realm) {
						testing.SetRealm(testing.NewCodeRealm(GOV_STAKER_PKG_PATH))
						gs.Delegate(tt.to, tt.amount, tt.referrer)
					}(cross)
				})
			} else {
				func(cur realm) {
					testing.SetRealm(testing.NewCodeRealm(GOV_STAKER_PKG_PATH))
					result := gs.Delegate(tt.to, tt.amount, tt.referrer)
					uassert.Equal(t, result, tt.amount)
				}(cross)
			}
		})
	}
}

// Test edge cases for delegation operations
func TestStakerDelegate_EdgeCasesAndBoundaries(t *testing.T) {
	// Initialize gov staker
	gs := createTestGovStaker()

	tests := []struct {
		name           string
		setupScenario  func() (address, address, int64)
		executeAction  string
		expectedResult int64
		expectError    bool
		description    string
	}{
		{
			name: "undelegate entire delegation",
			setupScenario: func() (address, address, int64) {
				user := testutils.TestAddress("alice")
				validator := testutils.TestAddress("validator")
				amount := int64(minimumAmount * 10)

				// Pre-setup delegation
				testing.SetRealm(testing.NewUserRealm(user))
				func(cur realm) {
					testing.SetRealm(testing.NewCodeRealm(GOV_STAKER_PKG_PATH))
					gs.Delegate(validator, amount, "")
				}(cross)

				return user, validator, amount
			},
			executeAction:  "undelegate",
			expectedResult: minimumAmount * 10,
			expectError:    false,
		},
		{
			name: "redelegate between validators",
			setupScenario: func() (address, address, int64) {
				user := testutils.TestAddress("alice")
				validator1 := testutils.TestAddress("validator1")
				amount := int64(minimumAmount * 5)

				// Pre-setup delegation
				testing.SetRealm(testing.NewUserRealm(user))
				func(cur realm) {
					testing.SetRealm(testing.NewCodeRealm(GOV_STAKER_PKG_PATH))
					gs.Delegate(validator1, amount, "")
				}(cross)

				return user, testutils.TestAddress("validator2"), amount
			},
			executeAction:  "redelegate",
			expectedResult: minimumAmount * 5,
			expectError:    false,
		},
		{
			name: "collect when no undelegated amount available",
			setupScenario: func() (address, address, int64) {
				return testutils.TestAddress("user"), testutils.TestAddress("validator"), 0
			},
			executeAction:  "collect",
			expectedResult: 0,
			expectError:    false,
			description:    "Should return 0 when nothing to collect",
		},
	}

	for _, tt := range tests {
		t.Run(tt.name, func(t *testing.T) {
			// Given: Setup scenario
			cleanupStakerDelegateTest(t, gs)
			user, target, amount := tt.setupScenario()

			testing.SetRealm(testing.NewUserRealm(user))

			// When: Execute action
			var result int64
			if tt.expectError {
				uassert.AbortsWithMessage(t, "", func() {
					func(cur realm) {
						testing.SetRealm(testing.NewCodeRealm(GOV_STAKER_PKG_PATH))
						switch tt.executeAction {
						case "delegate":
							gs.Delegate(target, amount, "")
						case "undelegate":
							gs.Undelegate(target, amount)
						case "redelegate":
							gs.Redelegate(testutils.TestAddress("validator1"), target, amount)
						case "collect":
							gs.CollectUndelegatedGns()
						}
					}(cross)
				})
			} else {
				func(cur realm) {
					testing.SetRealm(testing.NewCodeRealm(GOV_STAKER_PKG_PATH))
					switch tt.executeAction {
					case "delegate":
						result = gs.Delegate(target, amount, "")
					case "undelegate":
						result = gs.Undelegate(target, amount)
					case "redelegate":
						result = gs.Redelegate(testutils.TestAddress("validator1"), target, amount)
					case "collect":
						result = gs.CollectUndelegatedGns()
					}

					// Then: Verify result
					uassert.Equal(t, result, tt.expectedResult)
				}(cross)
			}
		})
	}
}

// Helper functions
func cleanupStakerDelegateTest(t *testing.T, gs *govStakerV1) {
	// Reset delegation state
	mockStore := gs.store.(*mockGovStakerStore)
	mockStore.delegationNextID = staker.NewCounter()
	mockStore.delegations = avl.NewTree()
	mockStore.totalDelegationHistory = staker.NewUintTree()
	mockStore.userDelegationHistory = avl.NewTree()
	mockStore.userDelegations = make(map[string]map[string][]int64)

	// Reset managers in store
	mockStore.delegationManager = staker.NewDelegationManager()

	setupStakerDelegateTestGNSBalance(t)
}

func setupStakerDelegateTestGNSBalance(t *testing.T) {
	testing.SetRealm(adminRealm)

	amount := int64(1_000_000_000)
	gns.Transfer(cross, testutils.TestAddress("alice"), amount)
	gns.Transfer(cross, testutils.TestAddress("bob"), amount)
	gns.Transfer(cross, testutils.TestAddress("charlie"), amount)
	gns.Transfer(cross, testutils.TestAddress("validator1"), amount)
	gns.Transfer(cross, testutils.TestAddress("validator2"), amount)
	gns.Transfer(cross, testutils.TestAddress("validator3"), amount)

	testing.SetRealm(testing.NewUserRealm(testutils.TestAddress("alice")))
	gns.Approve(cross, govStakerAddr, amount)

	testing.SetRealm(testing.NewUserRealm(testutils.TestAddress("bob")))
	gns.Approve(cross, govStakerAddr, amount)

	testing.SetRealm(testing.NewUserRealm(testutils.TestAddress("charlie")))
	gns.Approve(cross, govStakerAddr, amount)

	testing.SetRealm(testing.NewUserRealm(testutils.TestAddress("validator1")))
	gns.Approve(cross, govStakerAddr, amount)

	testing.SetRealm(testing.NewUserRealm(testutils.TestAddress("validator2")))
	gns.Approve(cross, govStakerAddr, amount)

	testing.SetRealm(testing.NewUserRealm(testutils.TestAddress("validator3")))
	gns.Approve(cross, govStakerAddr, amount)
}

func setupStakerDelegateTestDelegation(t *testing.T, gs *govStakerV1, from, to address, amount int64) {
	delegationID := gs.nextDelegationID()
	delegation := staker.NewDelegation(delegationID, from, to, amount, 100, 100)
	gs.addDelegation(delegationID, delegation)

	testing.SetRealm(testing.NewUserRealm(from))
	gns.Transfer(cross, govStakerAddr, amount)

	testing.SetRealm(testing.NewUserRealm(govStakerAddr))
	xgns.Mint(cross, from, amount)
}

func setupStakerDelegateTestCollectableAmount(t *testing.T, gs *govStakerV1, user address, amount int64) {
	// Create a delegation that has been undelegated and is collectable
	delegationID := gs.nextDelegationID()
	delegation := staker.NewDelegation(delegationID, user, testutils.TestAddress("validator1"), amount, 100, 100)
	resolver := NewDelegationResolver(delegation)

	// Undelegate with very short lockup period
	resolver.UnDelegate(amount, 200, 100, 0) // 0 second lockup

	gs.addDelegation(delegationID, delegation)

	testing.SetRealm(testing.NewUserRealm(user))
	gns.Transfer(cross, govStakerAddr, amount)

	testing.SetRealm(testing.NewUserRealm(govStakerAddr))
	xgns.Mint(cross, user, amount)
}

// TestStakerDelegate_registerReferrer tests the private registerReferrer function
func TestStakerDelegate_registerReferrer(t *testing.T) {
	tests := []struct {
		name     string
		caller   address
		referrer string
	}{
		{
			name:     "register with valid referrer",
			caller:   testutils.TestAddress("alice"),
			referrer: "referrer1",
		},
		{
			name:     "register with empty referrer",
			caller:   testutils.TestAddress("bob"),
			referrer: "",
		},
		{
			name:     "register same caller multiple times",
			caller:   testutils.TestAddress("charlie"),
			referrer: "referrer2",
		},
	}

	for _, tc := range tests {
		t.Run(tc.name, func(t *testing.T) {
			// when - call registerReferrer
			result := registerReferrer(tc.caller, tc.referrer)

			// then - should return a referrer string (actual referrer may differ based on referral module logic)
			uassert.NotNil(t, result)
		})
	}
}

// TestStakerDelegate_collectDelegations_MultipleDelegations tests collecting from multiple delegations
func TestStakerDelegate_collectDelegations_MultipleDelegations(t *testing.T) {
	tests := []struct {
		name             string
<<<<<<< HEAD
		delegationCounts []int     // number of delegations to create
		amounts          [][]int64 // amounts for each delegation's withdrawals
		lockupPeriods    []int64   // lockup period for each delegation
		waitTime         int64     // time to wait before collecting
		expectedTotal    int64     // expected total collected amount
=======
		delegationCounts []int          // number of delegations to create
		amounts          [][]int64      // amounts for each delegation's withdrawals
		lockupPeriods    []int64        // lockup period for each delegation
		waitTime         int64          // time to wait before collecting
		expectedTotal    int64          // expected total collected amount
>>>>>>> 2f0818eb
		description      string
	}{
		{
			name:             "collect from single delegation with single withdrawal",
			delegationCounts: []int{1},
			amounts:          [][]int64{{minimumAmount}},
			lockupPeriods:    []int64{100},
			waitTime:         150,
			expectedTotal:    minimumAmount,
		},
		{
			name:             "collect from multiple delegations each with single withdrawal",
			delegationCounts: []int{3},
			amounts: [][]int64{
				{minimumAmount},
				{minimumAmount * 2},
				{minimumAmount * 3},
			},
			lockupPeriods: []int64{100, 100, 100},
			waitTime:      150,
			expectedTotal: minimumAmount * 6,
		},
		{
			name:             "collect from delegation with multiple withdrawals",
			delegationCounts: []int{1},
			amounts:          [][]int64{{minimumAmount, minimumAmount * 2, minimumAmount * 3}},
			lockupPeriods:    []int64{100},
			waitTime:         150,
			expectedTotal:    minimumAmount * 6,
		},
		{
			name:             "partial collection - some still locked",
			delegationCounts: []int{2},
			amounts: [][]int64{
				{minimumAmount},
				{minimumAmount * 2},
			},
			lockupPeriods: []int64{100, 1000}, // second has longer lockup
			waitTime:      150,
			expectedTotal: minimumAmount, // only first one collectable
		},
		{
			name:             "no collection - all still locked",
			delegationCounts: []int{2},
			amounts: [][]int64{
				{minimumAmount},
				{minimumAmount * 2},
			},
			lockupPeriods: []int64{1000, 1000}, // both locked
			waitTime:      150,
			expectedTotal: 0,
		},
		{
			name:             "collect zero amount withdrawals",
			delegationCounts: []int{1},
			amounts:          [][]int64{{0, 0}},
			lockupPeriods:    []int64{100},
			waitTime:         150,
			expectedTotal:    0,
		},
	}

	for _, tt := range tests {
		t.Run(tt.name, func(t *testing.T) {
			// Given: Create test environment
			gs := createTestGovStaker()
			cleanupStakerDelegateTest(t, gs)

			user := testutils.TestAddress("alice")
			validator := testutils.TestAddress("validator1")
			currentTime := int64(1000)
			currentHeight := int64(100)

			// Create delegations with withdrawals
			for i, amounts := range tt.amounts {
				delegationID := gs.nextDelegationID()
				totalAmount := int64(0)
				for _, amt := range amounts {
					totalAmount += amt
				}

				delegation := staker.NewDelegation(delegationID, user, validator, totalAmount, currentHeight, currentTime)

				// Add withdrawals
				for _, amt := range amounts {
					if amt > 0 {
						resolver := NewDelegationResolver(delegation)
						resolver.UnDelegate(amt, currentHeight, currentTime, tt.lockupPeriods[i])
					}
				}

				gs.addDelegation(delegationID, delegation)

				// Setup xGNS balance
				testing.SetRealm(testing.NewUserRealm(govStakerAddr))
				xgns.Mint(cross, user, totalAmount)
			}

			// When: Collect after waiting
			collectedTime := currentTime + tt.waitTime
			var collected int64
			var err error

			func(cur realm) {
				testing.SetRealm(testing.NewCodeRealm(GOV_STAKER_PKG_PATH))
				collected, err = gs.collectDelegations(user, collectedTime)
			}(cross)

			// Then: Verify collected amount
			uassert.NoError(t, err)
			uassert.Equal(t, collected, tt.expectedTotal)
		})
	}
}

<<<<<<< HEAD
=======

>>>>>>> 2f0818eb
// TestStakerDelegate_collectDelegations_NoCollectableAmount tests when there's nothing to collect
func TestStakerDelegate_collectDelegations_NoCollectableAmount(t *testing.T) {
	tests := []struct {
		name        string
		setupFunc   func(gs *govStakerV1) address
		description string
	}{
		{
			name: "user has no delegations",
			setupFunc: func(gs *govStakerV1) address {
				return testutils.TestAddress("alice")
			},
			description: "Should return 0 when user has no delegations",
		},
		{
			name: "user has delegations but all still locked",
			setupFunc: func(gs *govStakerV1) address {
				user := testutils.TestAddress("alice")
				validator := testutils.TestAddress("validator1")

				delegationID := gs.nextDelegationID()
				delegation := staker.NewDelegation(delegationID, user, validator, minimumAmount, 100, 1000)

				resolver := NewDelegationResolver(delegation)
				resolver.UnDelegate(minimumAmount, 100, 1000, 10000) // very long lockup

				gs.addDelegation(delegationID, delegation)

				testing.SetRealm(testing.NewUserRealm(govStakerAddr))
				xgns.Mint(cross, user, minimumAmount)

				return user
			},
			description: "Should return 0 when all withdrawals are still locked",
		},
		{
			name: "user has delegations with no withdrawals",
			setupFunc: func(gs *govStakerV1) address {
				user := testutils.TestAddress("alice")
				validator := testutils.TestAddress("validator1")

				delegationID := gs.nextDelegationID()
				delegation := staker.NewDelegation(delegationID, user, validator, minimumAmount, 100, 1000)

				gs.addDelegation(delegationID, delegation)

				return user
			},
			description: "Should return 0 when delegations have no withdrawals",
		},
	}

	for _, tt := range tests {
		t.Run(tt.name, func(t *testing.T) {
			// Given: Create test environment
			gs := createTestGovStaker()
			cleanupStakerDelegateTest(t, gs)

			user := tt.setupFunc(gs)

			// When: Try to collect
			var collected int64
			var err error

			func(cur realm) {
				testing.SetRealm(testing.NewCodeRealm(GOV_STAKER_PKG_PATH))
				collected, err = gs.collectDelegations(user, 2000)
			}(cross)

			// Then: Should return 0
			uassert.NoError(t, err)
			uassert.Equal(t, collected, int64(0))
		})
	}
<<<<<<< HEAD
}

// Test boundary conditions where safe arithmetic is used in delegation store operations
func TestStakerDelegate_BoundaryConditions_TotalDelegatedAmount(t *testing.T) {
	tests := []struct {
		name          string
		initialAmount int64
		addAmount     int64
		expectPanic   bool
		description   string
	}{
		{
			name:          "add to total delegated near max int64",
			initialAmount: math.MaxInt64 - 10000000,
			addAmount:     5000000,
			expectPanic:   false,
			description:   "Should handle adding when total is near max",
		},
		{
			name:          "add causing overflow in total delegated",
			initialAmount: math.MaxInt64 - 1000,
			addAmount:     2000,
			expectPanic:   true,
			description:   "Should panic when addition would overflow",
		},
	}

	for _, tt := range tests {
		t.Run(tt.name, func(t *testing.T) {
			gs := createTestGovStaker()

			// Given: Set initial total delegated amount
			err := gs.store.SetTotalDelegatedAmount(tt.initialAmount)
			uassert.NoError(t, err)

			if tt.expectPanic {
				// When & Then: Should panic on overflow
				didPanic := false
				func() {
					defer func() {
						if r := recover(); r != nil {
							didPanic = true
						}
					}()
					// This simulates the safe arithmetic used in delegate()
					current := gs.store.GetTotalDelegatedAmount()
					newTotal := safeAddInt64(current, tt.addAmount)
					_ = gs.store.SetTotalDelegatedAmount(newTotal)
				}()
				uassert.True(t, didPanic)
			} else {
				// When: Add amount near boundary
				current := gs.store.GetTotalDelegatedAmount()
				newTotal := safeAddInt64(current, tt.addAmount)
				err = gs.store.SetTotalDelegatedAmount(newTotal)

				// Then: Should succeed
				uassert.NoError(t, err)
				result := gs.store.GetTotalDelegatedAmount()
				uassert.Equal(t, result, tt.initialAmount+tt.addAmount)
			}
		})
	}
}

// Test boundary conditions where safe arithmetic is used for subtraction in store operations
func TestStakerDelegate_BoundaryConditions_Undelegate(t *testing.T) {
	tests := []struct {
		name           string
		totalDelegated int64
		subAmount      int64
		expectPanic    bool
		description    string
	}{
		{
			name:           "subtract large amount from large total",
			totalDelegated: math.MaxInt64 / 2,
			subAmount:      math.MaxInt64 / 4,
			expectPanic:    false,
			description:    "Should handle large subtraction",
		},
		{
			name:           "subtract causing underflow in total delegated",
			totalDelegated: math.MinInt64 + 1000,
			subAmount:      2000,
			expectPanic:    true,
			description:    "Should panic when subtraction would underflow",
		},
	}

	for _, tt := range tests {
		t.Run(tt.name, func(t *testing.T) {
			gs := createTestGovStaker()

			// Given: Set initial total delegated amount
			err := gs.store.SetTotalDelegatedAmount(tt.totalDelegated)
			uassert.NoError(t, err)

			if tt.expectPanic {
				// When & Then: Should panic on underflow
				didPanic := false
				func() {
					defer func() {
						if r := recover(); r != nil {
							didPanic = true
						}
					}()
					// This simulates the safe arithmetic used in unDelegate()
					current := gs.store.GetTotalDelegatedAmount()
					newTotal := safeSubInt64(current, tt.subAmount)
					_ = gs.store.SetTotalDelegatedAmount(newTotal)
				}()
				uassert.True(t, didPanic)
			} else {
				// When: Subtract amount
				current := gs.store.GetTotalDelegatedAmount()
				newTotal := safeSubInt64(current, tt.subAmount)
				err = gs.store.SetTotalDelegatedAmount(newTotal)

				// Then: Should succeed
				uassert.NoError(t, err)
				result := gs.store.GetTotalDelegatedAmount()
				uassert.Equal(t, result, tt.totalDelegated-tt.subAmount)
			}
		})
	}
}

// Test boundary conditions in collect operations
func TestStakerDelegate_BoundaryConditions_CollectDelegations(t *testing.T) {
	tests := []struct {
		name            string
		initialLocked   int64
		collectAmount   int64
		expectUnderflow bool
		description     string
	}{
		{
			name:            "collect with locked amount at boundary",
			initialLocked:   1000000,
			collectAmount:   1000000,
			expectUnderflow: false,
			description:     "Should handle collecting exactly locked amount",
		},
		{
			name:            "collect more than locked (should clamp to zero)",
			initialLocked:   500000,
			collectAmount:   1000000,
			expectUnderflow: false,
			description:     "Should clamp to zero when collecting more than locked",
		},
		{
			name:            "collect with large locked amount",
			initialLocked:   math.MaxInt64 / 2,
			collectAmount:   math.MaxInt64 / 4,
			expectUnderflow: false,
			description:     "Should handle large collection amounts",
		},
	}

	for _, tt := range tests {
		t.Run(tt.name, func(t *testing.T) {
			gs := createTestGovStaker()
			cleanupStakerDelegateTest(t, gs)

			// Given: Set initial locked amount
			err := gs.store.SetTotalLockedAmount(tt.initialLocked)
			uassert.NoError(t, err)

			// When: Simulate collection logic
			currentLocked := gs.store.GetTotalLockedAmount()
			newLocked := safeSubInt64(currentLocked, tt.collectAmount)
			if newLocked < 0 {
				newLocked = 0
			}

			// Then: Should succeed and clamp to valid range
			uassert.True(t, newLocked >= 0)
			uassert.True(t, newLocked <= tt.initialLocked)

			err = gs.store.SetTotalLockedAmount(newLocked)
			uassert.NoError(t, err)

			result := gs.store.GetTotalLockedAmount()
			uassert.Equal(t, result, newLocked)
		})
	}
}

// Test accumulation of collected amounts from multiple delegations
func TestStakerDelegate_BoundaryConditions_AccumulateCollected(t *testing.T) {
	tests := []struct {
		name        string
		amounts     []int64
		expectPanic bool
		description string
	}{
		{
			name:        "accumulate normal amounts",
			amounts:     []int64{100000, 200000, 300000, 400000, 500000},
			expectPanic: false,
			description: "Should accumulate multiple normal amounts",
		},
		{
			name:        "accumulate large amounts",
			amounts:     []int64{math.MaxInt64 / 10, math.MaxInt64 / 10, math.MaxInt64 / 10},
			expectPanic: false,
			description: "Should accumulate large amounts without overflow",
		},
		{
			name:        "accumulate causing overflow",
			amounts:     []int64{math.MaxInt64 / 2, math.MaxInt64 / 2, math.MaxInt64 / 2},
			expectPanic: true,
			description: "Should panic when accumulation would overflow",
		},
	}

	for _, tt := range tests {
		t.Run(tt.name, func(t *testing.T) {
			if tt.expectPanic {
				didPanic := false
				func() {
					defer func() {
						if r := recover(); r != nil {
							didPanic = true
						}
					}()
					collected := int64(0)
					for _, amt := range tt.amounts {
						collected = safeAddInt64(collected, amt)
					}
				}()
				uassert.True(t, didPanic)
			} else {
				collected := int64(0)
				for _, amt := range tt.amounts {
					collected = safeAddInt64(collected, amt)
				}

				// Then: Should have accumulated all amounts
				expectedTotal := int64(0)
				for _, amt := range tt.amounts {
					expectedTotal += amt
				}
				uassert.Equal(t, collected, expectedTotal)
			}
		})
	}
=======
>>>>>>> 2f0818eb
}<|MERGE_RESOLUTION|>--- conflicted
+++ resolved
@@ -1140,19 +1140,11 @@
 func TestStakerDelegate_collectDelegations_MultipleDelegations(t *testing.T) {
 	tests := []struct {
 		name             string
-<<<<<<< HEAD
-		delegationCounts []int     // number of delegations to create
-		amounts          [][]int64 // amounts for each delegation's withdrawals
-		lockupPeriods    []int64   // lockup period for each delegation
-		waitTime         int64     // time to wait before collecting
-		expectedTotal    int64     // expected total collected amount
-=======
 		delegationCounts []int          // number of delegations to create
 		amounts          [][]int64      // amounts for each delegation's withdrawals
 		lockupPeriods    []int64        // lockup period for each delegation
 		waitTime         int64          // time to wait before collecting
 		expectedTotal    int64          // expected total collected amount
->>>>>>> 2f0818eb
 		description      string
 	}{
 		{
@@ -1268,10 +1260,6 @@
 	}
 }
 
-<<<<<<< HEAD
-=======
-
->>>>>>> 2f0818eb
 // TestStakerDelegate_collectDelegations_NoCollectableAmount tests when there's nothing to collect
 func TestStakerDelegate_collectDelegations_NoCollectableAmount(t *testing.T) {
 	tests := []struct {
@@ -1346,7 +1334,6 @@
 			uassert.Equal(t, collected, int64(0))
 		})
 	}
-<<<<<<< HEAD
 }
 
 // Test boundary conditions where safe arithmetic is used in delegation store operations
@@ -1595,6 +1582,4 @@
 			}
 		})
 	}
-=======
->>>>>>> 2f0818eb
 }