--- conflicted
+++ resolved
@@ -48,23 +48,11 @@
 	}
 
 	resolvedState := NewProtocolFeeRewardStateResolver(rewardState)
-	rewardAmountTree, err := resolvedState.GetClaimableRewardAmounts(accumulatedRewardX128PerStake, currentTimestamp)
-	if err != nil {
-		return nil, err
-	}
-
-	rewardAmounts := make(map[string]int64)
-
-	rewardAmountTree.Iterate("", "", func(token string, value any) bool {
-		rewardAmount, ok := value.(int64)
-		if !ok {
-			return false
-		}
-
-		rewardAmounts[token] = rewardAmount
-
-		return false
-	})
+
+	rewardAmounts, err := resolvedState.GetClaimableRewardAmounts(accumulatedRewardX128PerStake, currentTimestamp)
+	if err != nil {
+		return nil, err
+	}
 
 	return rewardAmounts, nil
 }
@@ -126,11 +114,7 @@
 
 		// Add the new fee per stake to the accumulated amount
 		accumulatedProtocolFeeX128PerStake = u256.Zero().Add(accumulatedProtocolFeeX128PerStake, protocolFeeDeltaX128PerStake)
-<<<<<<< HEAD
-		accumulatedProtocolFeesX128PerStake.Set(token, accumulatedProtocolFeeX128PerStake)
-=======
 		accumulatedProtocolFeesX128PerStake[token] = accumulatedProtocolFeeX128PerStake.Clone()
->>>>>>> 9e41b5d2
 
 		changedProtocolFeeAmounts[token] = protocolFeeAmount
 	}
