--- conflicted
+++ resolved
@@ -318,10 +318,6 @@
 	//
 	// still, this is a tangled with the policy issue, so should be discussed.
 
-<<<<<<< HEAD
-=======
-	// TODO:
->>>>>>> 08777bc7
 	if reward > 0 {
 		gns.Transfer(caller, reward)
 		std.Emit(
