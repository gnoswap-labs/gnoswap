--- conflicted
+++ resolved
@@ -19,26 +19,18 @@
 
 	"gno.land/r/gnoswap/access"
 
-<<<<<<< HEAD
-	"gno.land/r/gnoswap/v1/gov/governance"
-	gs "gno.land/r/gnoswap/gov/staker"
-	_ "gno.land/r/gnoswap/gov/staker/v1"
-=======
 	"gno.land/r/gnoswap/gov/governance"
 	_ "gno.land/r/gnoswap/gov/governance/v1"
 
-	gs "gno.land/r/gnoswap/v1/gov/staker"
->>>>>>> 4a3f14ce
+	gs "gno.land/r/gnoswap/gov/staker"
+	_ "gno.land/r/gnoswap/gov/staker/v1"
 
 	gns "gno.land/r/gnoswap/gns"
 )
 
 var (
 	adminAddr        = access.MustGetAddress(prbac.ROLE_ADMIN.String())
-<<<<<<< HEAD
 	govStakerAddr    = access.MustGetAddress(prbac.ROLE_GOV_STAKER.String())
-=======
->>>>>>> 4a3f14ce
 	dummyAddr        = testutils.TestAddress("dummyAddr")
 	currentBlockTime = int64(2)
 )
