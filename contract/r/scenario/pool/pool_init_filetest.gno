--- conflicted
+++ resolved
@@ -234,15 +234,11 @@
 	testing.SetRealm(adminRealm)
 
 	const wugnotPath = "gno.land/r/gnoland/wugnot"
-	const gnotDenom = "ugnot"
+	const ugnotDenom = "ugnot"
 
 	if amount0Delta > 0 {
 		if token0Path == wugnotPath {
-<<<<<<< HEAD
-			testing.SetOriginSend(chain.Coins{{gnotDenom, amount0Int64}})
-=======
 			testing.SetOriginSend(chain.Coins{{ugnotDenom, amount0Delta}})
->>>>>>> 3d083a28
 			wugnot.Deposit(cross)
 		}
 
@@ -250,11 +246,7 @@
 	}
 	if amount1Delta > 0 {
 		if token1Path == wugnotPath {
-<<<<<<< HEAD
-			testing.SetOriginSend(chain.Coins{{gnotDenom, amount1Int64}})
-=======
 			testing.SetOriginSend(chain.Coins{{ugnotDenom, amount1Delta}})
->>>>>>> 3d083a28
 			wugnot.Deposit(cross)
 		}
 
