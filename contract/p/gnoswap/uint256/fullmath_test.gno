--- conflicted
+++ resolved
@@ -106,11 +106,7 @@
 	}
 }
 
-<<<<<<< HEAD
-func TestFullMathMulDiv(t *testing.T) {
-=======
 func TestMulDivBoundary(t *testing.T) {
->>>>>>> a0928e97
 	tests := []struct {
 		name      string
 		x         string
@@ -119,32 +115,6 @@
 		want      string
 		wantPanic bool
 	}{
-<<<<<<< HEAD
-		// Basic cases
-		{
-			name:      "simple_multiplication_division",
-			x:         "100",
-			y:         "200",
-			denom:     "50",
-			want:      "400",
-			wantPanic: false,
-		},
-		{
-			name:      "exact_division",
-			x:         "1000",
-			y:         "3000",
-			denom:     "100",
-			want:      "30000",
-			wantPanic: false,
-		},
-
-		// Division by zero
-		{
-			name:      "reverts_if_denominator_is_0",
-			x:         "340282366920938463463374607431768211456", // Q128
-			y:         "5",
-			denom:     "0",
-=======
 		// Core boundaries
 		{
 			name:      "all_max_inputs",
@@ -161,25 +131,10 @@
 			x:         "57896044618658097711785492504343953926634992332820282019728792003956564819968", // 2^255
 			y:         "2",
 			denom:     "1", // hiProduct = 1, denom = 1
->>>>>>> a0928e97
 			want:      "",
 			wantPanic: true,
 		},
 		{
-<<<<<<< HEAD
-			name:      "reverts_if_denominator_is_0_and_numerator_overflows",
-			x:         "340282366920938463463374607431768211456", // Q128
-			y:         "340282366920938463463374607431768211456", // Q128
-			denom:     "0",
-			want:      "",
-			wantPanic: true,
-		},
-
-		// Overflow cases
-		{
-			name:      "reverts_if_output_overflows_uint256",
-			x:         "340282366920938463463374607431768211456", // Q128
-=======
 			name:      "overflow_hi_exceeds_denom",
 			x:         MAX_UINT256,
 			y:         MAX_UINT256,
@@ -190,134 +145,11 @@
 		{
 			name:      "overflow_q128_squared",
 			x:         "340282366920938463463374607431768211456", // Q128 (2^128)
->>>>>>> a0928e97
 			y:         "340282366920938463463374607431768211456", // Q128
 			denom:     "1",
 			want:      "",
 			wantPanic: true,
 		},
-<<<<<<< HEAD
-		{
-			name:      "reverts_on_overflow_with_all_max_inputs",
-			x:         MAX_UINT256,
-			y:         MAX_UINT256,
-			denom:     "115792089237316195423570985008687907853269984665640564039457584007913129639934", // MAX - 1
-			want:      "",
-			wantPanic: true,
-		},
-
-		// Boundary cases
-		{
-			name:      "all_max_inputs",
-			x:         MAX_UINT256,
-			y:         MAX_UINT256,
-			denom:     MAX_UINT256,
-			want:      MAX_UINT256,
-			wantPanic: false,
-		},
-		{
-			name:      "zero_numerator",
-			x:         "0",
-			y:         "1000",
-			denom:     "100",
-			want:      "0",
-			wantPanic: false,
-		},
-
-		// Q128 related calculations
-		{
-			name:      "q128_divided_by_3",
-			x:         "340282366920938463463374607431768211456", // Q128
-			y:         "1",
-			denom:     "3",
-			want:      "113427455640312821154458202477256070485",
-			wantPanic: false,
-		},
-		{
-			name:      "accurate_without_phantom_overflow",
-			x:         "340282366920938463463374607431768211456", // Q128
-			y:         "170141183460469231731687303715884105728", // 0.5 * Q128
-			denom:     "510423550381407695195061911147652317184", // 1.5 * Q128
-			want:      "113427455640312821154458202477256070485", // Q128 / 3
-			wantPanic: false,
-		},
-
-		// Phantom overflow cases (product > 256 bits but result fits)
-		{
-			name:      "phantom_overflow_case_1",
-			x:         "340282366920938463463374607431768211456",  // Q128
-			y:         "11930464781601263584560605149792510336",   // 35 * Q128 / 1000
-			denom:     "2722258935367507707706996859454145691648", // 8 * Q128
-			want:      "1491308097700157948070075643724063792",    // 4375 * Q128 / 1000
-			wantPanic: false,
-		},
-		{
-			name:      "phantom_overflow_repeating_decimal",
-			x:         "340282366920938463463374607431768211456",     // Q128
-			y:         "340282366920938463463374607431768211456000",  // 1000 * Q128
-			denom:     "1020847100762815390390123822295304634368000", // 3000 * Q128
-			want:      "113427455640312821154458202477256070485",     // Q128 / 3
-			wantPanic: false,
-		},
-
-		// Powers of 2 edge cases
-		{
-			name:      "power_of_2_division",
-			x:         "57896044618658097711785492504343953926634992332820282019728792003956564819968", // 2^255
-			y:         "2",
-			denom:     "4",
-			want:      "28948022309329048855892746252171976963317496166410141009864396001978282409984", // 2^254
-			wantPanic: false,
-		},
-		{
-			name:      "q128_minus_1_squared_divided_by_q128",
-			x:         "340282366920938463463374607431768211455", // Q128 - 1
-			y:         "340282366920938463463374607431768211455", // Q128 - 1
-			denom:     "340282366920938463463374607431768211456", // Q128
-			want:      "340282366920938463463374607431768211454", // Q128 - 2
-			wantPanic: false,
-		},
-
-		// Large prime division
-		{
-			name:      "large_prime_division",
-			x:         "115792089237316195423570985008687907853269984665640564039457584007913129639926", // prime - 1
-			y:         "115792089237316195423570985008687907853269984665640564039457584007913129639927", // prime
-			denom:     "115792089237316195423570985008687907853269984665640564039457584007913129639927", // prime
-			want:      "115792089237316195423570985008687907853269984665640564039457584007913129639926", // prime - 1
-			wantPanic: false,
-		},
-
-		// Power of 2 combinations
-		{
-			name:      "2_192_times_2_63_divided_by_2_255",
-			x:         "6277101735386680763835789423207666416102355444464034512896",                    // 2^192
-			y:         "9223372036854775808",                                                           // 2^63
-			denom:     "57896044618658097711785492504343953926634992332820282019728792003956564819968", // 2^255
-			want:      "1",
-			wantPanic: false,
-		},
-		{
-			name:      "2_200_times_2_55_divided_by_2_250",
-			x:         "1606938044258990275541962092341162602522202993782792835301376",                // 2^200
-			y:         "36028797018963968",                                                            // 2^55
-			denom:     "1809251394333065553493296640760748560207343510400633813116524750123642650624", // 2^250
-			want:      "32",
-			wantPanic: false,
-		},
-
-		// sqrt(MAX) cases
-		{
-			name:      "sqrt_max_squared_divided_by_max",
-			x:         "340282366920938463463374607431768211455", // ~sqrt(MAX)
-			y:         "340282366920938463463374607431768211455",
-			denom:     MAX_UINT256,
-			want:      "0",
-			wantPanic: false,
-		},
-	}
-
-=======
 
 		// Just below overflow boundary
 		{
@@ -566,221 +398,6 @@
 		},
 	}
 
->>>>>>> a0928e97
-	for _, tc := range tests {
-		t.Run(tc.name, func(t *testing.T) {
-			x := MustFromDecimal(tc.x)
-			y := MustFromDecimal(tc.y)
-			denom := MustFromDecimal(tc.denom)
-
-			if tc.wantPanic {
-				defer func() {
-					if r := recover(); r == nil {
-<<<<<<< HEAD
-						t.Errorf("MulDiv(%s, %s, %s) expected panic but got none", tc.x, tc.y, tc.denom)
-					}
-				}()
-				MulDiv(x, y, denom)
-				return
-			}
-
-			got := MulDiv(x, y, denom)
-			want := MustFromDecimal(tc.want)
-
-			if !got.Eq(want) {
-				t.Errorf("MulDiv(%s, %s, %s) = %s, want %s", tc.x, tc.y, tc.denom, got.ToString(), tc.want)
-			}
-		})
-	}
-}
-
-func TestMulDivRoundingUp(t *testing.T) {
-=======
-						t.Errorf("MulDivRoundingUp(%s, %s, %s) expected panic but got none", tc.x, tc.y, tc.denom)
-					}
-				}()
-				MulDivRoundingUp(x, y, denom)
-				return
-			}
-
-			got := MulDivRoundingUp(x, y, denom)
-			want := MustFromDecimal(tc.want)
-
-			if !got.Eq(want) {
-				t.Errorf("MulDivRoundingUp(%s, %s, %s) = %s, want %s", tc.x, tc.y, tc.denom, got.ToString(), tc.want)
-			}
-		})
-	}
-}
-
-func TestMulDivRoundingUpBoundary(t *testing.T) {
->>>>>>> a0928e97
-	tests := []struct {
-		name      string
-		x         string
-		y         string
-		denom     string
-		want      string
-		wantPanic bool
-	}{
-<<<<<<< HEAD
-		// Basic cases with rounding
-		{
-			name:      "no_rounding_needed",
-			x:         "100",
-			y:         "200",
-			denom:     "50",
-			want:      "400",
-			wantPanic: false,
-		},
-		{
-			name:      "rounding_up_needed",
-			x:         "100",
-			y:         "201",
-			denom:     "50",
-			want:      "402", // 201*100/50 = 402
-			wantPanic: false,
-		},
-
-		// Division by zero
-		{
-			name:      "reverts_if_denominator_is_0",
-			x:         "340282366920938463463374607431768211456", // Q128
-			y:         "5",
-			denom:     "0",
-			want:      "",
-			wantPanic: true,
-		},
-		{
-			name:      "reverts_if_denominator_is_0_and_numerator_overflows",
-			x:         "340282366920938463463374607431768211456", // Q128
-			y:         "340282366920938463463374607431768211456", // Q128
-			denom:     "0",
-			want:      "",
-			wantPanic: true,
-		},
-
-		// Overflow cases
-		{
-			name:      "reverts_if_output_overflows_uint256",
-			x:         "340282366920938463463374607431768211456", // Q128
-			y:         "340282366920938463463374607431768211456", // Q128
-			denom:     "1",
-			want:      "",
-			wantPanic: true,
-		},
-		{
-			name:      "reverts_if_mulDiv_overflows_256_bits_after_rounding_up",
-			x:         "535006138814359",
-			y:         "432862656469423142931042426214547535783388063929571229938474969",
-			denom:     "2",
-			want:      "",
-			wantPanic: true,
-		},
-		{
-			name:      "reverts_if_mulDiv_overflows_256_bits_after_rounding_up_case_2",
-			x:         "115792089237316195423570985008687907853269984659341747863450311749907997002549",
-			y:         "115792089237316195423570985008687907853269984659341747863450311749907997002550",
-			denom:     "115792089237316195423570985008687907853269984653042931687443039491902864365164",
-			want:      "",
-			wantPanic: true,
-		},
-
-		// Boundary cases
-		{
-			name:      "all_max_inputs",
-			x:         MAX_UINT256,
-			y:         MAX_UINT256,
-			denom:     MAX_UINT256,
-			want:      MAX_UINT256,
-			wantPanic: false,
-		},
-=======
-		// Boundary rounding cases
->>>>>>> a0928e97
-		{
-			name:      "max_result_no_overflow",
-			x:         MAX_UINT256,
-			y:         "1",
-			denom:     "1",
-			want:      MAX_UINT256,
-			wantPanic: false,
-		},
-<<<<<<< HEAD
-
-		// Q128 calculations with rounding
-=======
->>>>>>> a0928e97
-		{
-			name:      "q128_divided_by_3_rounded_up",
-			x:         "340282366920938463463374607431768211456", // Q128
-			y:         "1",
-			denom:     "3",
-			want:      "113427455640312821154458202477256070486", // (Q128 / 3) + 1
-			wantPanic: false,
-		},
-		{
-<<<<<<< HEAD
-			name:      "accurate_without_phantom_overflow_rounded_up",
-			x:         "340282366920938463463374607431768211456", // Q128
-			y:         "170141183460469231731687303715884105728", // 0.5 * Q128
-			denom:     "510423550381407695195061911147652317184", // 1.5 * Q128
-			want:      "113427455640312821154458202477256070486", // (Q128 / 3) + 1
-			wantPanic: false,
-		},
-
-		// Phantom overflow cases
-		{
-			name:      "phantom_overflow_with_rounding",
-			x:         "340282366920938463463374607431768211456",  // Q128
-			y:         "11930464781601263584560605149792510336",   // 35 * Q128 / 1000
-			denom:     "2722258935367507707706996859454145691648", // 8 * Q128
-			want:      "1491308097700157948070075643724063792",    // 4375 * Q128 / 1000 (exact)
-			wantPanic: false,
-		},
-		{
-			name:      "phantom_overflow_repeating_decimal_rounded_up",
-			x:         "340282366920938463463374607431768211456",     // Q128
-			y:         "340282366920938463463374607431768211456000",  // 1000 * Q128
-			denom:     "1020847100762815390390123822295304634368000", // 3000 * Q128
-			want:      "113427455640312821154458202477256070486",     // (Q128 / 3) + 1
-			wantPanic: false,
-		},
-
-		// Edge cases for rounding
-		{
-			name:      "max_minus_1_divided_by_max_rounded_up",
-			x:         "115792089237316195423570985008687907853269984665640564039457584007913129639934", // MAX - 1
-			y:         "1",
-			denom:     MAX_UINT256,
-			want:      "1", // 0 + 1
-			wantPanic: false,
-		},
-		{
-			name:      "exact_division_no_rounding",
-			x:         "1000",
-			y:         "2000",
-			denom:     "100",
-			want:      "20000",
-=======
-			name:      "overflow_after_rounding",
-			x:         "340282366920938463463374607431768211456", // Q128
-			y:         "340282366920938463463374607431768211456", // Q128
-			denom:     "1",
-			want:      "",
-			wantPanic: true,
-		},
-		{
-			name:      "rounding_at_max_boundary",
-			x:         MAX_UINT256,
-			y:         "3",
-			denom:     "3",
-			want:      MAX_UINT256, // No rounding needed (exact division)
->>>>>>> a0928e97
-			wantPanic: false,
-		},
-	}
-
 	for _, tc := range tests {
 		t.Run(tc.name, func(t *testing.T) {
 			x := MustFromDecimal(tc.x)
@@ -807,6 +424,76 @@
 	}
 }
 
+func TestMulDivRoundingUpBoundary(t *testing.T) {
+	tests := []struct {
+		name      string
+		x         string
+		y         string
+		denom     string
+		want      string
+		wantPanic bool
+	}{
+		// Boundary rounding cases
+		{
+			name:      "max_result_no_overflow",
+			x:         MAX_UINT256,
+			y:         "1",
+			denom:     "1",
+			want:      MAX_UINT256,
+			wantPanic: false,
+		},
+		{
+			name:      "q128_divided_by_3_rounded_up",
+			x:         "340282366920938463463374607431768211456", // Q128
+			y:         "1",
+			denom:     "3",
+			want:      "113427455640312821154458202477256070486", // (Q128 / 3) + 1
+			wantPanic: false,
+		},
+		{
+			name:      "overflow_after_rounding",
+			x:         "340282366920938463463374607431768211456", // Q128
+			y:         "340282366920938463463374607431768211456", // Q128
+			denom:     "1",
+			want:      "",
+			wantPanic: true,
+		},
+		{
+			name:      "rounding_at_max_boundary",
+			x:         MAX_UINT256,
+			y:         "3",
+			denom:     "3",
+			want:      MAX_UINT256, // No rounding needed (exact division)
+			wantPanic: false,
+		},
+	}
+
+	for _, tc := range tests {
+		t.Run(tc.name, func(t *testing.T) {
+			x := MustFromDecimal(tc.x)
+			y := MustFromDecimal(tc.y)
+			denom := MustFromDecimal(tc.denom)
+
+			if tc.wantPanic {
+				defer func() {
+					if r := recover(); r == nil {
+						t.Errorf("MulDivRoundingUp(%s, %s, %s) expected panic but got none", tc.x, tc.y, tc.denom)
+					}
+				}()
+				MulDivRoundingUp(x, y, denom)
+				return
+			}
+
+			got := MulDivRoundingUp(x, y, denom)
+			want := MustFromDecimal(tc.want)
+
+			if !got.Eq(want) {
+				t.Errorf("MulDivRoundingUp(%s, %s, %s) = %s, want %s", tc.x, tc.y, tc.denom, got.ToString(), tc.want)
+			}
+		})
+	}
+}
+
 func TestDivRoundingUp(t *testing.T) {
 	tests := []struct {
 		name      string
@@ -815,11 +502,7 @@
 		want      string
 		wantPanic bool
 	}{
-<<<<<<< HEAD
-		// Basic cases
-=======
 		// Basic functionality
->>>>>>> a0928e97
 		{
 			name:      "exact_division",
 			x:         "100",
@@ -841,56 +524,10 @@
 			want:      "0",
 			wantPanic: false,
 		},
-<<<<<<< HEAD
-
-		// Division by zero
-		{
-			name:      "division_by_zero",
-			x:         "100",
-			y:         "0",
-			want:      "",
-			wantPanic: true,
-		},
-
-		// Boundary cases
-		{
-			name:      "max_divided_by_max",
-			x:         MAX_UINT256,
-			y:         MAX_UINT256,
-			want:      "1",
-			wantPanic: false,
-		},
-		{
-			name:      "max_minus_1_divided_by_max",
-			x:         "115792089237316195423570985008687907853269984665640564039457584007913129639934",
-			y:         MAX_UINT256,
-			want:      "1", // 0 + 1
-			wantPanic: false,
-		},
-=======
->>>>>>> a0928e97
 		{
 			name:      "one_divided_by_two",
 			x:         "1",
 			y:         "2",
-<<<<<<< HEAD
-			want:      "1", // 0 + 1
-			wantPanic: false,
-		},
-		{
-			name:      "large_number_exact_division",
-			x:         "1000000000000000000000000000000000000000",
-			y:         "1000000000000000000",
-			want:      "1000000000000000000000",
-			wantPanic: false,
-		},
-		{
-			name:      "large_number_with_remainder",
-			x:         "1000000000000000000000000000000000000001",
-			y:         "1000000000000000000",
-			want:      "1000000000000000000001", // rounded up
-			wantPanic: false,
-=======
 			want:      "1", // 0 + 1 (rounded up)
 			wantPanic: false,
 		},
@@ -911,7 +548,6 @@
 			y:         "0",
 			want:      "",
 			wantPanic: true,
->>>>>>> a0928e97
 		},
 	}
 
@@ -940,44 +576,6 @@
 	}
 }
 
-<<<<<<< HEAD
-// Helper function
-func TwoToThe255() *Uint {
-	u := &Uint{arr: [4]uint64{0, 0, 0, 1 << 63}}
-	return u
-}
-
-// Benchmarks
-func BenchmarkMulDiv(b *testing.B) {
-	x := MustFromDecimal("123456789012345678901234567890")
-	y := MustFromDecimal("987654321098765432109876543210")
-	z := MustFromDecimal("111111111111111111111111111111")
-
-	b.ResetTimer()
-	for i := 0; i < b.N; i++ {
-		MulDiv(x, y, z)
-	}
-}
-
-func BenchmarkMulDivRoundingUp(b *testing.B) {
-	x := MustFromDecimal("123456789012345678901234567890")
-	y := MustFromDecimal("987654321098765432109876543210")
-	z := MustFromDecimal("111111111111111111111111111111")
-
-	b.ResetTimer()
-	for i := 0; i < b.N; i++ {
-		MulDivRoundingUp(x, y, z)
-	}
-}
-
-func BenchmarkDivRoundingUp(b *testing.B) {
-	x := MustFromDecimal("123456789012345678901234567890123456789012345678901234567890")
-	y := MustFromDecimal("123456789012345678901234567890")
-
-	b.ResetTimer()
-	for i := 0; i < b.N; i++ {
-		DivRoundingUp(x, y)
-=======
 func TestDivRoundingUpBoundary(t *testing.T) {
 	tests := []struct {
 		name      string
@@ -1173,6 +771,38 @@
 					reconstructed.ToString(), product.ToString())
 			}
 		})
->>>>>>> a0928e97
+	}
+}
+
+// Benchmarks
+func BenchmarkMulDiv(b *testing.B) {
+	x := MustFromDecimal("123456789012345678901234567890")
+	y := MustFromDecimal("987654321098765432109876543210")
+	z := MustFromDecimal("111111111111111111111111111111")
+
+	b.ResetTimer()
+	for i := 0; i < b.N; i++ {
+		MulDiv(x, y, z)
+	}
+}
+
+func BenchmarkMulDivRoundingUp(b *testing.B) {
+	x := MustFromDecimal("123456789012345678901234567890")
+	y := MustFromDecimal("987654321098765432109876543210")
+	z := MustFromDecimal("111111111111111111111111111111")
+
+	b.ResetTimer()
+	for i := 0; i < b.N; i++ {
+		MulDivRoundingUp(x, y, z)
+	}
+}
+
+func BenchmarkDivRoundingUp(b *testing.B) {
+	x := MustFromDecimal("123456789012345678901234567890123456789012345678901234567890")
+	y := MustFromDecimal("123456789012345678901234567890")
+
+	b.ResetTimer()
+	for i := 0; i < b.N; i++ {
+		DivRoundingUp(x, y)
 	}
 }