package rbac

import (
	"errors"
	"testing"

	"gno.land/p/nt/testutils"
	"gno.land/p/nt/uassert"
)

var (
	adminRole  = "admin"
	editorRole = "editor"

	adminAddr  = testutils.TestAddress(adminRole)
	userAddr   = testutils.TestAddress("user")
	editorAddr = testutils.TestAddress(editorRole)
)

func adminChecker(caller address) error {
	if caller != adminAddr {
		return errors.New("caller is not admin")
	}
	return nil
}

func editorChecker(caller address) error {
	if caller != editorAddr {
		return errors.New("caller is not editor")
	}
	return nil
}

func TestRbac_New(t *testing.T) {
	manager := New()

	uassert.NotNil(t, manager)
	uassert.NotNil(t, manager.ownable)
	uassert.NotNil(t, manager.roles)
}

func TestRbac_NewRBACWithAddress(t *testing.T) {
	tests := []struct {
		name string
		addr address
	}{
		{
			name: "Create RBAC with admin address",
			addr: adminAddr,
		},
		{
			name: "Create RBAC with user address",
			addr: userAddr,
		},
		{
			name: "Create RBAC with empty address",
			addr: address(""),
		},
	}

	for _, tt := range tests {
		t.Run(tt.name, func(t *testing.T) {
			manager := NewRBACWithAddress(tt.addr)

			uassert.NotNil(t, manager)
			uassert.NotNil(t, manager.ownable)
			uassert.NotNil(t, manager.roles)
			uassert.Equal(t, manager.Owner(), tt.addr)
		})
	}
}

func TestRbac_RegisterRole(t *testing.T) {
	tests := []struct {
		name        string
		roleName    string
		addr        address
		shouldError bool
		errorMsg    string
	}{
		{
			name:        "Register new role successfully",
			roleName:    adminRole,
			addr:        adminAddr,
			shouldError: false,
		},
		{
			name:        "Register another role successfully",
			roleName:    editorRole,
			addr:        editorAddr,
			shouldError: false,
		},
		{
			name:        "Register role with empty address",
			roleName:    "empty_role",
			addr:        address(""),
			shouldError: false, // RegisterRole doesn't validate address
		},
		{
<<<<<<< HEAD
			name:        "Register role with empty name fails",
			roleName:    "",
			addr:        adminAddr,
			shouldError: true,
			errorMsg:    ErrInvalidRoleName.Error(),
		},
		{
			name:        "Register role with whitespace-only name fails",
			roleName:    "   ",
			addr:        adminAddr,
			shouldError: true,
			errorMsg:    ErrInvalidRoleName.Error(),
		},
		{
			name:        "Register role with tab and space fails",
			roleName:    " \t ",
			addr:        adminAddr,
			shouldError: true,
			errorMsg:    ErrInvalidRoleName.Error(),
=======
			name:        "Register role with empty name",
			roleName:    "",
			addr:        adminAddr,
			shouldError: false, // RegisterRole doesn't validate role name
>>>>>>> cb31a2ab
		},
	}

	for _, tt := range tests {
		t.Run(tt.name, func(t *testing.T) {
			manager := New()

			err := manager.RegisterRole(tt.roleName, tt.addr)

			if tt.shouldError {
				uassert.Error(t, err)
				if tt.errorMsg != "" {
					uassert.ErrorContains(t, err, tt.errorMsg)
				}
			} else {
				uassert.NoError(t, err)

				// Verify role was registered
				role, exists := manager.roles[tt.roleName]
				uassert.True(t, exists)
				uassert.Equal(t, role.Name(), tt.roleName)
				uassert.Equal(t, role.Address(), tt.addr)
			}
		})
	}
}

func TestRbac_RegisterRoleDuplicate(t *testing.T) {
	manager := New()

	err := manager.RegisterRole(adminRole, adminAddr)
	uassert.NoError(t, err)

	// Try to register same role again
	err = manager.RegisterRole(adminRole, adminAddr)
	uassert.Error(t, err)
	uassert.ErrorContains(t, err, ErrRoleAlreadyExists.Error())
}

func TestRbac_IsAuthorized(t *testing.T) {
	manager := New()

	// Register admin role
	err := manager.RegisterRole(adminRole, adminAddr)
	uassert.NoError(t, err)

	tests := []struct {
		name     string
		roleName string
		addr     address
		expected bool
	}{
		{
			name:     "Authorized address returns true",
			roleName: adminRole,
			addr:     adminAddr,
			expected: true,
		},
		{
			name:     "Unauthorized address returns false",
			roleName: adminRole,
			addr:     userAddr,
			expected: false,
		},
		{
			name:     "Non-existent role returns false",
			roleName: "non_existent",
			addr:     adminAddr,
			expected: false,
		},
		{
			name:     "Empty address returns false",
			roleName: adminRole,
			addr:     address(""),
			expected: false,
		},
	}

	for _, tt := range tests {
		t.Run(tt.name, func(t *testing.T) {
			result := manager.IsAuthorized(tt.roleName, tt.addr)
			uassert.Equal(t, result, tt.expected)
		})
	}
}

func TestRbac_UpdateRoleAddress(t *testing.T) {
	tests := []struct {
		name        string
		setup       func(*RBAC)
		roleName    string
		newAddr     address
		shouldError bool
		errorMsg    string
	}{
		{
			name: "Update existing role address successfully",
			setup: func(rb *RBAC) {
				rb.RegisterRole(adminRole, adminAddr)
			},
			roleName:    adminRole,
			newAddr:     userAddr,
			shouldError: false,
		},
		{
			name:        "Update non-existent role fails",
			setup:       func(rb *RBAC) {},
			roleName:    "non_existent",
			newAddr:     userAddr,
			shouldError: true,
			errorMsg:    ErrRoleDoesNotExist.Error(),
		},
		{
			name: "Update with empty address fails",
			setup: func(rb *RBAC) {
				rb.RegisterRole(adminRole, adminAddr)
			},
			roleName:    adminRole,
			newAddr:     address(""),
			shouldError: true,
			errorMsg:    ErrInvalidAddress.Error(),
		},
		{
			name: "Update with invalid address fails",
			setup: func(rb *RBAC) {
				rb.RegisterRole(adminRole, adminAddr)
			},
			roleName:    adminRole,
			newAddr:     address("invalid"),
			shouldError: true,
			errorMsg:    ErrInvalidAddress.Error(),
		},
		{
			name:        "Update with empty role name fails",
			setup:       func(rb *RBAC) {},
			roleName:    "",
			newAddr:     userAddr,
			shouldError: true,
			errorMsg:    ErrRoleDoesNotExist.Error(),
		},
		{
			name: "Update with same address succeeds (idempotent)",
			setup: func(rb *RBAC) {
				rb.RegisterRole(adminRole, adminAddr)
			},
			roleName:    adminRole,
			newAddr:     adminAddr,
			shouldError: false,
		},
	}

	for _, tt := range tests {
		t.Run(tt.name, func(t *testing.T) {
			manager := New()
			tt.setup(manager)

			err := manager.UpdateRoleAddress(tt.roleName, tt.newAddr)

			if tt.shouldError {
				uassert.Error(t, err)
				if tt.errorMsg != "" {
					uassert.ErrorContains(t, err, tt.errorMsg)
				}
			} else {
				uassert.NoError(t, err)

				// Verify address was updated
				role, exists := manager.roles[tt.roleName]
				uassert.True(t, exists)
				uassert.Equal(t, role.Address(), tt.newAddr)
			}
		})
	}
}

func TestRbac_RemoveRole(t *testing.T) {
	t.Run("success remove non-system role", func(t *testing.T) {
		manager := New()
		// First register role
		err := manager.RegisterRole(editorRole, editorAddr)
		uassert.NoError(t, err)

		// Remove role
		err = manager.RemoveRole(editorRole)
		uassert.NoError(t, err)

		// Verify role was removed
		_, exists := manager.roles[editorRole]
		uassert.False(t, exists)
	})

	t.Run("fail to remove non-existent role", func(t *testing.T) {
		manager := New()
		err := manager.RemoveRole("non_existent_role")
		uassert.Error(t, err)
		uassert.ErrorContains(t, err, ErrRoleDoesNotExist.Error())
	})

	t.Run("fail to remove system role", func(t *testing.T) {
		manager := New()
		// Register system role
		err := manager.RegisterRole(adminRole, adminAddr)
		uassert.NoError(t, err)

		// Try to remove system role
		err = manager.RemoveRole(adminRole)
		uassert.Error(t, err)
		uassert.ErrorContains(t, err, ErrCannotRemoveSystemRole.Error())
	})

	t.Run("remove role twice fails", func(t *testing.T) {
		manager := New()
		// Register and remove once
		err := manager.RegisterRole(editorRole, editorAddr)
		uassert.NoError(t, err)
		err = manager.RemoveRole(editorRole)
		uassert.NoError(t, err)

		// Try to remove again
		err = manager.RemoveRole(editorRole)
		uassert.Error(t, err)
		uassert.ErrorContains(t, err, ErrRoleDoesNotExist.Error())
	})

	t.Run("remove role with empty name fails", func(t *testing.T) {
		manager := New()
		err := manager.RemoveRole("")
		uassert.Error(t, err)
		uassert.ErrorContains(t, err, ErrRoleDoesNotExist.Error())
	})
}

func TestRbac_GetAllRoleAddresses(t *testing.T) {
	manager := New()

	t.Run("empty roles returns empty map", func(t *testing.T) {
		addresses := manager.GetAllRoleAddresses()
		uassert.NotNil(t, addresses)
		uassert.Equal(t, len(addresses), 0)
	})

	t.Run("returns all registered roles", func(t *testing.T) {
		// Register multiple roles
		err := manager.RegisterRole(adminRole, adminAddr)
		uassert.NoError(t, err)
		err = manager.RegisterRole(editorRole, editorAddr)
		uassert.NoError(t, err)

		addresses := manager.GetAllRoleAddresses()
		uassert.Equal(t, len(addresses), 2)
		uassert.Equal(t, addresses[adminRole], adminAddr)
		uassert.Equal(t, addresses[editorRole], editorAddr)
	})
}

func TestRbac_GetRoleAddress(t *testing.T) {
	manager := New()
	err := manager.RegisterRole(adminRole, adminAddr)
	uassert.NoError(t, err)

	tests := []struct {
		name         string
		roleName     string
		shouldError  bool
		expectedAddr address
	}{
		{
			name:         "Get existing role address",
			roleName:     adminRole,
			shouldError:  false,
			expectedAddr: adminAddr,
		},
		{
			name:        "Get non-existent role fails",
			roleName:    "non_existent",
			shouldError: true,
		},
		{
			name:        "Get role with empty name fails",
			roleName:    "",
			shouldError: true,
		},
	}

	for _, tt := range tests {
		t.Run(tt.name, func(t *testing.T) {
			addr, err := manager.GetRoleAddress(tt.roleName)

			if tt.shouldError {
				uassert.Error(t, err)
				uassert.ErrorContains(t, err, ErrRoleDoesNotExist.Error())
			} else {
				uassert.NoError(t, err)
				uassert.Equal(t, addr, tt.expectedAddr)
			}
		})
	}
}

func TestRbac_OwnershipIntegration(t *testing.T) {
	manager := NewRBACWithAddress(alice)

	t.Run("Owner returns correct address", func(t *testing.T) {
		owner := manager.Owner()
		uassert.Equal(t, owner, alice)
	})

	t.Run("PendingOwner initially empty", func(t *testing.T) {
		pendingOwner := manager.PendingOwner()
		uassert.Equal(t, pendingOwner.String(), "")
	})

	t.Run("TransferOwnership sets pending owner", func(t *testing.T) {
		err := manager.TransferOwnershipBy(bob, alice)
		uassert.NoError(t, err)

		pendingOwner := manager.PendingOwner()
		uassert.Equal(t, pendingOwner, bob)

		// Owner should not change yet
		owner := manager.Owner()
		uassert.Equal(t, owner, alice)
	})

	t.Run("AcceptOwnership completes transfer", func(t *testing.T) {
		err := manager.AcceptOwnershipBy(bob)
		uassert.NoError(t, err)

		owner := manager.Owner()
		uassert.Equal(t, owner, bob)

		pendingOwner := manager.PendingOwner()
		uassert.Equal(t, pendingOwner.String(), "")
	})
}

func TestRbac_DropOwnership(t *testing.T) {
	manager := NewRBACWithAddress(alice)

	err := manager.DropOwnershipBy(alice)
	uassert.NoError(t, err)

	owner := manager.Owner()
	uassert.Equal(t, owner.String(), "")
}

func TestRbac_existsRole(t *testing.T) {
	manager := New()

	// Initially role doesn't exist
	exists := manager.existsRole(adminRole)
	uassert.False(t, exists)

	// Register role
	err := manager.RegisterRole(adminRole, adminAddr)
	uassert.NoError(t, err)

	// Now role exists
	exists = manager.existsRole(adminRole)
	uassert.True(t, exists)

	// Remove role
	manager.roles[adminRole] = nil
	delete(manager.roles, adminRole)

	// Role doesn't exist again
	exists = manager.existsRole(adminRole)
	uassert.False(t, exists)
}<|MERGE_RESOLUTION|>--- conflicted
+++ resolved
@@ -97,7 +97,6 @@
 			shouldError: false, // RegisterRole doesn't validate address
 		},
 		{
-<<<<<<< HEAD
 			name:        "Register role with empty name fails",
 			roleName:    "",
 			addr:        adminAddr,
@@ -117,12 +116,6 @@
 			addr:        adminAddr,
 			shouldError: true,
 			errorMsg:    ErrInvalidRoleName.Error(),
-=======
-			name:        "Register role with empty name",
-			roleName:    "",
-			addr:        adminAddr,
-			shouldError: false, // RegisterRole doesn't validate role name
->>>>>>> cb31a2ab
 		},
 	}
 
