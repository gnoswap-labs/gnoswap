package position

import (
	"std"
	"time"

	ufmt "gno.land/p/demo/ufmt"
	"gno.land/p/demo/json"
	i256 "gno.land/p/gnoswap/int256"
	"gno.land/r/gnoswap/v1/common"
	"gno.land/r/gnoswap/v1/consts"
	"gno.land/r/gnoswap/v1/gnft"
	pl "gno.land/r/gnoswap/v1/pool"
)

type RpcPosition struct {
	LpTokenId                uint64 `json:"lpTokenId"`
	Burned                   bool   `json:"burned"`
	Owner                    string `json:"owner"`
	Operator                 string `json:"operator"`
	PoolKey                  string `json:"poolKey"`
	TickLower                int32  `json:"tickLower"`
	TickUpper                int32  `json:"tickUpper"`
	Liquidity                string `json:"liquidity"`
	FeeGrowthInside0LastX128 string `json:"feeGrowthInside0LastX128"`
	FeeGrowthInside1LastX128 string `json:"feeGrowthInside1LastX128"`
	TokensOwed0              string `json:"token0Owed"`
	TokensOwed1              string `json:"token1Owed"`

	Token0Balance string `json:"token0Balance"`
	Token1Balance string `json:"token1Balance"`
	FeeUnclaimed0 string `json:"fee0Unclaimed"`
	FeeUnclaimed1 string `json:"fee1Unclaimed"`
}

type RpcUnclaimedFee struct {
	LpTokenId uint64 `json:"lpTokenId"`
	Fee0      string `json:"fee0"`
	Fee1      string `json:"fee1"`
}

type ResponseQueryBase struct {
	Height    int64 `json:"height"`
	Timestamp int64 `json:"timestamp"`
}

type ResponseApiGetPositions struct {
	Stat     ResponseQueryBase `json:"stat"`
	Response []RpcPosition     `json:"response"`
}

func ApiGetPositions() string {
	rpcPositions := []RpcPosition{}

	for tokenId := uint64(1); tokenId < nextId; tokenId++ {
		rpcPosition := rpcMakePosition(tokenId)
		rpcPositions = append(rpcPositions, rpcPosition)
	}

	r := ResponseApiGetPositions{
		Stat: ResponseQueryBase{
			Height:    std.GetHeight(),
			Timestamp: time.Now().Unix(),
		},
		Response: rpcPositions,
	}

	// STAT NODE
	stat := json.ObjectNode("", map[string]*json.Node{
		"height":    json.NumberNode("height", float64(std.GetHeight())),
		"timestamp": json.NumberNode("timestamp", float64(time.Now().Unix())),
	})

	// RESPONSE (ARRAY) NODE
	responses := json.ArrayNode("", []*json.Node{})
	for _, position := range r.Response {
		owner, err := gnft.OwnerOf(tokenIdFrom(position.LpTokenId))
		if err != nil {
<<<<<<< HEAD
			panic(ufmt.Sprintf("owner not found for tokenId: %d", position.LpTokenId))
		}

=======
			owner = consts.ZERO_ADDRESS
		}
>>>>>>> 2aff9091
		positionNode := json.ObjectNode("", map[string]*json.Node{
			"lpTokenId":                json.NumberNode("lpTokenId", float64(position.LpTokenId)),
			"burned":                   json.BoolNode("burned", position.Burned),
			"owner":                    json.StringNode("owner", owner.String()),
			"operator":                 json.StringNode("operator", position.Operator),
			"poolKey":                  json.StringNode("poolKey", position.PoolKey),
			"tickLower":                json.NumberNode("tickLower", float64(position.TickLower)),
			"tickUpper":                json.NumberNode("tickUpper", float64(position.TickUpper)),
			"liquidity":                json.StringNode("liquidity", position.Liquidity),
			"feeGrowthInside0LastX128": json.StringNode("feeGrowthInside0LastX128", position.FeeGrowthInside0LastX128),
			"feeGrowthInside1LastX128": json.StringNode("feeGrowthInside1LastX128", position.FeeGrowthInside1LastX128),
			"token0Owed":               json.StringNode("token0Owed", position.TokensOwed0),
			"token1Owed":               json.StringNode("token1Owed", position.TokensOwed1),
			"token0Balance":            json.StringNode("token0Balance", position.Token0Balance),
			"token1Balance":            json.StringNode("token1Balance", position.Token1Balance),
			"fee0Unclaimed":            json.StringNode("fee0Unclaimed", position.FeeUnclaimed0),
			"fee1Unclaimed":            json.StringNode("fee1Unclaimed", position.FeeUnclaimed1),
		})
		responses.AppendArray(positionNode)
	}

	node := json.ObjectNode("", map[string]*json.Node{
		"stat":     stat,
		"response": responses,
	})

	b, err := json.Marshal(node)
	if err != nil {
		panic(err.Error())
	}

	return string(b)
}

func ApiGetPosition(lpTokenId uint64) string {
	rpcPositions := []RpcPosition{}

	_, exist := GetPosition(lpTokenId)
	if !exist {
		return ""
	}

	rpcPosition := rpcMakePosition(lpTokenId)
	rpcPositions = append(rpcPositions, rpcPosition)

	r := ResponseApiGetPositions{
		Stat: ResponseQueryBase{
			Height:    std.GetHeight(),
			Timestamp: time.Now().Unix(),
		},
		Response: rpcPositions,
	}

	// STAT NODE
	stat := json.ObjectNode("", map[string]*json.Node{
		"height":    json.NumberNode("height", float64(std.GetHeight())),
		"timestamp": json.NumberNode("timestamp", float64(time.Now().Unix())),
	})

	// RESPONSE (ARRAY) NODE
	responses := json.ArrayNode("", []*json.Node{})
	for _, position := range r.Response {
		owner, err := gnft.OwnerOf(tokenIdFrom(position.LpTokenId))
		if err != nil {
<<<<<<< HEAD
			panic(ufmt.Sprintf("owner not found for tokenId: %d", position.LpTokenId))
		}

=======
			owner = consts.ZERO_ADDRESS
		}
>>>>>>> 2aff9091
		positionNode := json.ObjectNode("", map[string]*json.Node{
			"lpTokenId":                json.NumberNode("lpTokenId", float64(position.LpTokenId)),
			"burned":                   json.BoolNode("burned", position.Burned),
			"owner":                    json.StringNode("owner", owner.String()),
			"operator":                 json.StringNode("operator", position.Operator),
			"poolKey":                  json.StringNode("poolKey", position.PoolKey),
			"tickLower":                json.NumberNode("tickLower", float64(position.TickLower)),
			"tickUpper":                json.NumberNode("tickUpper", float64(position.TickUpper)),
			"liquidity":                json.StringNode("liquidity", position.Liquidity),
			"feeGrowthInside0LastX128": json.StringNode("feeGrowthInside0LastX128", position.FeeGrowthInside0LastX128),
			"feeGrowthInside1LastX128": json.StringNode("feeGrowthInside1LastX128", position.FeeGrowthInside1LastX128),
			"token0Owed":               json.StringNode("token0Owed", position.TokensOwed0),
			"token1Owed":               json.StringNode("token1Owed", position.TokensOwed1),
			"token0Balance":            json.StringNode("token0Balance", position.Token0Balance),
			"token1Balance":            json.StringNode("token1Balance", position.Token1Balance),
			"fee0Unclaimed":            json.StringNode("fee0Unclaimed", position.FeeUnclaimed0),
			"fee1Unclaimed":            json.StringNode("fee1Unclaimed", position.FeeUnclaimed1),
		})
		responses.AppendArray(positionNode)
	}

	node := json.ObjectNode("", map[string]*json.Node{
		"stat":     stat,
		"response": responses,
	})

	b, err := json.Marshal(node)
	if err != nil {
		panic(err.Error())
	}

	return string(b)
}

func ApiGetPositionsByPoolPath(poolPath string) string {
	rpcPositions := []RpcPosition{}

	for lpTokenId := uint64(1); lpTokenId < nextId; lpTokenId++ {
		position := MustGetPosition(lpTokenId)
		if position.poolKey != poolPath {
			continue
		}

		rpcPosition := rpcMakePosition(lpTokenId)
		rpcPositions = append(rpcPositions, rpcPosition)
	}

	r := ResponseApiGetPositions{
		Stat: ResponseQueryBase{
			Height:    std.GetHeight(),
			Timestamp: time.Now().Unix(),
		},
		Response: rpcPositions,
	}

	// STAT NODE
	stat := json.ObjectNode("", map[string]*json.Node{
		"height":    json.NumberNode("height", float64(std.GetHeight())),
		"timestamp": json.NumberNode("timestamp", float64(time.Now().Unix())),
	})

	// RESPONSE (ARRAY) NODE
	responses := json.ArrayNode("", []*json.Node{})
	for _, position := range r.Response {
		owner, err := gnft.OwnerOf(tokenIdFrom(position.LpTokenId))
		if err != nil {
<<<<<<< HEAD
			panic(ufmt.Sprintf("owner not found for tokenId: %d", position.LpTokenId))
		}

=======
			owner = consts.ZERO_ADDRESS
		}
>>>>>>> 2aff9091
		positionNode := json.ObjectNode("", map[string]*json.Node{
			"lpTokenId":                json.NumberNode("lpTokenId", float64(position.LpTokenId)),
			"burned":                   json.BoolNode("burned", position.Burned),
			"owner":                    json.StringNode("owner", owner.String()),
			"operator":                 json.StringNode("operator", position.Operator),
			"poolKey":                  json.StringNode("poolKey", position.PoolKey),
			"tickLower":                json.NumberNode("tickLower", float64(position.TickLower)),
			"tickUpper":                json.NumberNode("tickUpper", float64(position.TickUpper)),
			"liquidity":                json.StringNode("liquidity", position.Liquidity),
			"feeGrowthInside0LastX128": json.StringNode("feeGrowthInside0LastX128", position.FeeGrowthInside0LastX128),
			"feeGrowthInside1LastX128": json.StringNode("feeGrowthInside1LastX128", position.FeeGrowthInside1LastX128),
			"token0Owed":               json.StringNode("token0Owed", position.TokensOwed0),
			"token1Owed":               json.StringNode("token1Owed", position.TokensOwed1),
			"token0Balance":            json.StringNode("token0Balance", position.Token0Balance),
			"token1Balance":            json.StringNode("token1Balance", position.Token1Balance),
			"fee0Unclaimed":            json.StringNode("fee0Unclaimed", position.FeeUnclaimed0),
			"fee1Unclaimed":            json.StringNode("fee1Unclaimed", position.FeeUnclaimed1),
		})
		responses.AppendArray(positionNode)
	}

	node := json.ObjectNode("", map[string]*json.Node{
		"stat":     stat,
		"response": responses,
	})

	b, err := json.Marshal(node)
	if err != nil {
		panic(err.Error())
	}

	return string(b)
}

func ApiGetPositionsByAddress(address std.Address) string {
	rpcPositions := []RpcPosition{}
	for lpTokenId := uint64(1); lpTokenId < nextId; lpTokenId++ {
		position := MustGetPosition(lpTokenId)
<<<<<<< HEAD
		owner, err := gnft.OwnerOf(tokenIdFrom(lpTokenId))
		if err != nil {
			panic(ufmt.Sprintf("owner not found for tokenId: %d", lpTokenId))
		}

		if !(position.operator == address || owner == address) {
=======
		tokenOwner, err := gnft.OwnerOf(tokenIdFrom(lpTokenId))
		if err != nil {
			tokenOwner = consts.ZERO_ADDRESS
		}

		if !(position.operator == address || tokenOwner == address) {
>>>>>>> 2aff9091
			continue
		}

		rpcPosition := rpcMakePosition(lpTokenId)
		rpcPositions = append(rpcPositions, rpcPosition)
	}

	r := ResponseApiGetPositions{
		Stat: ResponseQueryBase{
			Height:    std.GetHeight(),
			Timestamp: time.Now().Unix(),
		},
		Response: rpcPositions,
	}

	// STAT NODE
	stat := json.ObjectNode("", map[string]*json.Node{
		"height":    json.NumberNode("height", float64(std.GetHeight())),
		"timestamp": json.NumberNode("timestamp", float64(time.Now().Unix())),
	})

	// RESPONSE (ARRAY) NODE
	responses := json.ArrayNode("", []*json.Node{})
	for _, position := range r.Response {
		owner, err := gnft.OwnerOf(tokenIdFrom(position.LpTokenId))
		if err != nil {
<<<<<<< HEAD
			panic(ufmt.Sprintf("owner not found for tokenId: %d", position.LpTokenId))
		}

=======
			owner = consts.ZERO_ADDRESS
		}
>>>>>>> 2aff9091
		positionNode := json.ObjectNode("", map[string]*json.Node{
			"lpTokenId":                json.NumberNode("lpTokenId", float64(position.LpTokenId)),
			"burned":                   json.BoolNode("burned", position.Burned),
			"owner":                    json.StringNode("owner", owner.String()),
			"operator":                 json.StringNode("operator", position.Operator),
			"poolKey":                  json.StringNode("poolKey", position.PoolKey),
			"tickLower":                json.NumberNode("tickLower", float64(position.TickLower)),
			"tickUpper":                json.NumberNode("tickUpper", float64(position.TickUpper)),
			"liquidity":                json.StringNode("liquidity", position.Liquidity),
			"feeGrowthInside0LastX128": json.StringNode("feeGrowthInside0LastX128", position.FeeGrowthInside0LastX128),
			"feeGrowthInside1LastX128": json.StringNode("feeGrowthInside1LastX128", position.FeeGrowthInside1LastX128),
			"token0Owed":               json.StringNode("token0Owed", position.TokensOwed0),
			"token1Owed":               json.StringNode("token1Owed", position.TokensOwed1),
			"token0Balance":            json.StringNode("token0Balance", position.Token0Balance),
			"token1Balance":            json.StringNode("token1Balance", position.Token1Balance),
			"fee0Unclaimed":            json.StringNode("fee0Unclaimed", position.FeeUnclaimed0),
			"fee1Unclaimed":            json.StringNode("fee1Unclaimed", position.FeeUnclaimed1),
		})
		responses.AppendArray(positionNode)
	}

	node := json.ObjectNode("", map[string]*json.Node{
		"stat":     stat,
		"response": responses,
	})

	b, err := json.Marshal(node)
	if err != nil {
		panic(err.Error())
	}

	return string(b)
}

func ApiGetPositionsUnclaimedFee() string {
	rpcUnclaimedFee := []RpcUnclaimedFee{}
	for lpTokenId := uint64(1); lpTokenId < nextId; lpTokenId++ {
		unclaimedFee0, unclaimedFee1 := unclaimedFee(lpTokenId)
		rpcUnclaimedFee = append(rpcUnclaimedFee, RpcUnclaimedFee{
			LpTokenId: lpTokenId,
			Fee0:      unclaimedFee0.ToString(),
			Fee1:      unclaimedFee1.ToString(),
		})
	}

	// STAT NODE
	stat := json.ObjectNode("", map[string]*json.Node{
		"height":    json.NumberNode("height", float64(std.GetHeight())),
		"timestamp": json.NumberNode("timestamp", float64(time.Now().Unix())),
	})

	// RESPONSE (ARRAY) NODE
	responses := json.ArrayNode("", []*json.Node{})
	for _, unclaimedFee := range rpcUnclaimedFee {
		unclaimedFeeNode := json.ObjectNode("", map[string]*json.Node{
			"lpTokenId": json.NumberNode("lpTokenId", float64(unclaimedFee.LpTokenId)),
			"fee0":      json.StringNode("fee0", unclaimedFee.Fee0),
			"fee1":      json.StringNode("fee1", unclaimedFee.Fee1),
		})
		responses.AppendArray(unclaimedFeeNode)
	}

	node := json.ObjectNode("", map[string]*json.Node{
		"stat":     stat,
		"response": responses,
	})

	b, err := json.Marshal(node)
	if err != nil {
		panic(err.Error())
	}

	return string(b)
}

func ApiGetPositionUnclaimedFeeByLpTokenId(lpTokenId uint64) string {
	rpcUnclaimedFee := []RpcUnclaimedFee{}

	unclaimedFee0, unclaimedFee1 := unclaimedFee(lpTokenId)
	rpcUnclaimedFee = append(rpcUnclaimedFee, RpcUnclaimedFee{
		LpTokenId: lpTokenId,
		Fee0:      unclaimedFee0.ToString(),
		Fee1:      unclaimedFee1.ToString(),
	})

	// STAT NODE
	stat := json.ObjectNode("", map[string]*json.Node{
		"height":    json.NumberNode("height", float64(std.GetHeight())),
		"timestamp": json.NumberNode("timestamp", float64(time.Now().Unix())),
	})

	// RESPONSE (ARRAY) NODE
	responses := json.ArrayNode("", []*json.Node{})
	for _, unclaimedFee := range rpcUnclaimedFee {
		unclaimedFeeNode := json.ObjectNode("", map[string]*json.Node{
			"lpTokenId": json.NumberNode("lpTokenId", float64(unclaimedFee.LpTokenId)),
			"fee0":      json.StringNode("fee0", unclaimedFee.Fee0),
			"fee1":      json.StringNode("fee1", unclaimedFee.Fee1),
		})
		responses.AppendArray(unclaimedFeeNode)
	}

	node := json.ObjectNode("", map[string]*json.Node{
		"stat":     stat,
		"response": responses,
	})

	b, err := json.Marshal(node)
	if err != nil {
		panic(err.Error())
	}

	return string(b)
}

func rpcMakePosition(lpTokenId uint64) RpcPosition {
	position := MustGetPosition(lpTokenId)

	burned := isBurned(lpTokenId)

	pool := pl.GetPoolFromPoolPath(position.poolKey)
	currentX96 := pool.Slot0SqrtPriceX96()
	lowerX96 := common.TickMathGetSqrtRatioAtTick(position.tickLower)
	upperX96 := common.TickMathGetSqrtRatioAtTick(position.tickUpper)

	token0Balance, token1Balance := common.GetAmountsForLiquidity(
		currentX96,
		lowerX96,
		upperX96,
		position.liquidity,
	)

	unclaimedFee0 := i256.Zero()
	unclaimedFee1 := i256.Zero()
	if !burned {
		unclaimedFee0, unclaimedFee1 = unclaimedFee(lpTokenId)
	}

	owner, err := gnft.OwnerOf(tokenIdFrom(lpTokenId))
	if err != nil {
<<<<<<< HEAD
		panic(ufmt.Sprintf("owner not found for tokenId: %d", lpTokenId))
=======
		owner = consts.ZERO_ADDRESS
>>>>>>> 2aff9091
	}

	return RpcPosition{
		LpTokenId:                lpTokenId,
		Burned:                   burned,
		Owner:                    owner.String(),
		Operator:                 position.operator.String(),
		PoolKey:                  position.poolKey,
		TickLower:                position.tickLower,
		TickUpper:                position.tickUpper,
		Liquidity:                position.liquidity.ToString(),
		FeeGrowthInside0LastX128: position.feeGrowthInside0LastX128.ToString(),
		FeeGrowthInside1LastX128: position.feeGrowthInside1LastX128.ToString(),
		TokensOwed0:              position.tokensOwed0.ToString(),
		TokensOwed1:              position.tokensOwed1.ToString(),
		Token0Balance:            token0Balance,
		Token1Balance:            token1Balance,
		FeeUnclaimed0:            unclaimedFee0.ToString(),
		FeeUnclaimed1:            unclaimedFee1.ToString(),
	}
}

func unclaimedFee(tokenId uint64) (*i256.Int, *i256.Int) {
	// ref: https://blog.uniswap.org/uniswap-v3-math-primer-2#calculating-uncollected-fees

	position := MustGetPosition(tokenId)

	liquidityU256 := position.liquidity
	liquidity := i256.FromUint256(liquidityU256)

	tickLower := position.tickLower
	tickUpper := position.tickUpper

	poolKey := position.poolKey
	pool := pl.GetPoolFromPoolPath(poolKey)

	currentTick := pool.Slot0Tick()

	feeGrowthGlobal0X128 := i256.FromUint256(pool.FeeGrowthGlobal0X128())
	feeGrowthGlobal1X128 := i256.FromUint256(pool.FeeGrowthGlobal1X128())

	tickUpperFeeGrowthOutside0X128 := i256.FromUint256(pool.GetTickFeeGrowthOutside0X128(tickUpper))
	tickUpperFeeGrowthOutside1X128 := i256.FromUint256(pool.GetTickFeeGrowthOutside1X128(tickUpper))

	tickLowerFeeGrowthOutside0X128 := i256.FromUint256(pool.GetTickFeeGrowthOutside0X128(tickLower))
	tickLowerFeeGrowthOutside1X128 := i256.FromUint256(pool.GetTickFeeGrowthOutside1X128(tickLower))

	feeGrowthInside0LastX128 := i256.FromUint256(position.feeGrowthInside0LastX128)
	feeGrowthInside1LastX128 := i256.FromUint256(position.feeGrowthInside1LastX128)

	var tickLowerFeeGrowthBelow0, tickLowerFeeGrowthBelow1, tickUpperFeeGrowthAbove0, tickUpperFeeGrowthAbove1 *i256.Int

	if currentTick >= tickUpper {
		tickUpperFeeGrowthAbove0 = subIn256(feeGrowthGlobal0X128, tickUpperFeeGrowthOutside0X128)
		tickUpperFeeGrowthAbove1 = subIn256(feeGrowthGlobal1X128, tickUpperFeeGrowthOutside1X128)
	} else {
		tickUpperFeeGrowthAbove0 = tickUpperFeeGrowthOutside0X128
		tickUpperFeeGrowthAbove1 = tickUpperFeeGrowthOutside1X128
	}

	if currentTick >= tickLower {
		tickLowerFeeGrowthBelow0 = tickLowerFeeGrowthOutside0X128
		tickLowerFeeGrowthBelow1 = tickLowerFeeGrowthOutside1X128
	} else {
		tickLowerFeeGrowthBelow0 = subIn256(feeGrowthGlobal0X128, tickLowerFeeGrowthOutside0X128)
		tickLowerFeeGrowthBelow1 = subIn256(feeGrowthGlobal1X128, tickLowerFeeGrowthOutside1X128)
	}

	feeGrowthInside0X128 := subIn256(feeGrowthGlobal0X128, tickLowerFeeGrowthBelow0)
	feeGrowthInside0X128 = subIn256(feeGrowthInside0X128, tickUpperFeeGrowthAbove0)

	feeGrowthInside1X128 := subIn256(feeGrowthGlobal1X128, tickLowerFeeGrowthBelow1)
	feeGrowthInside1X128 = subIn256(feeGrowthInside1X128, tickUpperFeeGrowthAbove1)

	value01 := subIn256(feeGrowthInside0X128, feeGrowthInside0LastX128)
	value02 := i256.Zero().Mul(liquidity, value01)
	unclaimedFee0 := i256.Zero().Div(value02, i256.MustFromDecimal(consts.Q128))

	value11 := subIn256(feeGrowthInside1X128, feeGrowthInside1LastX128)
	value12 := i256.Zero().Mul(liquidity, value11)
	unclaimedFee1 := i256.Zero().Div(value12, i256.MustFromDecimal(consts.Q128))

	return unclaimedFee0, unclaimedFee1
}

func subIn256(x, y *i256.Int) *i256.Int {
	value := i256.Zero()
	diff := value.Sub(x, y)

	if diff.IsNeg() {
		q256 := i256.MustFromDecimal(consts.MAX_UINT256)
		return diff.Add(diff, q256)
	}

	return diff
}

func isBurned(tokenId uint64) bool {
	position := MustGetPosition(tokenId)
	return position.burned
}<|MERGE_RESOLUTION|>--- conflicted
+++ resolved
@@ -76,14 +76,9 @@
 	for _, position := range r.Response {
 		owner, err := gnft.OwnerOf(tokenIdFrom(position.LpTokenId))
 		if err != nil {
-<<<<<<< HEAD
 			panic(ufmt.Sprintf("owner not found for tokenId: %d", position.LpTokenId))
 		}
 
-=======
-			owner = consts.ZERO_ADDRESS
-		}
->>>>>>> 2aff9091
 		positionNode := json.ObjectNode("", map[string]*json.Node{
 			"lpTokenId":                json.NumberNode("lpTokenId", float64(position.LpTokenId)),
 			"burned":                   json.BoolNode("burned", position.Burned),
@@ -148,14 +143,8 @@
 	for _, position := range r.Response {
 		owner, err := gnft.OwnerOf(tokenIdFrom(position.LpTokenId))
 		if err != nil {
-<<<<<<< HEAD
-			panic(ufmt.Sprintf("owner not found for tokenId: %d", position.LpTokenId))
-		}
-
-=======
 			owner = consts.ZERO_ADDRESS
 		}
->>>>>>> 2aff9091
 		positionNode := json.ObjectNode("", map[string]*json.Node{
 			"lpTokenId":                json.NumberNode("lpTokenId", float64(position.LpTokenId)),
 			"burned":                   json.BoolNode("burned", position.Burned),
@@ -222,14 +211,8 @@
 	for _, position := range r.Response {
 		owner, err := gnft.OwnerOf(tokenIdFrom(position.LpTokenId))
 		if err != nil {
-<<<<<<< HEAD
-			panic(ufmt.Sprintf("owner not found for tokenId: %d", position.LpTokenId))
-		}
-
-=======
 			owner = consts.ZERO_ADDRESS
 		}
->>>>>>> 2aff9091
 		positionNode := json.ObjectNode("", map[string]*json.Node{
 			"lpTokenId":                json.NumberNode("lpTokenId", float64(position.LpTokenId)),
 			"burned":                   json.BoolNode("burned", position.Burned),
@@ -268,21 +251,12 @@
 	rpcPositions := []RpcPosition{}
 	for lpTokenId := uint64(1); lpTokenId < nextId; lpTokenId++ {
 		position := MustGetPosition(lpTokenId)
-<<<<<<< HEAD
 		owner, err := gnft.OwnerOf(tokenIdFrom(lpTokenId))
 		if err != nil {
 			panic(ufmt.Sprintf("owner not found for tokenId: %d", lpTokenId))
 		}
 
 		if !(position.operator == address || owner == address) {
-=======
-		tokenOwner, err := gnft.OwnerOf(tokenIdFrom(lpTokenId))
-		if err != nil {
-			tokenOwner = consts.ZERO_ADDRESS
-		}
-
-		if !(position.operator == address || tokenOwner == address) {
->>>>>>> 2aff9091
 			continue
 		}
 
@@ -309,14 +283,8 @@
 	for _, position := range r.Response {
 		owner, err := gnft.OwnerOf(tokenIdFrom(position.LpTokenId))
 		if err != nil {
-<<<<<<< HEAD
-			panic(ufmt.Sprintf("owner not found for tokenId: %d", position.LpTokenId))
-		}
-
-=======
 			owner = consts.ZERO_ADDRESS
 		}
->>>>>>> 2aff9091
 		positionNode := json.ObjectNode("", map[string]*json.Node{
 			"lpTokenId":                json.NumberNode("lpTokenId", float64(position.LpTokenId)),
 			"burned":                   json.BoolNode("burned", position.Burned),
@@ -457,11 +425,7 @@
 
 	owner, err := gnft.OwnerOf(tokenIdFrom(lpTokenId))
 	if err != nil {
-<<<<<<< HEAD
-		panic(ufmt.Sprintf("owner not found for tokenId: %d", lpTokenId))
-=======
 		owner = consts.ZERO_ADDRESS
->>>>>>> 2aff9091
 	}
 
 	return RpcPosition{
