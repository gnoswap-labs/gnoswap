--- conflicted
+++ resolved
@@ -520,10 +520,6 @@
 	}
 
 	tokenId := getNextId()
-<<<<<<< HEAD
-
-=======
->>>>>>> 2aff9091
 	gnft.Mint(params.mintTo, tokenIdFrom(tokenId)) // owner, tokenId
 
 	pool := pl.GetPoolFromPoolPath(poolKey)
