--- conflicted
+++ resolved
@@ -2,14 +2,11 @@
 
 import (
 	"encoding/base64"
-<<<<<<< HEAD
 	"std"
 	"strconv"
 
 	"gno.land/p/demo/avl"
 
-=======
->>>>>>> 264669cc
 	"gno.land/p/demo/ufmt"
 	"gno.land/r/demo/wugnot"
 	"gno.land/r/gnoswap/v1/gnft"
@@ -30,14 +27,8 @@
 )
 
 var (
-<<<<<<< HEAD
 	positions = avl.NewTree() // tokenId[uint64] -> Position
 	nextId    = uint64(1)
-=======
-	// TODO: use avl
-	positions map[uint64]Position = make(map[uint64]Position) // tokenId -> Position
-	nextId    uint64              = 1                         // lp token id
->>>>>>> 264669cc
 )
 
 // nextId is the next tokenId to be minted
@@ -135,17 +126,10 @@
 	fee uint32,
 	tickLower int32,
 	tickUpper int32,
-<<<<<<< HEAD
 	amount0DesiredStr string,
 	amount1DesiredStr string,
 	amount0MinStr string,
 	amount1MinStr string,
-=======
-	amount0Desired string,
-	amount1Desired string,
-	amount0Min string,
-	amount1Min string,
->>>>>>> 264669cc
 	deadline int64,
 	mintTo std.Address,
 	caller std.Address,
@@ -157,7 +141,6 @@
 		// if user called, validate the prev address and input addresses(mintTo, caller)
 		assertOnlyValidAddressWith(prevCaller.Addr(), mintTo)
 		assertOnlyValidAddressWith(prevCaller.Addr(), caller)
-<<<<<<< HEAD
 	}
 	checkDeadline(deadline)
 
@@ -172,12 +155,8 @@
 		amount0MinStr, amount1MinStr = amount1MinStr, amount0MinStr
 		tickLower, tickUpper = -tickUpper, -tickLower
 		token0IsNative, token1IsNative = token1IsNative, token0IsNative
-=======
->>>>>>> 264669cc
-	}
-	checkDeadline(deadline)
-
-<<<<<<< HEAD
+	}
+
 	amount0Desired := u256.MustFromDecimal(amount0DesiredStr)
 	amount1Desired := u256.MustFromDecimal(amount1DesiredStr)
 	amount0Min := u256.MustFromDecimal(amount0MinStr)
@@ -191,11 +170,8 @@
 	if err != nil {
 		panic(addDetailToError(errWrapUnwrap, err.Error()))
 	}
-=======
-	en.MintAndDistributeGns()
->>>>>>> 264669cc
-
-	mintInput := MintInput{
+
+	mintParams := MintParams{
 		token0:         token0,
 		token1:         token1,
 		fee:            fee,
@@ -379,7 +355,6 @@
 	if (token0 == consts.GNOT && token1 == consts.WRAPPED_WUGNOT) ||
 		(token0 == consts.WRAPPED_WUGNOT && token1 == consts.GNOT) {
 		return errInvalidTokenPath
-<<<<<<< HEAD
 	}
 	if !isValidTokenPath(token0) || !isValidTokenPath(token1) {
 		return errInvalidTokenPath
@@ -485,113 +460,6 @@
 	if !hasNativeToken(token0IsNative, token1IsNative) {
 		return nil
 	}
-=======
-	}
-	if !isValidTokenPath(token0) || !isValidTokenPath(token1) {
-		return errInvalidTokenPath
-	}
-	return nil
-}
-
-// isValidTokenPath checks whether the given token path is valid and registered.
-//
-// Parameters:
-//   - tokenPath: The token path to validate.
-//
-// Returns:
-//   - bool: Returns `true` if the token path is valid and registered; otherwise, `false`.
-func isValidTokenPath(tokenPath string) bool {
-	err := common.IsRegistered(tokenPath)
-	if err != nil {
-		return false
-	}
-	return true
-}
-
-// isNative checks whether the given token is a native token.
-func isNative(token string) bool {
-	return token == consts.GNOT
-}
-
-// safeWrapNativeToken safely wraps the native token `ugnot` into the wrapped token `wugnot` for a user.
-//
-// Parameters:
-//   - amountDesired: The desired amount of `ugnot` to be wrapped, provided as a string.
-//   - userAddress: The address of the user initiating the wrapping process.
-//
-// Returns:
-//   - uint64: The amount of `ugnot` that was successfully wrapped into `wugnot`.
-//   - error: Returns an error if the wrapping process encounters an issue.
-//
-// Panics:
-//   - If the sent `ugnot` amount is zero.
-//   - If the `amountDesired` is invalid.
-//   - If the sent `ugnot` amount is insufficient to meet the `amountDesired`.
-//   - If the `wrap` function fails.
-//   - If there is a mismatch between the sent `ugnot` and the resulting `wugnot` balance.
-//
-// Example:
-// safeWrapNativeToken("100", userAddress)
-// - Wraps 100 UGNOT into WUGNOT for the `userAddress`.
-// - If the user sends more than 100 UGNOT, the excess is refunded.
-func safeWrapNativeToken(amountDesired string, userAddress std.Address) (uint64, error) {
-	beforeWugnotBalance := wugnot.BalanceOf(a2u(userAddress))
-	sentNative := std.GetOrigSend()
-	sentUgnotAmount := uint64(sentNative.AmountOf(consts.UGNOT))
-
-	if sentUgnotAmount <= 0 {
-		panic(addDetailToError(errZeroUGNOT, "amount of ugnot is zero"))
-	}
-
-	amount, err := strconv.ParseUint(amountDesired, 10, 64)
-	if err != nil {
-		panic(addDetailToError(errWrapUnwrap, err.Error()))
-	}
-
-	if sentUgnotAmount < amount {
-		panic(addDetailToError(errInsufficientUGNOT, "amount of ugnot is less than desired amount"))
-	}
-
-	if sentUgnotAmount > amount {
-		exceed := sentUgnotAmount - amount
-		refundUGNOT(userAddress, exceed)
-		transferUGNOT(consts.POSITION_ADDR, userAddress, amount)
-		sentUgnotAmount = amount
-	}
-
-	if err = wrap(sentUgnotAmount, userAddress); err != nil {
-		panic(addDetailToError(errWugnotMinimum, err.Error()))
-	}
-
-	afterWugnotBalance := wugnot.BalanceOf(a2u(userAddress))
-	diff := afterWugnotBalance - beforeWugnotBalance
-
-	if diff != sentUgnotAmount {
-		panic(addDetailToError(
-			errWrapUnwrap,
-			ufmt.Sprintf("amount of ugnot (%d) is not equal to amount of wugnot. (diff: %d)", sentUgnotAmount, diff),
-		))
-	}
-	return sentUgnotAmount, nil
-}
-
-func parseAmounts(amount0Desired, amount1Desired, amount0Min, amount1Min string) (*u256.Uint, *u256.Uint, *u256.Uint, *u256.Uint) {
-	return u256.MustFromDecimal(amount0Desired), u256.MustFromDecimal(amount1Desired), u256.MustFromDecimal(amount0Min), u256.MustFromDecimal(amount1Min)
-}
-
-func renderPoolPath(token0, token1 string, fee uint32) string {
-	return ufmt.Sprintf("%s:%s:%d", token0, token1, fee)
-}
-
-func hasNativeToken(token0IsNative, token1IsNative bool) bool {
-	return token0IsNative || token1IsNative
-}
-
-func handleNativeToken(token0IsNative, token1IsNative bool, caller std.Address) error {
-	if !hasNativeToken(token0IsNative, token1IsNative) {
-		return nil
-	}
->>>>>>> 264669cc
 
 	oldUserWugnotBalance := wugnot.BalanceOf(a2u(caller))
 	sent := std.GetOrigSend()
@@ -698,18 +566,10 @@
 	common.IsHalted()
 	en.MintAndDistributeGns()
 
-<<<<<<< HEAD
 	amount0Desired := u256.MustFromDecimal(amount0DesiredStr)
 	amount1Desired := u256.MustFromDecimal(amount1DesiredStr)
 	amount0Min := u256.MustFromDecimal(amount0MinStr)
 	amount1Min := u256.MustFromDecimal(amount1MinStr)
-=======
-	amount0Desired := u256.MustFromDecimal(_amount0Desired)
-	amount1Desired := u256.MustFromDecimal(_amount1Desired)
-	amount0Min := u256.MustFromDecimal(_amount0Min)
-	amount1Min := u256.MustFromDecimal(_amount1Min)
-
->>>>>>> 264669cc
 	increaseLiquidityParams := IncreaseLiquidityParams{
 		tokenId:        tokenId,
 		amount0Desired: amount0Desired,
@@ -827,7 +687,6 @@
 
 	checkDeadline(params.deadline)
 
-<<<<<<< HEAD
 	position := MustGetPosition(params.tokenId)
 	liquidity, amount0, amount1 := addLiquidity(
 		AddLiquidityParams{
@@ -862,42 +721,9 @@
 
 	updatedPosition := updatePosition(position, feeUpdate, liquidity)
 	positions[params.tokenId] = updatedPosition
-=======
-	position := positions[params.tokenId]
-
-	liqParams := AddLiquidityParams{
-		poolKey:        position.poolKey,
-		tickLower:      position.tickLower,
-		tickUpper:      position.tickUpper,
-		amount0Desired: params.amount0Desired,
-		amount1Desired: params.amount1Desired,
-		amount0Min:     params.amount0Min,
-		amount1Min:     params.amount1Min,
-		caller:         std.PrevRealm().Addr(),
-	}
-
-	liquidity, amount0, amount1, err := addLiquidity(liqParams)
-	if err != nil {
-		panic(addDetailToError(errSlippage, err.Error()))
-	}
-
-	pool := pl.GetPoolFromPoolPath(position.poolKey)
-	positionKey := positionKeyCompute(GetOrigPkgAddr(), position.tickLower, position.tickUpper)
-
-	// get current fee growth
-	currentFeeGrowth := FeeGrowthInside{
-		feeGrowthInside0LastX128: u256.MustFromDecimal(
-			pool.PositionFeeGrowthInside0LastX128(positionKey).ToString(),
-		),
-		feeGrowthInside1LastX128: u256.MustFromDecimal(
-			pool.PositionFeeGrowthInside1LastX128(positionKey).ToString(),
-		),
-	}
->>>>>>> 264669cc
 
 	feeUpdate := calculatePositionFeeUpdate(position, currentFeeGrowth)
 
-<<<<<<< HEAD
 	updated := setPosition(params.tokenId, position)
 	if !updated {
 		panic(addDetailToError(
@@ -905,10 +731,6 @@
 			ufmt.Sprintf("can not increase liquidity for non-existent position(%d)", params.tokenId),
 		))
 	}
-=======
-	updatedPosition := updatePosition(position, feeUpdate, liquidity)
-	positions[params.tokenId] = updatedPosition
->>>>>>> 264669cc
 
 	return params.tokenId, liquidity, amount0, amount1, position.poolKey
 }
@@ -1149,7 +971,6 @@
 		assertWrapNativeToken(ugnotSent, std.PrevRealm().Addr())
 	}
 
-<<<<<<< HEAD
 	liquidity, amount0, amount1, err := addLiquidity(
 		AddLiquidityParams{
 			poolKey:        position.poolKey,
@@ -1162,20 +983,11 @@
 			caller:         std.PrevRealm().Addr(),
 		},
 	)
-=======
-	liqParams := AddLiquidityParams{
-		poolKey:        position.poolKey,
-		tickLower:      tickLower,
-		tickUpper:      tickUpper,
-		amount0Desired: u256.MustFromDecimal(_amount0Desired),
-		amount1Desired: u256.MustFromDecimal(_amount1Desired),
-		amount0Min:     u256.MustFromDecimal(_amount0Min),
-		amount1Min:     u256.MustFromDecimal(_amount1Min),
-		caller:         std.PrevRealm().Addr(),
+	if err != nil {
+		panic(addDetailToError(errSlippage, err.Error()))
 	}
 
 	liquidity, amount0, amount1, err := addLiquidity(liqParams)
->>>>>>> 264669cc
 	if err != nil {
 		panic(addDetailToError(errSlippage, err.Error()))
 	}
@@ -1244,17 +1056,7 @@
 	isAuthorizedForToken(tokenId)
 
 	// verify position
-<<<<<<< HEAD
 	position := MustGetPosition(tokenId)
-=======
-	position, exist := positions[tokenId]
-	if !exist {
-		panic(addDetailToError(
-			errDataNotFound,
-			ufmt.Sprintf("position(%d) doesn't exist", tokenId),
-		))
-	}
->>>>>>> 264669cc
 
 	token0, token1, fee := splitOf(position.poolKey)
 
@@ -1342,10 +1144,6 @@
 
 	tokensOwed0 := new(u256.Uint).Add(position.tokensOwed0.Clone(), fee0)
 	tokensOwed1 := new(u256.Uint).Add(position.tokensOwed1.Clone(), fee1)
-<<<<<<< HEAD
-
-	return tokensOwed0, tokensOwed1
-=======
 
 	return tokensOwed0, tokensOwed1
 }
@@ -1363,23 +1161,6 @@
 	}
 
 	return feeGrowthInside, nil
->>>>>>> 264669cc
-}
-
-func getCurrentFeeGrowth(postion Position, token0, token1 string, fee uint32) (FeeGrowthInside, error) {
-	pool := pl.GetPoolFromPoolPath(postion.poolKey)
-	positionKey := positionKeyCompute(GetOrigPkgAddr(), postion.tickLower, postion.tickUpper)
-
-<<<<<<< HEAD
-	feeGrowthInside0 := pool.PositionFeeGrowthInside0LastX128(positionKey)
-	feeGrowthInside1 := pool.PositionFeeGrowthInside1LastX128(positionKey)
-
-	feeGrowthInside := FeeGrowthInside{
-		feeGrowthInside0LastX128: feeGrowthInside0,
-		feeGrowthInside1LastX128: feeGrowthInside1,
-	}
-
-	return feeGrowthInside, nil
 }
 
 func burnPosition(tokenId uint64) {
@@ -1399,20 +1180,6 @@
 			ufmt.Sprintf("can not burn non-existent position(%d)", tokenId),
 		))
 	}
-=======
-	checkPositionHasClear(positions[tokenId])
-
-	delete(positions, tokenId)
-	gnft.Burn(tokenIdFrom(tokenId))
-}
-
-func burnPosition(tokenId uint64) {
-	position := positions[tokenId]
-	checkPositionHasClear(position)
-
-	position.burned = true
-	positions[tokenId] = position
->>>>>>> 264669cc
 }
 
 func isAuthorizedForToken(tokenId uint64) {
@@ -1469,17 +1236,12 @@
 	if !exist {
 		panic(addDetailToError(
 			errDataNotFound,
-<<<<<<< HEAD
 			ufmt.Sprintf("position with tokenId(%d) doesn't exist", tokenId),
-=======
-			ufmt.Sprintf("position(%d) doesn't exist", tokenId),
->>>>>>> 264669cc
 		))
 	}
 	return position
 }
 
-<<<<<<< HEAD
 // GetPosition returns a position for a given tokenId
 // Returns false if position doesn't exist
 func GetPosition(tokenId uint64) (Position, bool) {
@@ -1514,10 +1276,6 @@
 
 	encoded := base64.StdEncoding.EncodeToString([]byte(key))
 	return encoded
-=======
-	position.operator = operator
-	positions[tokenId] = position
->>>>>>> 264669cc
 }
 
 func positionKeyCompute(
