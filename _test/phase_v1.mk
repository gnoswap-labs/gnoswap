# Test Mnemonic
# source bonus chronic canvas draft south burst lottery vacant surface solve popular case indicate oppose farm nothing bullet exhibit title speed wink action roast

# Test Accounts
# gnokey add -recover=true test1
# gnokey add -recover=true -index 10 gsa
# gnokey add -recover=true -index 11 lp01
# gnokey add -recover=true -index 13 tr01

ADDR_GSA := g12l9splsyngcgefrwa52x5a7scc29e9v086m6p4
ADDR_LP01 := g1jqpr8r5akez83kp7ers0sfjyv2kgx45qa9qygd
ADDR_TR01 := g1wgdjecn5lylgvujzyspfzvhjm6qn4z8xqyyxdn

ADDR_POOL := g1ee305k8yk0pjz443xpwtqdyep522f9g5r7d63w
ADDR_POS := g1htpxzv2dkplvzg50nd8fswrneaxmdpwn459thx

TX_EXPIRE := 9999999999

NOW := $(shell date +%s)

MAKEFILE := $(shell realpath $(firstword $(MAKEFILE_LIST)))
GNOLAND_RPC_URL ?= localhost:26657
ROOT_DIR:=$(shell dirname $(MAKEFILE))/..

.PHONY: help
help:
	@echo "Available make commands:"
	@cat $(MAKEFILE) | grep '^[a-z][^:]*:' | cut -d: -f1 | sort | sed 's/^/  /'

.PHONY: all
all: deploy faucet approve pool-setup position-mint pool-swap done

.PHONY: before-swap
before-swap: deploy faucet approve pool-setup position-mint

.PHONY: deploy
deploy: deploy-foo deploy-bar deploy-gnos deploy-gnft deploy-gov deploy-pool deploy-position

.PHONY: faucet
faucet: faucet-lp01 faucet-tr01

.PHONY: approve
approve: approve-lp01 approve-tr01

.PHONY: pool-setup
pool-setup: pool-init pool-create

.PHONY: position-mint
position-mint: mint-01

.PHONY: pool-swap-zero-to-one
pool-swap: set-protocol-fee swap-01-200000 collect-protocol-fee

.PHONY: pool-swap-one-to-zero
pool-swap: swap-10-300000 collect-protocol-fee

# Deploy Tokens
# [GRC20] FOO, BAR: Token Pair for Pool
# [GRC20] GNOS: Default Staking Reward
# [GRC20] OBL: External Staking Reward
# [GRC721] GNFT: LP Token
deploy-foo:
	$(info ************ [FOO] deploy token0 ************)
	@echo "" | gnokey maketx addpkg -pkgdir $(ROOT_DIR)/_setup/foo -pkgpath gno.land/r/foo -insecure-password-stdin=true -remote $(GNOLAND_RPC_URL) -broadcast=true -chainid dev -gas-fee 1ugnot -gas-wanted 9000000 -memo "" test1 > /dev/null
	@echo

deploy-bar:
	$(info ************ [BAR] deploy token1 ************)
	@echo "" | gnokey maketx addpkg -pkgdir $(ROOT_DIR)/_setup/bar -pkgpath gno.land/r/bar -insecure-password-stdin=true -remote $(GNOLAND_RPC_URL) -broadcast=true -chainid dev -gas-fee 1ugnot -gas-wanted 9000000 -memo "" test1 > /dev/null
	@echo

deploy-gnos:
	$(info ************ [GNOS] deploy staking reward ************)
	@echo "" | gnokey maketx addpkg -pkgdir $(ROOT_DIR)/_setup/gnos -pkgpath gno.land/r/gnos -insecure-password-stdin=true -remote $(GNOLAND_RPC_URL) -broadcast=true -chainid dev -gas-fee 1ugnot -gas-wanted 9000000 -memo "" test1 > /dev/null
	@echo

deploy-gnft:
	$(info ************ [GNFT] deploy lp token ************)
	@echo "" | gnokey maketx addpkg -pkgdir $(ROOT_DIR)/_setup/gnft -pkgpath gno.land/r/gnft -insecure-password-stdin=true -remote $(GNOLAND_RPC_URL) -broadcast=true -chainid dev -gas-fee 1ugnot -gas-wanted 9000000 -memo "" test1 > /dev/null
	@echo


# Deploy Contracts
deploy-gov:
	$(info ************ [GOV] deploy governance ************)
	@echo "" | gnokey maketx addpkg -pkgdir $(ROOT_DIR)/gov -pkgpath gno.land/r/gov -insecure-password-stdin=true -remote $(GNOLAND_RPC_URL) -broadcast=true -chainid dev -gas-fee 1ugnot -gas-wanted 9000000 -memo "" test1 > /dev/null
	@echo

deploy-pool:
	$(info ************ [POOL] deploy pool ************)
	@echo "" | gnokey maketx addpkg -pkgdir $(ROOT_DIR)/pool -pkgpath gno.land/r/pool -insecure-password-stdin=true -remote $(GNOLAND_RPC_URL) -broadcast=true -chainid dev -gas-fee 1ugnot -gas-wanted 9000000 -memo "" test1 > /dev/null
	@echo

deploy-position:
	$(info ************ [POSITION] deploy position ************)
	@echo "" | gnokey maketx addpkg -pkgdir $(ROOT_DIR)/position -pkgpath gno.land/r/position -insecure-password-stdin=true -remote $(GNOLAND_RPC_URL) -broadcast=true -chainid dev -gas-fee 1ugnot -gas-wanted 9000000 -memo "" test1 > /dev/null
	@echo


# Facuet Tokens
faucet-lp01:
	$(info ************ [FAUCET] foo & bar to lp01 ************)
	@echo "" | gnokey maketx call -pkgpath gno.land/r/foo -func FaucetL -insecure-password-stdin=true -remote $(GNOLAND_RPC_URL) -broadcast=true -chainid dev -gas-fee 1ugnot -gas-wanted 9000000 -memo "" lp01 > /dev/null
	@echo "" | gnokey maketx call -pkgpath gno.land/r/bar -func FaucetL -insecure-password-stdin=true -remote $(GNOLAND_RPC_URL) -broadcast=true -chainid dev -gas-fee 1ugnot -gas-wanted 9000000 -memo "" lp01 > /dev/null
	@echo

faucet-tr01:
	$(info ************ [FAUCET] foo & bar to tr01 ************)
	@echo "" | gnokey maketx call -pkgpath gno.land/r/foo -func FaucetL -insecure-password-stdin=true -remote $(GNOLAND_RPC_URL) -broadcast=true -chainid dev -gas-fee 1ugnot -gas-wanted 9000000 -memo "" tr01 > /dev/null
	@echo "" | gnokey maketx call -pkgpath gno.land/r/bar -func FaucetL -insecure-password-stdin=true -remote $(GNOLAND_RPC_URL) -broadcast=true -chainid dev -gas-fee 1ugnot -gas-wanted 9000000 -memo "" tr01 > /dev/null
	@echo


# Approve Tokens
approve-lp01:
	$(info ************ [APPROVE] foo & bar from lp01 to pool ************)
	@echo "" | gnokey maketx call -pkgpath gno.land/r/foo -func Approve -args $(ADDR_POOL) -args 50000000000 -insecure-password-stdin=true -remote $(GNOLAND_RPC_URL) -broadcast=true -chainid dev -gas-fee 1ugnot -gas-wanted 9000000 -memo "" lp01 > /dev/null
	@echo "" | gnokey maketx call -pkgpath gno.land/r/bar -func Approve -args $(ADDR_POOL) -args 50000000000 -insecure-password-stdin=true -remote $(GNOLAND_RPC_URL) -broadcast=true -chainid dev -gas-fee 1ugnot -gas-wanted 9000000 -memo "" lp01 > /dev/null
	
	@echo


approve-tr01:
	$(info ************ [APPROVE] foo & bar from tr01 to pool ************)
	@echo "" | gnokey maketx call -pkgpath gno.land/r/bar -func Approve -args $(ADDR_POOL) -args 50000000000 -insecure-password-stdin=true -remote $(GNOLAND_RPC_URL) -broadcast=true -chainid dev -gas-fee 1ugnot -gas-wanted 9000000 -memo "" tr01 > /dev/null
	@echo "" | gnokey maketx call -pkgpath gno.land/r/foo -func Approve -args $(ADDR_POOL) -args 50000000000 -insecure-password-stdin=true -remote $(GNOLAND_RPC_URL) -broadcast=true -chainid dev -gas-fee 1ugnot -gas-wanted 9000000 -memo "" tr01 > /dev/null
	
	@echo


# Pool
pool-init:
	$(info ************ [POOL] init pool ************)
	@echo "" | gnokey maketx call -pkgpath gno.land/r/pool -func InitManual -insecure-password-stdin=true -remote $(GNOLAND_RPC_URL) -broadcast=true -chainid dev -gas-fee 1ugnot -gas-wanted 9000000 -memo "" gsa > /dev/null
	@echo

pool-create:
	$(info ************ [POOL] create pool ( foo & bar & 500 ) ************)
	@echo "" | gnokey maketx call -pkgpath gno.land/r/pool -func CreatePool -args foo -args bar -args 500 -args 130621891405341611593710811006 -insecure-password-stdin=true -remote $(GNOLAND_RPC_URL) -broadcast=true -chainid dev -gas-fee 1ugnot -gas-wanted 9000000 -memo "" gsa > /dev/null
	@$(MAKE) -f $(MAKEFILE) print-all-balance
	@echo


# Position
mint-01:
	$(info ************ [POSITION] mint foo & bar // tick range 9000 ~ 11000 // by lp01   ************)
	@echo "" | gnokey maketx call -pkgpath gno.land/r/position -func Mint -args foo -args bar -args 500 -args 5000 -args 15000 -args 3000000 -args 3000000 -args 1 -args 1 -args $(TX_EXPIRE) -insecure-password-stdin=true -remote $(GNOLAND_RPC_URL) -broadcast=true -chainid dev -gas-fee 1ugnot -gas-wanted 9000000 -memo "" lp01 > /dev/null
	@$(MAKE) -f $(MAKEFILE) print-all-balance
	@echo

# Pool // Swap
set-protocol-fee:
	$(info ************ [POOL] Set Protocol Fee ************)
	@echo "" | gnokey maketx call -pkgpath gno.land/r/pool -func SetFeeProtocol -args 6 -args 8 -insecure-password-stdin=true -remote $(GNOLAND_RPC_URL) -broadcast=true -chainid dev -gas-fee 1ugnot -gas-wanted 9000000 -memo "" gsa > /dev/null
	@echo

swap-01-200000:
	$(info ************ [POOL] swap 200000token0 > token1 ************)
	@echo "" | gnokey maketx call -pkgpath gno.land/r/pool -func Swap -args foo -args bar -args 500 -args $(ADDR_TR01) -args true -args 200000 -args 4295128740 -insecure-password-stdin=true -remote $(GNOLAND_RPC_URL) -broadcast=true -chainid dev -gas-fee 1ugnot -gas-wanted 9000000 -memo "" tr01 > /dev/null
	@$(MAKE) -f $(MAKEFILE) print-all-balance
	@echo

swap-10-300000:
	$(info ************ [POOL] swap 300000token1 > token0 ************)
	@echo "" | gnokey maketx call -pkgpath gno.land/r/pool -func Swap -args foo -args bar -args 500 -args $(ADDR_TR01) -args false -args 300000 -args 1461446703485210103287273052203988822378723970341 -insecure-password-stdin=true -remote $(GNOLAND_RPC_URL) -broadcast=true -chainid dev -gas-fee 1ugnot -gas-wanted 9000000 -memo "" tr01 > /dev/null
	@$(MAKE) -f $(MAKEFILE) print-all-balance
	@echo

collect-protocol-fee:
	$(info ************ [POOL] Collect Protocol Fee ************)
	@echo "" | gnokey maketx call -pkgpath gno.land/r/pool -func CollectProtocol -args foo -args bar -args 500 -args $(ADDR_GSA) -args 100000 -args 100000 -insecure-password-stdin=true -remote $(GNOLAND_RPC_URL) -broadcast=true -chainid dev -gas-fee 1ugnot -gas-wanted 9000000 -memo "" gsa > /dev/null
	@$(MAKE) -f $(MAKEFILE) print-gsa-balance
	@$(MAKE) -f $(MAKEFILE) print-all-balance
	@echo

<<<<<<< HEAD
## ETC
# gno time.Now returns last block time, not actual time
# so to skip time, we need new block
# currently test3 creates new block every 5 seconds
skip-time:
	$(info > SKIP 3 BLOCKS)
	@echo "" | gnokey maketx send -send 1ugnot -to g1jg8mtutu9khhfwc4nxmuhcpftf0pajdhfvsqf5 -insecure-password-stdin=true -remote $(GNOLAND_RPC_URL) -broadcast=true -chainid dev -gas-fee 1ugnot -gas-wanted 9000000 -memo "" test1 > /dev/null
	@echo "" | gnokey maketx send -send 1ugnot -to g1jg8mtutu9khhfwc4nxmuhcpftf0pajdhfvsqf5 -insecure-password-stdin=true -remote $(GNOLAND_RPC_URL) -broadcast=true -chainid dev -gas-fee 1ugnot -gas-wanted 9000000 -memo "" test1 > /dev/null
	@echo "" | gnokey maketx send -send 1ugnot -to g1jg8mtutu9khhfwc4nxmuhcpftf0pajdhfvsqf5 -insecure-password-stdin=true -remote $(GNOLAND_RPC_URL) -broadcast=true -chainid dev -gas-fee 1ugnot -gas-wanted 9000000 -memo "" test1 > /dev/null

done:
	@echo "" | gnokey maketx send -send 1ugnot -to $(ADDR_POOL) -insecure-password-stdin=true -remote $(GNOLAND_RPC_URL) -broadcast=true -chainid dev -gas-fee 1ugnot -gas-wanted 9000000 -memo "" test1 > /dev/null

=======
>>>>>>> ae709512
print-all-balance:
	$(info > BALANCES)
	@echo pool_token0: $(shell curl -s 'http://$(GNOLAND_RPC_URL)/abci_query?path=%22vm/qeval%22&data=%22gno.land/r/foo\nBalanceOf(\"$(ADDR_POOL)\")%22' | jq -r ".result.response.ResponseBase.Data" | base64 -d | awk -F'[ ()]' '{print $$2}')
	@echo pool_token1: $(shell curl -s 'http://$(GNOLAND_RPC_URL)/abci_query?path=%22vm/qeval%22&data=%22gno.land/r/bar\nBalanceOf(\"$(ADDR_POOL)\")%22' | jq -r ".result.response.ResponseBase.Data" | base64 -d | awk -F'[ ()]' '{print $$2}')
	@echo
	@echo lp01_token0: $(shell curl -s 'http://$(GNOLAND_RPC_URL)/abci_query?path=%22vm/qeval%22&data=%22gno.land/r/foo\nBalanceOf(\"$(ADDR_LP01)\")%22' | jq -r ".result.response.ResponseBase.Data" | base64 -d | awk -F'[ ()]' '{print $$2}')
	@echo lp01_token1: $(shell curl -s 'http://$(GNOLAND_RPC_URL)/abci_query?path=%22vm/qeval%22&data=%22gno.land/r/bar\nBalanceOf(\"$(ADDR_LP01)\")%22' | jq -r ".result.response.ResponseBase.Data" | base64 -d | awk -F'[ ()]' '{print $$2}')
	@echo
	@echo tr01_token0: $(shell curl -s 'http://$(GNOLAND_RPC_URL)/abci_query?path=%22vm/qeval%22&data=%22gno.land/r/foo\nBalanceOf(\"$(ADDR_TR01)\")%22' | jq -r ".result.response.ResponseBase.Data" | base64 -d | awk -F'[ ()]' '{print $$2}')
	@echo tr01_token1: $(shell curl -s 'http://$(GNOLAND_RPC_URL)/abci_query?path=%22vm/qeval%22&data=%22gno.land/r/bar\nBalanceOf(\"$(ADDR_TR01)\")%22' | jq -r ".result.response.ResponseBase.Data" | base64 -d | awk -F'[ ()]' '{print $$2}')
	@echo

print-gsa-balance:
	$(info ************ [BALANCE] Gnoswap Admin ************)
	@echo Token0: $(shell curl -s 'http://$(GNOLAND_RPC_URL)/abci_query?path=%22vm/qeval%22&data=%22gno.land/r/foo\nBalanceOf(\"$(ADDR_GSA)\")%22' | jq -r ".result.response.ResponseBase.Data" | base64 -d | awk -F'[ ()]' '{print $$2}')
	@echo Token1: $(shell curl -s 'http://$(GNOLAND_RPC_URL)/abci_query?path=%22vm/qeval%22&data=%22gno.land/r/bar\nBalanceOf(\"$(ADDR_GSA)\")%22' | jq -r ".result.response.ResponseBase.Data" | base64 -d | awk -F'[ ()]' '{print $$2}')
	@echo<|MERGE_RESOLUTION|>--- conflicted
+++ resolved
@@ -116,7 +116,7 @@
 	$(info ************ [APPROVE] foo & bar from lp01 to pool ************)
 	@echo "" | gnokey maketx call -pkgpath gno.land/r/foo -func Approve -args $(ADDR_POOL) -args 50000000000 -insecure-password-stdin=true -remote $(GNOLAND_RPC_URL) -broadcast=true -chainid dev -gas-fee 1ugnot -gas-wanted 9000000 -memo "" lp01 > /dev/null
 	@echo "" | gnokey maketx call -pkgpath gno.land/r/bar -func Approve -args $(ADDR_POOL) -args 50000000000 -insecure-password-stdin=true -remote $(GNOLAND_RPC_URL) -broadcast=true -chainid dev -gas-fee 1ugnot -gas-wanted 9000000 -memo "" lp01 > /dev/null
-	
+
 	@echo
 
 
@@ -124,7 +124,7 @@
 	$(info ************ [APPROVE] foo & bar from tr01 to pool ************)
 	@echo "" | gnokey maketx call -pkgpath gno.land/r/bar -func Approve -args $(ADDR_POOL) -args 50000000000 -insecure-password-stdin=true -remote $(GNOLAND_RPC_URL) -broadcast=true -chainid dev -gas-fee 1ugnot -gas-wanted 9000000 -memo "" tr01 > /dev/null
 	@echo "" | gnokey maketx call -pkgpath gno.land/r/foo -func Approve -args $(ADDR_POOL) -args 50000000000 -insecure-password-stdin=true -remote $(GNOLAND_RPC_URL) -broadcast=true -chainid dev -gas-fee 1ugnot -gas-wanted 9000000 -memo "" tr01 > /dev/null
-	
+
 	@echo
 
 
@@ -173,22 +173,9 @@
 	@$(MAKE) -f $(MAKEFILE) print-all-balance
 	@echo
 
-<<<<<<< HEAD
-## ETC
-# gno time.Now returns last block time, not actual time
-# so to skip time, we need new block
-# currently test3 creates new block every 5 seconds
-skip-time:
-	$(info > SKIP 3 BLOCKS)
-	@echo "" | gnokey maketx send -send 1ugnot -to g1jg8mtutu9khhfwc4nxmuhcpftf0pajdhfvsqf5 -insecure-password-stdin=true -remote $(GNOLAND_RPC_URL) -broadcast=true -chainid dev -gas-fee 1ugnot -gas-wanted 9000000 -memo "" test1 > /dev/null
-	@echo "" | gnokey maketx send -send 1ugnot -to g1jg8mtutu9khhfwc4nxmuhcpftf0pajdhfvsqf5 -insecure-password-stdin=true -remote $(GNOLAND_RPC_URL) -broadcast=true -chainid dev -gas-fee 1ugnot -gas-wanted 9000000 -memo "" test1 > /dev/null
-	@echo "" | gnokey maketx send -send 1ugnot -to g1jg8mtutu9khhfwc4nxmuhcpftf0pajdhfvsqf5 -insecure-password-stdin=true -remote $(GNOLAND_RPC_URL) -broadcast=true -chainid dev -gas-fee 1ugnot -gas-wanted 9000000 -memo "" test1 > /dev/null
-
 done:
 	@echo "" | gnokey maketx send -send 1ugnot -to $(ADDR_POOL) -insecure-password-stdin=true -remote $(GNOLAND_RPC_URL) -broadcast=true -chainid dev -gas-fee 1ugnot -gas-wanted 9000000 -memo "" test1 > /dev/null
 
-=======
->>>>>>> ae709512
 print-all-balance:
 	$(info > BALANCES)
 	@echo pool_token0: $(shell curl -s 'http://$(GNOLAND_RPC_URL)/abci_query?path=%22vm/qeval%22&data=%22gno.land/r/foo\nBalanceOf(\"$(ADDR_POOL)\")%22' | jq -r ".result.response.ResponseBase.Data" | base64 -d | awk -F'[ ()]' '{print $$2}')
