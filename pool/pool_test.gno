--- conflicted
+++ resolved
@@ -138,571 +138,4 @@
 			}
 		})
 	}
-<<<<<<< HEAD
-=======
 }
-
-func TestSaveProtocolFees(t *testing.T) {
-	tests := []struct {
-		name     string
-		pool     *Pool
-		amount0  *u256.Uint
-		amount1  *u256.Uint
-		want0    *u256.Uint
-		want1    *u256.Uint
-		wantFee0 *u256.Uint
-		wantFee1 *u256.Uint
-	}{
-		{
-			name: "normal fee deduction",
-			pool: &Pool{
-				protocolFees: ProtocolFees{
-					token0: u256.NewUint(1000),
-					token1: u256.NewUint(2000),
-				},
-			},
-			amount0:  u256.NewUint(500),
-			amount1:  u256.NewUint(1000),
-			want0:    u256.NewUint(500),
-			want1:    u256.NewUint(1000),
-			wantFee0: u256.NewUint(500),
-			wantFee1: u256.NewUint(1000),
-		},
-		{
-			name: "exact fee deduction (1 deduction)",
-			pool: &Pool{
-				protocolFees: ProtocolFees{
-					token0: u256.NewUint(1000),
-					token1: u256.NewUint(2000),
-				},
-			},
-			amount0:  u256.NewUint(1000),
-			amount1:  u256.NewUint(2000),
-			want0:    u256.NewUint(999),
-			want1:    u256.NewUint(1999),
-			wantFee0: u256.NewUint(1),
-			wantFee1: u256.NewUint(1),
-		},
-		{
-			name: "0 fee deduction",
-			pool: &Pool{
-				protocolFees: ProtocolFees{
-					token0: u256.NewUint(1000),
-					token1: u256.NewUint(2000),
-				},
-			},
-			amount0:  u256.NewUint(0),
-			amount1:  u256.NewUint(0),
-			want0:    u256.NewUint(0),
-			want1:    u256.NewUint(0),
-			wantFee0: u256.NewUint(1000),
-			wantFee1: u256.NewUint(2000),
-		},
-	}
-
-	for _, tt := range tests {
-		t.Run(tt.name, func(t *testing.T) {
-			got0, got1 := tt.pool.saveProtocolFees(tt.amount0, tt.amount1)
-
-			uassert.Equal(t, got0.ToString(), tt.want0.ToString())
-			uassert.Equal(t, got1.ToString(), tt.want1.ToString())
-			uassert.Equal(t, tt.pool.protocolFees.token0.ToString(), tt.wantFee0.ToString())
-			uassert.Equal(t, tt.pool.protocolFees.token1.ToString(), tt.wantFee1.ToString())
-		})
-	}
-}
-
-func TestTransferAndVerify(t *testing.T) {
-	// Setup common test data
-	pool := &Pool{
-		balances: Balances{
-			token0: u256.NewUint(1000),
-			token1: u256.NewUint(1000),
-		},
-	}
-
-	t.Run("validatePoolBalance", func(t *testing.T) {
-		tests := []struct {
-			name          string
-			amount        *u256.Uint
-			isToken0      bool
-			expectedError bool
-		}{
-			{
-				name:          "must success for negative amount",
-				amount:        u256.NewUint(500),
-				isToken0:      true,
-				expectedError: false,
-			},
-			{
-				name:          "must panic for insufficient token0 balance",
-				amount:        u256.NewUint(1500),
-				isToken0:      true,
-				expectedError: true,
-			},
-			{
-				name:          "must success for negative amount",
-				amount:        u256.NewUint(500),
-				isToken0:      false,
-				expectedError: false,
-			},
-			{
-				name:          "must panic for insufficient token1 balance",
-				amount:        u256.NewUint(1500),
-				isToken0:      false,
-				expectedError: true,
-			},
-		}
-
-		for _, tt := range tests {
-			t.Run(tt.name, func(t *testing.T) {
-				token0 := pool.balances.token0
-				token1 := pool.balances.token1
-
-				err := validatePoolBalance(token0, token1, tt.amount, tt.isToken0)
-				if err != nil {
-					if !tt.expectedError {
-						t.Errorf("unexpected error: %v", err)
-					}
-				}
-			})
-		}
-	})
-}
-
-func TestUpdatePoolBalance(t *testing.T) {
-	tests := []struct {
-		name          string
-		initialToken0 *u256.Uint
-		initialToken1 *u256.Uint
-		amount        *u256.Uint
-		isToken0      bool
-		expectedBal   *u256.Uint
-		expectErr     bool
-	}{
-		{
-			name:          "normal token0 decrease",
-			initialToken0: u256.NewUint(1000),
-			initialToken1: u256.NewUint(2000),
-			amount:        u256.NewUint(300),
-			isToken0:      true,
-			expectedBal:   u256.NewUint(700),
-			expectErr:     false,
-		},
-		{
-			name:          "normal token1 decrease",
-			initialToken0: u256.NewUint(1000),
-			initialToken1: u256.NewUint(2000),
-			amount:        u256.NewUint(500),
-			isToken0:      false,
-			expectedBal:   u256.NewUint(1500),
-			expectErr:     false,
-		},
-		{
-			name:          "insufficient token0 balance",
-			initialToken0: u256.NewUint(100),
-			initialToken1: u256.NewUint(2000),
-			amount:        u256.NewUint(200),
-			isToken0:      true,
-			expectedBal:   nil,
-			expectErr:     true,
-		},
-		{
-			name:          "insufficient token1 balance",
-			initialToken0: u256.NewUint(1000),
-			initialToken1: u256.NewUint(100),
-			amount:        u256.NewUint(200),
-			isToken0:      false,
-			expectedBal:   nil,
-			expectErr:     true,
-		},
-		{
-			name:          "zero value handling",
-			initialToken0: u256.NewUint(1000),
-			initialToken1: u256.NewUint(2000),
-			amount:        u256.NewUint(0),
-			isToken0:      true,
-			expectedBal:   u256.NewUint(1000),
-			expectErr:     false,
-		},
-	}
-
-	for _, tt := range tests {
-		t.Run(tt.name, func(t *testing.T) {
-			pool := &Pool{
-				balances: Balances{
-					token0: tt.initialToken0,
-					token1: tt.initialToken1,
-				},
-			}
-
-			newBal, err := updatePoolBalance(tt.initialToken0, tt.initialToken1, tt.amount, tt.isToken0)
-
-			if tt.expectErr {
-				if err == nil {
-					t.Errorf("%s: expected error but no error", tt.name)
-				}
-				return
-			}
-			if err != nil {
-				t.Errorf("%s: unexpected error: %v", tt.name, err)
-				return
-			}
-
-			if !newBal.Eq(tt.expectedBal) {
-				t.Errorf("%s: balance mismatch, expected: %s, actual: %s",
-					tt.name,
-					tt.expectedBal.ToString(),
-					newBal.ToString(),
-				)
-			}
-		})
-	}
-}
-
-func TestShouldContinueSwap(t *testing.T) {
-	tests := []struct {
-		name              string
-		state             SwapState
-		sqrtPriceLimitX96 *u256.Uint
-		expected          bool
-	}{
-		{
-			name: "Should continue - amount remaining and price not at limit",
-			state: SwapState{
-				amountSpecifiedRemaining: i256.MustFromDecimal("1000"),
-				sqrtPriceX96:             u256.MustFromDecimal("1000000"),
-			},
-			sqrtPriceLimitX96: u256.MustFromDecimal("900000"),
-			expected:          true,
-		},
-		{
-			name: "Should stop - no amount remaining",
-			state: SwapState{
-				amountSpecifiedRemaining: i256.Zero(),
-				sqrtPriceX96:             u256.MustFromDecimal("1000000"),
-			},
-			sqrtPriceLimitX96: u256.MustFromDecimal("900000"),
-			expected:          false,
-		},
-		{
-			name: "Should stop - price at limit",
-			state: SwapState{
-				amountSpecifiedRemaining: i256.MustFromDecimal("1000"),
-				sqrtPriceX96:             u256.MustFromDecimal("900000"),
-			},
-			sqrtPriceLimitX96: u256.MustFromDecimal("900000"),
-			expected:          false,
-		},
-	}
-
-	for _, tt := range tests {
-		t.Run(tt.name, func(t *testing.T) {
-			result := shouldContinueSwap(tt.state, tt.sqrtPriceLimitX96)
-			uassert.Equal(t, tt.expected, result)
-		})
-	}
-}
-
-func TestUpdateAmounts(t *testing.T) {
-	tests := []struct {
-		name          string
-		step          StepComputations
-		state         SwapState
-		exactInput    bool
-		expectedState SwapState
-	}{
-		{
-			name: "Exact input update",
-			step: StepComputations{
-				amountIn:  u256.MustFromDecimal("100"),
-				amountOut: u256.MustFromDecimal("97"),
-				feeAmount: u256.MustFromDecimal("3"),
-			},
-			state: SwapState{
-				amountSpecifiedRemaining: i256.MustFromDecimal("1000"),
-				amountCalculated:         i256.Zero(),
-			},
-			exactInput: true,
-			expectedState: SwapState{
-				amountSpecifiedRemaining: i256.MustFromDecimal("897"), // 1000 - (100 + 3)
-				amountCalculated:         i256.MustFromDecimal("-97"),
-			},
-		},
-		{
-			name: "Exact output update",
-			step: StepComputations{
-				amountIn:  u256.MustFromDecimal("100"),
-				amountOut: u256.MustFromDecimal("97"),
-				feeAmount: u256.MustFromDecimal("3"),
-			},
-			state: SwapState{
-				amountSpecifiedRemaining: i256.MustFromDecimal("-1000"),
-				amountCalculated:         i256.Zero(),
-			},
-			exactInput: false,
-			expectedState: SwapState{
-				amountSpecifiedRemaining: i256.MustFromDecimal("-903"), // -1000 + 97
-				amountCalculated:         i256.MustFromDecimal("103"),  // 100 + 3
-			},
-		},
-	}
-
-	for _, tt := range tests {
-		t.Run(tt.name, func(t *testing.T) {
-			result := updateAmounts(tt.step, tt.state, tt.exactInput)
-
-			uassert.True(t, tt.expectedState.amountSpecifiedRemaining.Eq(result.amountSpecifiedRemaining))
-			uassert.True(t, tt.expectedState.amountCalculated.Eq(result.amountCalculated))
-		})
-	}
-}
-
-func TestComputeSwap(t *testing.T) {
-	mockPool := &Pool{
-		token0Path:  "token0",
-		token1Path:  "token1",
-		fee:         3000, // 0.3%
-		tickSpacing: 60,
-		slot0: Slot0{
-			sqrtPriceX96: u256.MustFromDecimal("1000000000000000000"), // 1.0
-			tick:         0,
-			feeProtocol:  0,
-			unlocked:     true,
-		},
-		liquidity: u256.MustFromDecimal("1000000000000000000"), // 1.0
-		protocolFees: ProtocolFees{
-			token0: u256.Zero(),
-			token1: u256.Zero(),
-		},
-		feeGrowthGlobal0X128: u256.Zero(),
-		feeGrowthGlobal1X128: u256.Zero(),
-		tickBitmaps:          make(TickBitmaps),
-		ticks:                make(Ticks),
-		positions:            make(Positions),
-	}
-
-	wordPos, _ := tickBitmapPosition(0)
-	// TODO: use avl
-	mockPool.tickBitmaps[wordPos] = u256.NewUint(1)
-
-	t.Run("basic swap", func(t *testing.T) {
-		comp := SwapComputation{
-			AmountSpecified:   i256.MustFromDecimal("1000000"),             // 1.0 token
-			SqrtPriceLimitX96: u256.MustFromDecimal("1100000000000000000"), // 1.1
-			ZeroForOne:        true,
-			ExactInput:        true,
-			InitialState: SwapState{
-				amountSpecifiedRemaining: i256.MustFromDecimal("1000000"),
-				amountCalculated:         i256.Zero(),
-				sqrtPriceX96:             mockPool.slot0.sqrtPriceX96,
-				tick:                     mockPool.slot0.tick,
-				feeGrowthGlobalX128:      mockPool.feeGrowthGlobal0X128,
-				protocolFee:              u256.Zero(),
-				liquidity:                mockPool.liquidity,
-			},
-			Cache: SwapCache{
-				feeProtocol:    0,
-				liquidityStart: mockPool.liquidity,
-			},
-		}
-
-		result, err := computeSwap(mockPool, comp)
-		if err != nil {
-			t.Fatalf("expected no error, got %v", err)
-		}
-
-		if result.Amount0.IsZero() {
-			t.Error("expected non-zero amount0")
-		}
-		if result.Amount1.IsZero() {
-			t.Error("expected non-zero amount1")
-		}
-		if result.SwapFee.IsZero() {
-			t.Error("expected non-zero swap fee")
-		}
-	})
-
-	t.Run("swap with zero liquidity", func(t *testing.T) {
-		mockPoolZeroLiq := *mockPool
-		mockPoolZeroLiq.liquidity = u256.Zero()
-
-		comp := SwapComputation{
-			AmountSpecified:   i256.MustFromDecimal("1000000"),
-			SqrtPriceLimitX96: u256.MustFromDecimal("1100000000000000000"),
-			ZeroForOne:        true,
-			ExactInput:        true,
-			InitialState: SwapState{
-				amountSpecifiedRemaining: i256.MustFromDecimal("1000000"),
-				amountCalculated:         i256.Zero(),
-				sqrtPriceX96:             mockPoolZeroLiq.slot0.sqrtPriceX96,
-				tick:                     mockPoolZeroLiq.slot0.tick,
-				feeGrowthGlobalX128:      mockPoolZeroLiq.feeGrowthGlobal0X128,
-				protocolFee:              u256.Zero(),
-				liquidity:                mockPoolZeroLiq.liquidity,
-			},
-			Cache: SwapCache{
-				feeProtocol:    0,
-				liquidityStart: mockPoolZeroLiq.liquidity,
-			},
-		}
-
-		result, err := computeSwap(&mockPoolZeroLiq, comp)
-		if err != nil {
-			t.Fatalf("expected no error, got %v", err)
-		}
-
-		if !result.Amount0.IsZero() || !result.Amount1.IsZero() {
-			t.Error("expected zero amounts for zero liquidity")
-		}
-	})
-}
-
-func TestTransferFromAndVerify(t *testing.T) {
-	tests := []struct {
-		name         string
-		pool         *Pool
-		from         std.Address
-		to           std.Address
-		tokenPath    string
-		amount       *i256.Int
-		isToken0     bool
-		expectedBal0 *u256.Uint
-		expectedBal1 *u256.Uint
-	}{
-		{
-			name: "normal token0 transfer",
-			pool: &Pool{
-				balances: Balances{
-					token0: u256.NewUint(1000),
-					token1: u256.NewUint(2000),
-				},
-			},
-			from:         testutils.TestAddress("from_addr"),
-			to:           testutils.TestAddress("to_addr"),
-			tokenPath:    "gno.land/r/onbloc/bar",
-			amount:       i256.NewInt(500),
-			isToken0:     true,
-			expectedBal0: u256.NewUint(1500), // 1000 + 500
-			expectedBal1: u256.NewUint(2000), // unchanged
-		},
-		{
-			name: "normal token1 transfer",
-			pool: &Pool{
-				balances: Balances{
-					token0: u256.NewUint(1000),
-					token1: u256.NewUint(2000),
-				},
-			},
-			from:         testutils.TestAddress("from_addr"),
-			to:           testutils.TestAddress("to_addr"),
-			tokenPath:    "gno.land/r/onbloc/foo",
-			amount:       i256.NewInt(800),
-			isToken0:     false,
-			expectedBal0: u256.NewUint(1000), // unchanged
-			expectedBal1: u256.NewUint(2800), // 2000 + 800
-		},
-		{
-			name: "zero value transfer",
-			pool: &Pool{
-				balances: Balances{
-					token0: u256.NewUint(1000),
-					token1: u256.NewUint(2000),
-				},
-			},
-			from:         testutils.TestAddress("from_addr"),
-			to:           testutils.TestAddress("to_addr"),
-			tokenPath:    "gno.land/r/onbloc/bar",
-			amount:       i256.NewInt(0),
-			isToken0:     true,
-			expectedBal0: u256.NewUint(1000), // unchanged
-			expectedBal1: u256.NewUint(2000), // unchanged
-		},
-	}
-
-	for _, tt := range tests {
-		t.Run(tt.name, func(t *testing.T) {
-
-			oldCheckTransferError := checkTransferError
-			defer func() {
-				checkTransferError = oldCheckTransferError
-			}()
-
-			checkTransferError = func(err error) {
-				return
-			}
-
-			tt.pool.transferFromAndVerify(tt.from, tt.to, tt.tokenPath, u256.MustFromDecimal(tt.amount.ToString()), tt.isToken0)
-
-			if !tt.pool.balances.token0.Eq(tt.expectedBal0) {
-				t.Errorf("token0 balance mismatch: expected %s, got %s",
-					tt.expectedBal0.ToString(),
-					tt.pool.balances.token0.ToString())
-			}
-
-			if !tt.pool.balances.token1.Eq(tt.expectedBal1) {
-				t.Errorf("token1 balance mismatch: expected %s, got %s",
-					tt.expectedBal1.ToString(),
-					tt.pool.balances.token1.ToString())
-			}
-		})
-	}
-
-	t.Run("negative value handling", func(t *testing.T) {
-		pool := &Pool{
-			balances: Balances{
-				token0: u256.NewUint(1000),
-				token1: u256.NewUint(2000),
-			},
-		}
-
-		oldCheckTransferError := checkTransferError
-		defer func() { checkTransferError = oldCheckTransferError }()
-
-		checkTransferError = func(err error) {
-			return
-		}
-
-		negativeAmount := i256.NewInt(-500)
-		pool.transferFromAndVerify(
-			testutils.TestAddress("from_addr"),
-			testutils.TestAddress("to_addr"),
-			"gno.land/r/onbloc/qux",
-			u256.MustFromDecimal(negativeAmount.Abs().ToString()),
-			true,
-		)
-
-		expectedBal := u256.NewUint(1500) // 1000 + 500 (absolute value)
-		if !pool.balances.token0.Eq(expectedBal) {
-			t.Errorf("negative amount handling failed: expected %s, got %s",
-				expectedBal.ToString(),
-				pool.balances.token0.ToString())
-		}
-	})
-
-	t.Run("uint64 overflow value", func(t *testing.T) {
-		pool := &Pool{
-			balances: Balances{
-				token0: u256.NewUint(1000),
-				token1: u256.NewUint(2000),
-			},
-		}
-
-		hugeAmount := i256.FromUint256(u256.MustFromDecimal("18446744073709551616")) // 2^64
-
-		defer func() {
-			if r := recover(); r == nil {
-				t.Error("expected panic for amount exceeding uint64 range")
-			}
-		}()
-
-		pool.transferFromAndVerify(
-			testutils.TestAddress("from_addr"),
-			testutils.TestAddress("to_addr"),
-			"gno.land/r/onbloc/qux",
-			u256.MustFromDecimal(hugeAmount.ToString()),
-			true,
-		)
-	})
->>>>>>> 78dfa752
-}