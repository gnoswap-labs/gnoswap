package pool

import (
	"std"

	"gno.land/p/demo/avl"
	"gno.land/p/demo/ufmt"

	"gno.land/r/gnoswap/v1/common"
	"gno.land/r/gnoswap/v1/consts"

	i256 "gno.land/p/gnoswap/int256"
	u256 "gno.land/p/gnoswap/uint256"
)

type Slot0 struct {
	sqrtPriceX96 *u256.Uint // current price of the pool as a sqrt(token1/token0) Q96 value
	tick         int32      // current tick of the pool, i.e according to the last tick transition that was run
	feeProtocol  uint8      // protocol fee for both tokens of the pool
	unlocked     bool       // whether the pool is currently locked to reentrancy
}

func newSlot0(
	sqrtPriceX96 *u256.Uint,
	tick int32,
	feeProtocol uint8,
	unlocked bool,
) Slot0 {
	return Slot0{
		sqrtPriceX96: sqrtPriceX96,
		tick:         tick,
		feeProtocol:  feeProtocol,
		unlocked:     unlocked,
	}
}

type Balances struct {
	// current balance of the pool in token0/token1
	token0 *u256.Uint
	token1 *u256.Uint
}

func newBalances() Balances {
	return Balances{
		token0: u256.Zero(),
		token1: u256.Zero(),
	}
}

type ProtocolFees struct {
	// current protocol fees of the pool in token0/token1
	token0 *u256.Uint
	token1 *u256.Uint
}

func newProtocolFees() ProtocolFees {
	return ProtocolFees{
		token0: u256.Zero(),
		token1: u256.Zero(),
	}
}

// ModifyPositionParams repersents the parameters for modifying a liquidity position.
// This structure is used internally both `Mint` and `Burn` operation to manage
// the liquidity positions.
type ModifyPositionParams struct {
	// owner is the address that owns the position
	owner std.Address

	// tickLower and atickUpper define the price range
	// The actual price range is calculated as 1.0001^tick
	// This allows for precision in price range while using integer math.

	tickLower int32 // lower tick of the position
	tickUpper int32 // upper tick of the position

	// liquidityDelta represents the change in liquidity
	// Positive for minting, negative for burning
	liquidityDelta *i256.Int
}

// newModifyPositionParams creates a new `ModifyPositionParams` instance.
// This is used to preare parameters for the `modifyPosition` function,
// which handles both minting and burning of liquidity positions.
//
// Parameters:
//   - owner: address that will own (or owns) the position
//   - tickLower: lower tick bound of the position
//   - tickUpper: upper tick bound of the position
//   - liquidityDelta: amount of liquidity to add (positive) or remove (negative)
//
// The tick parameters represent prices as powers of 1.0001:
// - actual_price = 1.0001^tick
// - For example, tick = 100 means price = 1.0001^100
//
// Returns:
//   - ModifyPositionParams: a new instance of ModifyPositionParams
func newModifyPositionParams(
	owner std.Address,
	tickLower int32,
	tickUpper int32,
	liquidityDelta *i256.Int,
) ModifyPositionParams {
	return ModifyPositionParams{
		owner:          owner,
		tickLower:      tickLower,
		tickUpper:      tickUpper,
		liquidityDelta: liquidityDelta,
	}
}

// SwapCache holds data that remains constant throughout a swap.
type SwapCache struct {
	feeProtocol    uint8      // protocol fee for the input token
	liquidityStart *u256.Uint // liquidity at the beginning of the swap
}

func newSwapCache(
	feeProtocol uint8,
	liquidityStart *u256.Uint,
) SwapCache {
	return SwapCache{
		feeProtocol:    feeProtocol,
		liquidityStart: liquidityStart,
	}
}

// SwapState tracks the changing values during a swap.
// This type helps manage the state transiktions that occur as the swap progresses
// accross different price ranges.
type SwapState struct {
	amountSpecifiedRemaining *i256.Int  // amount remaining to be swapped in/out of the input/output token
	amountCalculated         *i256.Int  // amount already swapped out/in of the output/input token
	sqrtPriceX96             *u256.Uint // current sqrt(price)
	tick                     int32      // tick associated with the current sqrt(price)
	feeGrowthGlobalX128      *u256.Uint // global fee growth of the input token
	protocolFee              *u256.Uint // amount of input token paid as protocol fee
	liquidity                *u256.Uint // current liquidity in range
}

func newSwapState(
	amountSpecifiedRemaining *i256.Int,
	feeGrowthGlobalX128 *u256.Uint,
	liquidity *u256.Uint,
	slot0 Slot0,
) SwapState {
	return SwapState{
		amountSpecifiedRemaining: amountSpecifiedRemaining,
		amountCalculated:         i256.Zero(),
		sqrtPriceX96:             slot0.sqrtPriceX96,
		tick:                     slot0.tick,
		feeGrowthGlobalX128:      feeGrowthGlobalX128,
		protocolFee:              u256.Zero(),
		liquidity:                liquidity,
	}
}

func (s *SwapState) SetSqrtPriceX96(sqrtPriceX96 string) {
	s.sqrtPriceX96 = u256.MustFromDecimal(sqrtPriceX96)
}

func (s *SwapState) SetTick(tick int32) {
	s.tick = tick
}

func (s *SwapState) SetFeeGrowthGlobalX128(feeGrowthGlobalX128 *u256.Uint) {
	s.feeGrowthGlobalX128 = feeGrowthGlobalX128
}

func (s *SwapState) SetProtocolFee(fee *u256.Uint) {
	s.protocolFee = fee
}

// StepComputations holds intermediate values used during a single step of a swap.
// Each step represents movement from the current tick to the next initialized tick
// or the target price, whichever comes first.
type StepComputations struct {
	sqrtPriceStartX96 *u256.Uint // price at the beginning of the step
	tickNext          int32      // next tick to swap to from the current tick in the swap direction
	initialized       bool       // whether tickNext is initialized
	sqrtPriceNextX96  *u256.Uint // sqrt(price) for the next tick (token1/token0) Q96
	amountIn          *u256.Uint // how much being swapped in this step
	amountOut         *u256.Uint // how much is being swapped out in this step
	feeAmount         *u256.Uint // how much fee is being paid in this step
}

// init initializes the computation for a single swap step
func (step *StepComputations) initSwapStep(state SwapState, pool *Pool, zeroForOne bool) {
	step.sqrtPriceStartX96 = state.sqrtPriceX96
	step.tickNext, step.initialized = pool.tickBitmapNextInitializedTickWithInOneWord(
		state.tick,
		pool.tickSpacing,
		zeroForOne,
	)

	// prevent overshoot the min/max tick
	step.clampTickNext()

	// get the price for the next tick
	step.sqrtPriceNextX96 = common.TickMathGetSqrtRatioAtTick(step.tickNext)
}

// clampTickNext ensures that `tickNext` stays within the min, max tick boundaries
// as the tick bitmap is not aware of these bounds
func (step *StepComputations) clampTickNext() {
	if step.tickNext < consts.MIN_TICK {
		step.tickNext = consts.MIN_TICK
	} else if step.tickNext > consts.MAX_TICK {
		step.tickNext = consts.MAX_TICK
	}
}

type PositionInfo struct {
	liquidity *u256.Uint // amount of liquidity owned by this position

	// Fee growth per unit of liquidity as of the last update
	// Used to calculate uncollected fees for token0
	feeGrowthInside0LastX128 *u256.Uint

	// Fee growth per unit of liquidity as of the last update
	// Used to calculate uncollected fees for token1
	feeGrowthInside1LastX128 *u256.Uint

	// accumulated fees in token0 waiting to be collected
	tokensOwed0 *u256.Uint

	// accumulated fees in token1 waiting to be collected
	tokensOwed1 *u256.Uint
}

// valueOrZero initializes nil fields in PositionInfo to zero.
//
// This function ensures that all numeric fields in the PositionInfo struct are not nil.
// If a field is nil, it is replaced with a zero value, maintaining consistency and preventing
// potential null pointer issues during calculations.
//
// Fields affected:
//   - liquidity: The liquidity amount associated with the position.
//   - feeGrowthInside0LastX128: Fee growth for token 0 inside the tick range, last recorded value.
//   - feeGrowthInside1LastX128: Fee growth for token 1 inside the tick range, last recorded value.
//   - tokensOwed0: The amount of token 0 owed to the position owner.
//   - tokensOwed1: The amount of token 1 owed to the position owner.
//
// Behavior:
//   - If a field is nil, it is set to its equivalent zero value.
//   - If a field already has a value, it remains unchanged.
//
// Example:
//
//	position := &PositionInfo{}
//	position.valueOrZero()
//	fmt.Println(position.liquidity) // Output: 0
//
// Notes:
//   - This function is useful for ensuring numeric fields are properly initialized
//     before performing operations or calculations.
//   - Prevents runtime errors caused by nil values.
func (p *PositionInfo) valueOrZero() {
	p.liquidity = p.liquidity.NilToZero()
	p.feeGrowthInside0LastX128 = p.feeGrowthInside0LastX128.NilToZero()
	p.feeGrowthInside1LastX128 = p.feeGrowthInside1LastX128.NilToZero()
	p.tokensOwed0 = p.tokensOwed0.NilToZero()
	p.tokensOwed1 = p.tokensOwed1.NilToZero()
}

// TickInfo stores information about a specific tick in the pool.
// TIcks represent discrete price points that can be used as boundaries for positions.
type TickInfo struct {
	liquidityGross *u256.Uint // total position liquidity that references this tick
	liquidityNet   *i256.Int  // amount of net liquidity added (subtracted) when tick is crossed from left to right (right to left)

	// fee growth per unit of liquidity on the _other_ side of this tick (relative to the current tick)
	// only has relative meaning, not absolute — the value depends on when the tick is initialized
	feeGrowthOutside0X128 *u256.Uint
	feeGrowthOutside1X128 *u256.Uint

	tickCumulativeOutside int64 // cumulative tick value on the other side of the tick

	// the seconds per unit of liquidity on the _other_ side of this tick (relative to the current tick)
	// only has relative meaning, not absolute — the value depends on when the tick is initialized
	secondsPerLiquidityOutsideX128 *u256.Uint

	// the seconds spent on the other side of the tick (relative to the current tick)
	// only has relative meaning, not absolute — the value depends on when the tick is initialized
	secondsOutside uint32

	initialized bool // whether the tick is initialized
}

// valueOrZero ensures that all fields of TickInfo are valid by setting nil fields to zero,
// while retaining existing values if they are not nil.
// This function updates the TickInfo struct to replace any nil values in its fields
// with their respective zero values, ensuring data consistency.
//
// Behavior:
// - If a field is nil, it is replaced with its zero value.
// - If a field already has a valid value, the value remains unchanged.
//
// Fields:
// - liquidityGross: Gross liquidity for the tick, set to zero if nil, otherwise retains its value.
// - liquidityNet: Net liquidity for the tick, set to zero if nil, otherwise retains its value.
// - feeGrowthOutside0X128: Accumulated fee growth for token0 outside the tick, set to zero if nil, otherwise retains its value.
// - feeGrowthOutside1X128: Accumulated fee growth for token1 outside the tick, set to zero if nil, otherwise retains its value.
// - secondsPerLiquidityOutsideX128: Time per liquidity outside the tick, set to zero if nil, otherwise retains its value.
//
// Use Case:
// This function ensures all numeric fields in TickInfo are non-nil and have valid values,
// preventing potential runtime errors caused by nil values during operations like arithmetic or comparisons.
func (t *TickInfo) valueOrZero() {
	t.liquidityGross = t.liquidityGross.NilToZero()
	t.liquidityNet = t.liquidityNet.NilToZero()
	t.feeGrowthOutside0X128 = t.feeGrowthOutside0X128.NilToZero()
	t.feeGrowthOutside1X128 = t.feeGrowthOutside1X128.NilToZero()
	t.secondsPerLiquidityOutsideX128 = t.secondsPerLiquidityOutsideX128.NilToZero()
}

// type Pool describes a single Pool's state
// A pool is identificed with a unique key (token0, token1, fee), where token0 < token1
type Pool struct {
	// token0/token1 path of the pool
	token0Path string
	token1Path string

	balances Balances // balances of the pool

	fee uint32 // fee tier of the pool

	tickSpacing int32 // spacing between ticks

	maxLiquidityPerTick *u256.Uint // the maximum amount of liquidity that can be added per tick

	slot0 Slot0

	feeGrowthGlobal0X128 *u256.Uint // uint256
	feeGrowthGlobal1X128 *u256.Uint // uint256

	protocolFees ProtocolFees

	liquidity *u256.Uint // total amount of liquidity in the pool

	ticks *avl.Tree // tick(int32) -> TickInfo

	tickBitmaps *avl.Tree // tick(wordPos)(int16) -> bitMap(tickWord ^ mask)(*u256.Uint)

<<<<<<< HEAD
	positions Positions // maps the key (caller, lower tick, upper tick) to a unique position

	tickCrossHook func(poolPath string, tickId int32, zeroForOne bool)
}

var tickCrossHook func(poolPath string, tickId int32, zeroForOne bool)

func SetTickCrossHook(hook func(poolPath string, tickId int32, zeroForOne bool)) {
	if tickCrossHook != nil {
		panic("tickCrossHook already set")
	}
	tickCrossHook = hook
=======
	positions *avl.Tree // maps the key (caller, lower tick, upper tick) to a unique position
>>>>>>> 0753ab55
}

func newPool(poolInfo *createPoolParams) *Pool {
	maxLiquidityPerTick := calculateMaxLiquidityPerTick(poolInfo.tickSpacing)
	tick := common.TickMathGetTickAtSqrtRatio(poolInfo.SqrtPriceX96())
	slot0 := newSlot0(poolInfo.SqrtPriceX96(), tick, slot0FeeProtocol, true)

	return &Pool{
		token0Path:           poolInfo.Token0Path(),
		token1Path:           poolInfo.Token1Path(),
		balances:             newBalances(),
		fee:                  poolInfo.Fee(),
		tickSpacing:          poolInfo.TickSpacing(),
		maxLiquidityPerTick:  maxLiquidityPerTick,
		slot0:                slot0,
		feeGrowthGlobal0X128: u256.Zero(),
		feeGrowthGlobal1X128: u256.Zero(),
		protocolFees:         newProtocolFees(),
		liquidity:            u256.Zero(),
		ticks:                avl.NewTree(),
		tickBitmaps:          avl.NewTree(),
		positions:            avl.NewTree(),
	}
}

func (p *Pool) PoolPath() string {
	return GetPoolPath(p.token0Path, p.token1Path, p.fee)
}

func (p *Pool) Token0Path() string {
	return p.token0Path
}

func (p *Pool) Token1Path() string {
	return p.token1Path
}

func (p *Pool) Fee() uint32 {
	return p.fee
}

func (p *Pool) BalanceToken0() *u256.Uint {
	return p.balances.token0
}

func (p *Pool) BalanceToken1() *u256.Uint {
	return p.balances.token1
}

func (p *Pool) TickSpacing() int32 {
	return p.tickSpacing
}

func (p *Pool) MaxLiquidityPerTick() *u256.Uint {
	return p.maxLiquidityPerTick
}

func (p *Pool) Slot0() Slot0 {
	return p.slot0
}

func (p *Pool) Slot0SqrtPriceX96() *u256.Uint {
	return p.slot0.sqrtPriceX96
}

func (p *Pool) Slot0Tick() int32 {
	return p.slot0.tick
}

func (p *Pool) Slot0FeeProtocol() uint8 {
	return p.slot0.feeProtocol
}

func (p *Pool) Slot0Unlocked() bool {
	return p.slot0.unlocked
}

func (p *Pool) FeeGrowthGlobal0X128() *u256.Uint {
	return p.feeGrowthGlobal0X128
}

func (p *Pool) FeeGrowthGlobal1X128() *u256.Uint {
	return p.feeGrowthGlobal1X128
}

func (p *Pool) ProtocolFeesToken0() *u256.Uint {
	return p.protocolFees.token0
}

func (p *Pool) ProtocolFeesToken1() *u256.Uint {
	return p.protocolFees.token1
}

func (p *Pool) Liquidity() *u256.Uint {
	return p.liquidity
}

func mustGetPool(poolPath string) *Pool {
	pool := GetPoolFromPoolPath(poolPath)
	if pool == nil {
		panic(addDetailToError(
			errDataNotFound,
			ufmt.Sprintf("expected poolPath(%s) to exist", poolPath),
		))
	}
	return pool
}<|MERGE_RESOLUTION|>--- conflicted
+++ resolved
@@ -342,8 +342,7 @@
 
 	tickBitmaps *avl.Tree // tick(wordPos)(int16) -> bitMap(tickWord ^ mask)(*u256.Uint)
 
-<<<<<<< HEAD
-	positions Positions // maps the key (caller, lower tick, upper tick) to a unique position
+	positions *avl.Tree // maps the key (caller, lower tick, upper tick) to a unique position
 
 	tickCrossHook func(poolPath string, tickId int32, zeroForOne bool)
 }
@@ -355,9 +354,6 @@
 		panic("tickCrossHook already set")
 	}
 	tickCrossHook = hook
-=======
-	positions *avl.Tree // maps the key (caller, lower tick, upper tick) to a unique position
->>>>>>> 0753ab55
 }
 
 func newPool(poolInfo *createPoolParams) *Pool {
