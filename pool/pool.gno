package pool

import (
	"std"

	"gno.land/p/demo/ufmt"

	"gno.land/r/gnoswap/v1/common"
	"gno.land/r/gnoswap/v1/consts"

	i256 "gno.land/p/gnoswap/int256"
	u256 "gno.land/p/gnoswap/uint256"
)

// Mint creates a new position and mints liquidity tokens.
// Returns minted amount0, amount1 in string
// ref: https://docs.gnoswap.io/contracts/pool/pool.gno#mint
func Mint(
	token0Path string,
	token1Path string,
	fee uint32,
	recipient std.Address,
	tickLower int32,
	tickUpper int32,
	_liquidityAmount string,
	positionCaller std.Address,
) (string, string) {
	common.IsHalted()
	if common.GetLimitCaller() {
		caller := std.PrevRealm().Addr()
		if err := common.PositionOnly(caller); err != nil {
			panic(addDetailToError(
				errNoPermission,
				ufmt.Sprintf("pool.gno__Mint() || only position(%s) can call pool mint(), called from %s", consts.POSITION_ADDR, caller.String()),
			))
		}
	}

	liquidityAmount := u256.MustFromDecimal(_liquidityAmount)
	if liquidityAmount.IsZero() {
		panic(addDetailToError(
			errZeroLiquidity,
			ufmt.Sprintf("pool.gno__Mint() || liquidityAmount == 0"),
		))
	}

	pool := GetPool(token0Path, token1Path, fee)
	position := newModifyPositionParams(recipient, tickLower, tickUpper, i256.FromUint256(liquidityAmount))
	_, amount0, amount1 := pool.modifyPosition(position)

	if amount0.Gt(u256.Zero()) {
		pool.transferFromAndVerify(positionCaller, consts.POOL_ADDR, pool.token0Path, amount0, true)
	}

	if amount1.Gt(u256.Zero()) {
		pool.transferFromAndVerify(positionCaller, consts.POOL_ADDR, pool.token1Path, amount1, false)
	}

	return amount0.ToString(), amount1.ToString()
}

// Burn removes liquidity from the caller and account tokens owed for the liquidity to the position
// If liquidity of 0 is burned, it recalculates fees owed to a position
// Returns burned amount0, amount1 in string
// ref: https://docs.gnoswap.io/contracts/pool/pool.gno#burn
func Burn(
	token0Path string,
	token1Path string,
	fee uint32,
	tickLower int32,
	tickUpper int32,
	liquidityAmount string, // uint128
) (string, string) { // uint256 x2
	common.IsHalted()
	caller := std.PrevRealm().Addr()
	if common.GetLimitCaller() {
		if err := common.PositionOnly(caller); err != nil {
			panic(addDetailToError(
				errNoPermission,
				ufmt.Sprintf("pool.gno__Burn() || only position(%s) can call pool burn(), called from %s", consts.POSITION_ADDR, caller.String()),
			))
		}
	}

	liqAmount := u256.MustFromDecimal(liquidityAmount)

	pool := GetPool(token0Path, token1Path, fee)

	liqDelta := i256.Zero().Neg(i256.FromUint256(liqAmount))
	posParams := newModifyPositionParams(caller, tickLower, tickUpper, liqDelta)
	position, amount0, amount1 := pool.modifyPosition(posParams)

	if amount0.Gt(u256.Zero()) || amount1.Gt(u256.Zero()) {
		position.tokensOwed0 = new(u256.Uint).Add(position.tokensOwed0, amount0)
		position.tokensOwed1 = new(u256.Uint).Add(position.tokensOwed1, amount1)
	}

	positionKey := positionGetKey(caller, tickLower, tickUpper)
	pool.positions[positionKey] = position

	// actual token transfer happens in Collect()
	return amount0.ToString(), amount1.ToString()
}

// Collect collects tokens owed to a position
// Burned amounts, and swap fees will be transferred to the caller
// Returns collected amount0, amount1 in string
// ref: https://docs.gnoswap.io/contracts/pool/pool.gno#collect
func Collect(
	token0Path string,
	token1Path string,
	fee uint32,
	recipient std.Address,
	tickLower int32,
	tickUpper int32,
	amount0Requested string,
	amount1Requested string,
) (string, string) {
	common.IsHalted()
	if common.GetLimitCaller() {
		caller := std.PrevRealm().Addr()
		if err := common.PositionOnly(caller); err != nil {
			panic(addDetailToError(
				errNoPermission,
				ufmt.Sprintf("pool.gno__Collect() || only position(%s) can call pool collect(), called from %s", consts.POSITION_ADDR, caller.String()),
			))
		}
	}

	pool := GetPool(token0Path, token1Path, fee)

	positionKey := positionGetKey(std.PrevRealm().Addr(), tickLower, tickUpper)
	position, exist := pool.positions[positionKey]
	if !exist {
		panic(addDetailToError(
			errDataNotFound,
			ufmt.Sprintf("pool.gno__Collect() || positionKey(%s) does not exist", positionKey),
		))
	}

	var amount0, amount1 *u256.Uint

	// Smallest of three: amount0Requested, position.tokensOwed0, pool.balances.token0
	amount0Req := u256.MustFromDecimal(amount0Requested)
	amount0, position.tokensOwed0, pool.balances.token0 = collectToken(amount0Req, position.tokensOwed0, pool.balances.token0)
	token0 := common.GetTokenTeller(pool.token0Path)
	checkTransferError(token0.Transfer(recipient, amount0.Uint64()))

	// Smallest of three: amount0Requested, position.tokensOwed0, pool.balances.token0
	amount1Req := u256.MustFromDecimal(amount1Requested)
	amount1, position.tokensOwed1, pool.balances.token1 = collectToken(amount1Req, position.tokensOwed1, pool.balances.token1)

	// Update state first then transfer
	position.tokensOwed1 = new(u256.Uint).Sub(position.tokensOwed1, amount1)
	pool.balances.token1 = new(u256.Uint).Sub(pool.balances.token1, amount1)
	token1 := common.GetTokenTeller(pool.token1Path)
	checkTransferError(token1.Transfer(recipient, amount1.Uint64()))

	pool.positions[positionKey] = position

	return amount0.ToString(), amount1.ToString()
}

// collectToken handles the collection of a single token type (token0 or token1)
func collectToken(
	amountReq, tokensOwed, poolBalance *u256.Uint,
) (amount, newTokensOwed, newPoolBalance *u256.Uint) {
	// find smallest of three amounts
	amount = u256Min(amountReq, tokensOwed)
	amount = u256Min(amount, poolBalance)

	// value for update state
	newTokensOwed = new(u256.Uint).Sub(tokensOwed, amount)
	newPoolBalance = new(u256.Uint).Sub(poolBalance, amount)

	return amount, newTokensOwed, newPoolBalance
}

<<<<<<< HEAD
=======
// SwapResult encapsulates all state changes that occur as a result of a swap
// This type ensure all state transitions are atomic and can be applied at once.
type SwapResult struct {
	Amount0              *i256.Int
	Amount1              *i256.Int
	NewSqrtPrice         *u256.Uint
	NewTick              int32
	NewLiquidity         *u256.Uint
	NewProtocolFees      ProtocolFees
	FeeGrowthGlobal0X128 *u256.Uint
	FeeGrowthGlobal1X128 *u256.Uint
	SwapFee              *u256.Uint
}

// SwapComputation encapsulates pure computation logic for swap
type SwapComputation struct {
	AmountSpecified   *i256.Int
	SqrtPriceLimitX96 *u256.Uint
	ZeroForOne        bool
	ExactInput        bool
	InitialState      SwapState
	Cache             SwapCache
}

// Swap swaps token0 for token1, or token1 for token0
// Returns swapped amount0, amount1 in string
// ref: https://docs.gnoswap.io/contracts/pool/pool.gno#swap
func Swap(
	token0Path string,
	token1Path string,
	fee uint32,
	recipient std.Address,
	zeroForOne bool,
	amountSpecified string,
	sqrtPriceLimitX96 string,
	payer std.Address, // router
) (string, string) {
	common.IsHalted()
	if common.GetLimitCaller() {
		caller := std.PrevRealm().Addr()
		if err := common.RouterOnly(caller); err != nil {
			panic(addDetailToError(
				errNoPermission,
				ufmt.Sprintf("pool.gno__Swap() || only router(%s) can call pool swap(), called from %s", consts.ROUTER_ADDR, caller.String()),
			))
		}
	}

	if amountSpecified == "0" {
		panic(addDetailToError(
			errInvalidSwapAmount,
			ufmt.Sprintf("pool.gno__Swap() || amountSpecified == 0"),
		))
	}

	pool := GetPool(token0Path, token1Path, fee)

	slot0Start := pool.slot0
	if !slot0Start.unlocked {
		panic(errLockedPool)
	}

	slot0Start.unlocked = false
	defer func() { slot0Start.unlocked = true }()

	amounts := i256.MustFromDecimal(amountSpecified)
	sqrtPriceLimit := u256.MustFromDecimal(sqrtPriceLimitX96)

	validatePriceLimits(pool, zeroForOne, sqrtPriceLimit)

	feeGrowthGlobalX128 := getFeeGrowthGlobal(pool, zeroForOne)
	feeProtocol := getFeeProtocol(slot0Start, zeroForOne)
	cache := newSwapCache(feeProtocol, pool.liquidity)

	state := newSwapState(amounts, feeGrowthGlobalX128, cache.liquidityStart, pool.slot0)

	comp := SwapComputation{
		AmountSpecified:   amounts,
		SqrtPriceLimitX96: sqrtPriceLimit,
		ZeroForOne:        zeroForOne,
		ExactInput:        amounts.Gt(i256.Zero()),
		InitialState:      state,
		Cache:             cache,
	}

	result, err := computeSwap(pool, comp)
	if err != nil {
		panic(err)
	}

	applySwapResult(pool, result)

	// actual swap
	pool.swapTransfers(zeroForOne, payer, recipient, result.Amount0, result.Amount1)

	prevAddr, prevRealm := getPrev()

	std.Emit(
		"Swap",
		"prevAddr", prevAddr,
		"prevRealm", prevRealm,
		"poolPath", GetPoolPath(token0Path, token1Path, fee),
		"zeroForOne", ufmt.Sprintf("%t", zeroForOne),
		"amountSpecified", amountSpecified,
		"sqrtPriceLimitX96", sqrtPriceLimitX96,
		"payer", payer.String(),
		"recipient", recipient.String(),
		"internal_amount0", result.Amount0.ToString(),
		"internal_amount1", result.Amount1.ToString(),
		"internal_protocolFee0", pool.protocolFees.token0.ToString(),
		"internal_protocolFee1", pool.protocolFees.token1.ToString(),
		"internal_swapFee", result.SwapFee.ToString(),
		"internal_sqrtPriceX96", pool.slot0.sqrtPriceX96.ToString(),
	)

	return result.Amount0.ToString(), result.Amount1.ToString()
}

// computeSwap performs the core swap computation without modifying pool state
// The function follows these state transitions:
// 1. Initial State: Provided by `SwapComputation.InitialState`
// 2. Stepping State: For each step:
//   - Compute next tick and price target
//   - Calculate amounts and fees
//   - Update state (remaining amount, fees, liquidity)
//   - Handle tick transitions if necessary
//
// 3. Final State: Aggregated in SwapResult
//
// The computation continues until either:
// - The entire amount is consumed (`amountSpecifiedRemaining` = 0)
// - The price limit is reached (`sqrtPriceX96` = `sqrtPriceLimitX96`)
//
// Returns an error if the computation fails at any step
func computeSwap(pool *Pool, comp SwapComputation) (*SwapResult, error) {
	state := comp.InitialState
	swapFee := u256.Zero()

	var newFee *u256.Uint
	var err error

	// Compute swap steps until completion
	for shouldContinueSwap(state, comp.SqrtPriceLimitX96) {
		state, newFee, err = computeSwapStep(state, pool, comp.ZeroForOne, comp.SqrtPriceLimitX96, comp.ExactInput, comp.Cache, swapFee)
		if err != nil {
			return nil, err
		}
		swapFee = newFee
	}

	// Calculate final amounts
	amount0 := state.amountCalculated
	amount1 := i256.Zero().Sub(comp.AmountSpecified, state.amountSpecifiedRemaining)
	if comp.ZeroForOne == comp.ExactInput {
		amount0, amount1 = amount1, amount0
	}

	// Prepare result
	result := &SwapResult{
		Amount0:      amount0,
		Amount1:      amount1,
		NewSqrtPrice: state.sqrtPriceX96,
		NewTick:      state.tick,
		NewLiquidity: state.liquidity,
		NewProtocolFees: ProtocolFees{
			token0: pool.protocolFees.token0,
			token1: pool.protocolFees.token1,
		},
		FeeGrowthGlobal0X128: pool.feeGrowthGlobal0X128,
		FeeGrowthGlobal1X128: pool.feeGrowthGlobal1X128,
		SwapFee:              swapFee,
	}

	// Update protocol fees if necessary
	if comp.ZeroForOne {
		if state.protocolFee.Gt(u256.Zero()) {
			result.NewProtocolFees.token0 = new(u256.Uint).Add(result.NewProtocolFees.token0, state.protocolFee)
		}
		result.FeeGrowthGlobal0X128 = state.feeGrowthGlobalX128
	} else {
		if state.protocolFee.Gt(u256.Zero()) {
			result.NewProtocolFees.token1 = new(u256.Uint).Add(result.NewProtocolFees.token1, state.protocolFee)
		}
		result.FeeGrowthGlobal1X128 = state.feeGrowthGlobalX128
	}

	return result, nil
}

// applySwapResult updates pool state with computed results.
// All state changes are applied at once to maintain consistency
func applySwapResult(pool *Pool, result *SwapResult) {
	pool.slot0.sqrtPriceX96 = result.NewSqrtPrice
	pool.slot0.tick = result.NewTick
	pool.liquidity = result.NewLiquidity
	pool.protocolFees = result.NewProtocolFees
	pool.feeGrowthGlobal0X128 = result.FeeGrowthGlobal0X128
	pool.feeGrowthGlobal1X128 = result.FeeGrowthGlobal1X128
}

// validatePriceLimits ensures the provided price limit is valid for the swap direction
// The function enforces that:
// For zeroForOne (selling token0):
//   - Price limit must be below current price
//   - Price limit must be above MIN_SQRT_RATIO
//
// For !zeroForOne (selling token1):
//   - Price limit must be above current price
//   - Price limit must be below MAX_SQRT_RATIO
func validatePriceLimits(pool *Pool, zeroForOne bool, sqrtPriceLimitX96 *u256.Uint) {
	if zeroForOne {
		minSqrtRatio := u256.MustFromDecimal(consts.MIN_SQRT_RATIO)

		cond1 := sqrtPriceLimitX96.Lt(pool.slot0.sqrtPriceX96)
		cond2 := sqrtPriceLimitX96.Gt(minSqrtRatio)
		if !(cond1 && cond2) {
			panic(addDetailToError(
				errPriceOutOfRange,
				ufmt.Sprintf("pool.gno__Swap() || sqrtPriceLimitX96(%s) < slot0Start.sqrtPriceX96(%s) && sqrtPriceLimitX96(%s) > consts.MIN_SQRT_RATIO(%s)",
					sqrtPriceLimitX96.ToString(),
					pool.slot0.sqrtPriceX96.ToString(),
					sqrtPriceLimitX96.ToString(),
					consts.MIN_SQRT_RATIO),
			))
		}
	} else {
		maxSqrtRatio := u256.MustFromDecimal(consts.MAX_SQRT_RATIO)

		cond1 := sqrtPriceLimitX96.Gt(pool.slot0.sqrtPriceX96)
		cond2 := sqrtPriceLimitX96.Lt(maxSqrtRatio)
		if !(cond1 && cond2) {
			panic(addDetailToError(
				errPriceOutOfRange,
				ufmt.Sprintf("pool.gno__Swap() || sqrtPriceLimitX96(%s) > slot0Start.sqrtPriceX96(%s) && sqrtPriceLimitX96(%s) < consts.MAX_SQRT_RATIO(%s)",
					sqrtPriceLimitX96.ToString(),
					pool.slot0.sqrtPriceX96.ToString(),
					sqrtPriceLimitX96.ToString(),
					consts.MAX_SQRT_RATIO),
			))
		}
	}
}

// getFeeProtocol returns the appropriate fee protocol based on zero for one
func getFeeProtocol(slot0 Slot0, zeroForOne bool) uint8 {
	if zeroForOne {
		return slot0.feeProtocol % 16
	}
	return slot0.feeProtocol / 16
}

// getFeeGrowthGlobal returns the appropriate fee growth global based on zero for one
func getFeeGrowthGlobal(pool *Pool, zeroForOne bool) *u256.Uint {
	if zeroForOne {
		return pool.feeGrowthGlobal0X128
	}
	return pool.feeGrowthGlobal1X128
}

func shouldContinueSwap(state SwapState, sqrtPriceLimitX96 *u256.Uint) bool {
	return !(state.amountSpecifiedRemaining.IsZero()) && !(state.sqrtPriceX96.Eq(sqrtPriceLimitX96))
}

// computeSwapStep executes a single step of swap and returns new state
func computeSwapStep(
	state SwapState,
	pool *Pool,
	zeroForOne bool,
	sqrtPriceLimitX96 *u256.Uint,
	exactInput bool,
	cache SwapCache,
	swapFee *u256.Uint,
) (SwapState, *u256.Uint, error) {
	step := computeSwapStepInit(state, pool, zeroForOne)

	// determining the price target for this step
	sqrtRatioTargetX96 := computeTargetSqrtRatio(step, sqrtPriceLimitX96, zeroForOne)

	// computing the amounts to be swapped at this step
	var newState SwapState
	var err error

	newState, step = computeAmounts(state, sqrtRatioTargetX96, pool, step)
	newState = updateAmounts(step, newState, exactInput)

	// if the protocol fee is on, calculate how much is owed,
	// decrement fee amount, and increment protocol fee
	if cache.feeProtocol > 0 {
		newState, err = updateFeeProtocol(step, cache.feeProtocol, newState)
		if err != nil {
			return state, nil, err
		}
	}

	// update global fee tracker
	if newState.liquidity.Gt(u256.Zero()) {
		update := u256.MulDiv(step.feeAmount, u256.MustFromDecimal(consts.Q128), newState.liquidity)
		newState.SetFeeGrowthGlobalX128(new(u256.Uint).Add(newState.feeGrowthGlobalX128, update))
	}

	// handling tick transitions
	if newState.sqrtPriceX96.Eq(step.sqrtPriceNextX96) {
		newState = tickTransition(step, zeroForOne, newState, pool)
	}

	if newState.sqrtPriceX96.Neq(step.sqrtPriceStartX96) {
		newState.SetTick(common.TickMathGetTickAtSqrtRatio(newState.sqrtPriceX96))
	}

	newSwapFee := new(u256.Uint).Add(swapFee, step.feeAmount)

	return newState, newSwapFee, nil
}

// updateFeeProtocol calculates and updates protocol fees for the current step.
func updateFeeProtocol(step StepComputations, feeProtocol uint8, state SwapState) (SwapState, error) {
	delta := step.feeAmount
	delta.Div(delta, u256.NewUint(uint64(feeProtocol)))

	newFeeAmount, overflow := new(u256.Uint).SubOverflow(step.feeAmount, delta)
	if overflow {
		return state, errUnderflow
	}
	step.feeAmount = newFeeAmount
	state.protocolFee.Add(state.protocolFee, delta)

	return state, nil
}

// computeSwapStepInit initializes the computation for a single swap step.
func computeSwapStepInit(state SwapState, pool *Pool, zeroForOne bool) StepComputations {
	var step StepComputations
	step.sqrtPriceStartX96 = state.sqrtPriceX96
	tickNext, initialized := pool.tickBitmapNextInitializedTickWithInOneWord(
		state.tick,
		pool.tickSpacing,
		zeroForOne,
	)

	step.tickNext = tickNext
	step.initialized = initialized

	// prevent overshoot the min/max tick
	step.clampTickNext()

	// get the price for the next tick
	step.sqrtPriceNextX96 = common.TickMathGetSqrtRatioAtTick(step.tickNext)
	return step
}

// computeTargetSqrtRatio determines the target sqrt price for the current swap step.
func computeTargetSqrtRatio(step StepComputations, sqrtPriceLimitX96 *u256.Uint, zeroForOne bool) *u256.Uint {
	if shouldUsePriceLimit(step.sqrtPriceNextX96, sqrtPriceLimitX96, zeroForOne) {
		return sqrtPriceLimitX96
	}
	return step.sqrtPriceNextX96
}

// shouldUsePriceLimit returns true if the price limit should be used instead of the next tick price
func shouldUsePriceLimit(sqrtPriceNext, sqrtPriceLimit *u256.Uint, zeroForOne bool) bool {
	isLower := sqrtPriceNext.Lt(sqrtPriceLimit)
	isHigher := sqrtPriceNext.Gt(sqrtPriceLimit)
	if zeroForOne {
		return isLower
	}
	return isHigher
}

// computeAmounts calculates the input and output amounts for the current swap step.
func computeAmounts(state SwapState, sqrtRatioTargetX96 *u256.Uint, pool *Pool, step StepComputations) (SwapState, StepComputations) {
	sqrtPriceX96Str, amountInStr, amountOutStr, feeAmountStr := plp.SwapMathComputeSwapStepStr(
		state.sqrtPriceX96,
		sqrtRatioTargetX96,
		state.liquidity,
		state.amountSpecifiedRemaining,
		uint64(pool.fee),
	)

	step.amountIn = u256.MustFromDecimal(amountInStr)
	step.amountOut = u256.MustFromDecimal(amountOutStr)
	step.feeAmount = u256.MustFromDecimal(feeAmountStr)

	state.SetSqrtPriceX96(sqrtPriceX96Str)

	return state, step
}

// updateAmounts calculates new remaining and calculated amounts based on the swap step
// For exact input swaps:
//   - Decrements remaining input amount by (amountIn + feeAmount)
//   - Decrements calculated amount by amountOut
//
// For exact output swaps:
//   - Increments remaining output amount by amountOut
//   - Increments calculated amount by (amountIn + feeAmount)
func updateAmounts(step StepComputations, state SwapState, exactInput bool) SwapState {
	amountInWithFee := i256.FromUint256(new(u256.Uint).Add(step.amountIn, step.feeAmount))
	if exactInput {
		state.amountSpecifiedRemaining = i256.Zero().Sub(state.amountSpecifiedRemaining, amountInWithFee)
		state.amountCalculated = i256.Zero().Sub(state.amountCalculated, i256.FromUint256(step.amountOut))
		return state
	}
	state.amountSpecifiedRemaining = i256.Zero().Add(state.amountSpecifiedRemaining, i256.FromUint256(step.amountOut))
	state.amountCalculated = i256.Zero().Add(state.amountCalculated, amountInWithFee)

	return state
}

// tickTransition handles the transition between price ticks during a swap
func tickTransition(step StepComputations, zeroForOne bool, state SwapState, pool *Pool) SwapState {
	// ensure existing state to keep immutability
	newState := state

	if step.initialized {
		var fee0, fee1 *u256.Uint

		if zeroForOne {
			fee0 = state.feeGrowthGlobalX128
			fee1 = pool.feeGrowthGlobal1X128
		} else {
			fee0 = pool.feeGrowthGlobal0X128
			fee1 = state.feeGrowthGlobalX128
		}

		liquidityNet := pool.tickCross(step.tickNext, fee0, fee1)

		if zeroForOne {
			liquidityNet = i256.Zero().Neg(liquidityNet)
		}

		newState.liquidity = liquidityMathAddDelta(state.liquidity, liquidityNet)
	}

	if zeroForOne {
		newState.tick = step.tickNext - 1
	} else {
		newState.tick = step.tickNext
	}

	return newState
}

func (pool *Pool) swapTransfers(zeroForOne bool, payer, recipient std.Address, amount0, amount1 *i256.Int) {
	var targetTokenPath string
	var amount *i256.Int

	if zeroForOne {
		targetTokenPath = pool.token0Path
		amount = amount0
	} else {
		targetTokenPath = pool.token1Path
		amount = amount1
	}

	// payer -> POOL -> recipient
	pool.transferFromAndVerify(payer, consts.POOL_ADDR, targetTokenPath, amount.Abs(), zeroForOne)
	pool.transferAndVerify(recipient, targetTokenPath, amount, !zeroForOne)
}

>>>>>>> 78dfa752
// SetFeeProtocolByAdmin sets the fee protocol for all pools
// Also it will be applied to new created pools
func SetFeeProtocolByAdmin(
	feeProtocol0 uint8,
	feeProtocol1 uint8,
) {
	caller := std.PrevRealm().Addr()
	if err := common.AdminOnly(caller); err != nil {
		panic(err)
	}

	newFee := setFeeProtocol(feeProtocol0, feeProtocol1)

	prevAddr, prevRealm := getPrev()
	std.Emit(
		"SetFeeProtocolByAdmin",
		"prevAddr", prevAddr,
		"prevRealm", prevRealm,
		"feeProtocol0", ufmt.Sprintf("%d", feeProtocol0),
		"feeProtocol1", ufmt.Sprintf("%d", feeProtocol1),
		"internal_newFee", ufmt.Sprintf("%d", newFee),
	)
}

// SetFeeProtocol sets the fee protocol for all pools
// Only governance contract can execute this function via proposal
// Also it will be applied to new created pools
// ref: https://docs.gnoswap.io/contracts/pool/pool.gno#setfeeprotocol
func SetFeeProtocol(feeProtocol0, feeProtocol1 uint8) {
	caller := std.PrevRealm().Addr()
	if err := common.GovernanceOnly(caller); err != nil {
		panic(err)
	}

	newFee := setFeeProtocol(feeProtocol0, feeProtocol1)

	prevAddr, prevRealm := getPrev()
	std.Emit(
		"SetFeeProtocol",
		"prevAddr", prevAddr,
		"prevRealm", prevRealm,
		"feeProtocol0", ufmt.Sprintf("%d", feeProtocol0),
		"feeProtocol1", ufmt.Sprintf("%d", feeProtocol1),
		"internal_newFee", ufmt.Sprintf("%d", newFee),
	)
}

func setFeeProtocol(feeProtocol0, feeProtocol1 uint8) uint8 {
	common.IsHalted()

	if err := validateFeeProtocol(feeProtocol0, feeProtocol1); err != nil {
		panic(addDetailToError(
			err,
			ufmt.Sprintf("pool.gno__setFeeProtocol() || expected (feeProtocol0(%d) == 0 || (feeProtocol0(%d) >= 4 && feeProtocol0(%d) <= 10)) && (feeProtocol1(%d) == 0 || (feeProtocol1(%d) >= 4 && feeProtocol1(%d) <= 10))", feeProtocol0, feeProtocol0, feeProtocol0, feeProtocol1, feeProtocol1, feeProtocol1),
		))
	}

	newFee := feeProtocol0 + (feeProtocol1 << 4) // ( << 4 ) = ( * 16 )

	// iterate all pool
	for _, pool := range pools {
		pool.slot0.feeProtocol = newFee
	}

	// update slot0
	slot0FeeProtocol = newFee

	return newFee
}

func validateFeeProtocol(feeProtocol0, feeProtocol1 uint8) error {
	if !isValidFeeProtocolValue(feeProtocol0) || !isValidFeeProtocolValue(feeProtocol1) {
		return errInvalidProtocolFeePct
	}
	return nil
}

func isValidFeeProtocolValue(value uint8) bool {
	return value == 0 || (value >= 4 && value <= 10)
}

// CollectProtocolByAdmin collects protocol fees for the given pool that accumulated while it was being used for swap
// Returns collected amount0, amount1 in string
func CollectProtocolByAdmin(
	token0Path string,
	token1Path string,
	fee uint32,
	recipient std.Address,
	amount0Requested string, // uint128
	amount1Requested string, // uint128
) (string, string) { // uint128 x2
	common.MustRegistered(token0Path)
	common.MustRegistered(token1Path)

	caller := std.PrevRealm().Addr()
	if err := common.AdminOnly(caller); err != nil {
		panic(err)
	}

	amount0, amount1 := collectProtocol(
		token0Path,
		token1Path,
		fee,
		recipient,
		amount0Requested,
		amount1Requested,
	)

	prevAddr, prevRealm := getPrev()
	std.Emit(
		"CollectProtocolByAdmin",
		"prevAddr", prevAddr,
		"prevRealm", prevRealm,
		"token0Path", token0Path,
		"token1Path", token1Path,
		"fee", ufmt.Sprintf("%d", fee),
		"recipient", recipient.String(),
		"internal_amount0", amount0,
		"internal_amount1", amount1,
	)

	return amount0, amount1
}

// CollectProtocol collects protocol fees for the given pool that accumulated while it was being used for swap
// Only governance contract can execute this function via proposal
// Returns collected amount0, amount1 in string
// ref: https://docs.gnoswap.io/contracts/pool/pool.gno#collectprotocol
func CollectProtocol(
	token0Path string,
	token1Path string,
	fee uint32,
	recipient std.Address,
	amount0Requested string, // uint128
	amount1Requested string, // uint128
) (string, string) { // uint128 x2
	common.MustRegistered(token0Path)
	common.MustRegistered(token1Path)

	caller := std.PrevRealm().Addr()
	if err := common.GovernanceOnly(caller); err != nil {
		panic(err)
	}

	amount0, amount1 := collectProtocol(
		token0Path,
		token1Path,
		fee,
		recipient,
		amount0Requested,
		amount1Requested,
	)

	prevAddr, prevRealm := getPrev()
	std.Emit(
		"CollectProtocol",
		"prevAddr", prevAddr,
		"prevRealm", prevRealm,
		"token0Path", token0Path,
		"token1Path", token1Path,
		"fee", ufmt.Sprintf("%d", fee),
		"recipient", recipient.String(),
		"internal_amount0", amount0,
		"internal_amount1", amount1,
	)

	return amount0, amount1
}

func collectProtocol(
	token0Path string,
	token1Path string,
	fee uint32,
	recipient std.Address,
	amount0Requested string,
	amount1Requested string,
) (string, string) {
	common.IsHalted()

	pool := GetPool(token0Path, token1Path, fee)

	amount0Req := u256.MustFromDecimal(amount0Requested)
	amount1Req := u256.MustFromDecimal(amount1Requested)

	amount0 := u256Min(amount0Req, pool.protocolFees.token0)
	amount1 := u256Min(amount1Req, pool.protocolFees.token1)

	amount0, amount1 = pool.saveProtocolFees(amount0, amount1)
	uAmount0 := amount0.Uint64()
	uAmount1 := amount1.Uint64()

	token0Teller := common.GetTokenTeller(pool.token0Path)
	checkTransferError(token0Teller.Transfer(recipient, uAmount0))

	token1Teller := common.GetTokenTeller(pool.token1Path)
	checkTransferError(token1Teller.Transfer(recipient, uAmount1))

	return amount0.ToString(), amount1.ToString()
}

func (pool *Pool) saveProtocolFees(amount0, amount1 *u256.Uint) (*u256.Uint, *u256.Uint) {
	cond01 := amount0.Gt(u256.Zero())
	cond02 := amount0.Eq(pool.protocolFees.token0)
	if cond01 && cond02 {
		amount0 = new(u256.Uint).Sub(amount0, u256.One())
	}

	cond11 := amount1.Gt(u256.Zero())
	cond12 := amount1.Eq(pool.protocolFees.token1)
	if cond11 && cond12 {
		amount1 = new(u256.Uint).Sub(amount1, u256.One())
	}

	pool.protocolFees.token0 = new(u256.Uint).Sub(pool.protocolFees.token0, amount0)
	pool.protocolFees.token1 = new(u256.Uint).Sub(pool.protocolFees.token1, amount1)

	// return rest fee
	return amount0, amount1
}

func (pool *Pool) transferAndVerify(
	to std.Address,
	tokenPath string,
	amount *i256.Int,
	isToken0 bool,
) {
	if amount.Sign() != -1 {
		panic(addDetailToError(
			errMustBeNegative,
			ufmt.Sprintf("pool.gno__transferAndVerify() || amount(%s) must be negative", amount.ToString()),
		))
	}

	absAmount := amount.Abs()

	token0 := pool.balances.token0
	token1 := pool.balances.token1

	if err := validatePoolBalance(token0, token1, absAmount, isToken0); err != nil {
		panic(err)
	}
	amountUint64, err := checkAmountRange(absAmount)
	if err != nil {
		panic(err)
	}

	token := common.GetTokenTeller(tokenPath)
	checkTransferError(token.Transfer(to, amountUint64))

	newBalance, err := updatePoolBalance(token0, token1, absAmount, isToken0)
	if err != nil {
		panic(err)
	}

	if isToken0 {
		pool.balances.token0 = newBalance
	} else {
		pool.balances.token1 = newBalance
	}
}

func validatePoolBalance(token0, token1, amount *u256.Uint, isToken0 bool) error {
	if isToken0 {
		if token0.Lt(amount) {
			return ufmt.Errorf(
				"%s || token0(%s) >= amount(%s)",
				errTransferFailed.Error(), token0.ToString(), amount.ToString(),
			)
		}
		return nil
	}
	if token1.Lt(amount) {
		return ufmt.Errorf(
			"%s || token1(%s) >= amount(%s)",
			errTransferFailed.Error(), token1.ToString(), amount.ToString(),
		)
	}
	return nil
}

func updatePoolBalance(
	token0, token1, amount *u256.Uint,
	isToken0 bool,
) (*u256.Uint, error) {
	var overflow bool
	var newBalance *u256.Uint

	if isToken0 {
		newBalance, overflow = new(u256.Uint).SubOverflow(token0, amount)
		if isBalanceOverflowOrNegative(overflow, newBalance) {
			return nil, ufmt.Errorf(
				"%s || cannot decrease, token0(%s) - amount(%s)",
				errTransferFailed.Error(), token0.ToString(), amount.ToString(),
			)
		}
		return newBalance, nil
	}

	newBalance, overflow = new(u256.Uint).SubOverflow(token1, amount)
	if isBalanceOverflowOrNegative(overflow, newBalance) {
		return nil, ufmt.Errorf(
			"%s || cannot decrease, token1(%s) - amount(%s)",
			errTransferFailed.Error(), token1.ToString(), amount.ToString(),
		)
	}
	return newBalance, nil
}

func isBalanceOverflowOrNegative(overflow bool, newBalance *u256.Uint) bool {
	return overflow || newBalance.Lt(u256.Zero())
}

func (pool *Pool) transferFromAndVerify(
	from, to std.Address,
	tokenPath string,
	amount *u256.Uint,
	isToken0 bool,
) {
	absAmount := amount
	amountUint64, err := checkAmountRange(absAmount)
	if err != nil {
		panic(err)
	}

	token := common.GetTokenTeller(tokenPath)
	checkTransferError(token.TransferFrom(from, to, amountUint64))

	// update pool balances
	if isToken0 {
		pool.balances.token0 = new(u256.Uint).Add(pool.balances.token0, absAmount)
	} else {
		pool.balances.token1 = new(u256.Uint).Add(pool.balances.token1, absAmount)
	}
}

func checkAmountRange(amount *u256.Uint) (uint64, error) {
	res, overflow := amount.Uint64WithOverflow()
	if overflow {
		return 0, ufmt.Errorf(
			"%s || amount(%s) overflows uint64 range",
			errOutOfRange.Error(), amount.ToString(),
		)
	}

	return res, nil
}

// receiver getters
func (p *Pool) PoolGetToken0Path() string {
	return p.token0Path
}

func (p *Pool) PoolGetToken1Path() string {
	return p.token1Path
}

func (p *Pool) PoolGetFee() uint32 {
	return p.fee
}

func (p *Pool) PoolGetBalanceToken0() *u256.Uint {
	return p.balances.token0
}

func (p *Pool) PoolGetBalanceToken1() *u256.Uint {
	return p.balances.token1
}

func (p *Pool) PoolGetTickSpacing() int32 {
	return p.tickSpacing
}

func (p *Pool) PoolGetMaxLiquidityPerTick() *u256.Uint {
	return p.maxLiquidityPerTick
}

func (p *Pool) PoolGetSlot0() Slot0 {
	return p.slot0
}

func (p *Pool) PoolGetSlot0SqrtPriceX96() *u256.Uint {
	return p.slot0.sqrtPriceX96
}

func (p *Pool) PoolGetSlot0Tick() int32 {
	return p.slot0.tick
}

func (p *Pool) PoolGetSlot0FeeProtocol() uint8 {
	return p.slot0.feeProtocol
}

func (p *Pool) PoolGetSlot0Unlocked() bool {
	return p.slot0.unlocked
}

func (p *Pool) PoolGetFeeGrowthGlobal0X128() *u256.Uint {
	return p.feeGrowthGlobal0X128
}

func (p *Pool) PoolGetFeeGrowthGlobal1X128() *u256.Uint {
	return p.feeGrowthGlobal1X128
}

func (p *Pool) PoolGetProtocolFeesToken0() *u256.Uint {
	return p.protocolFees.token0
}

func (p *Pool) PoolGetProtocolFeesToken1() *u256.Uint {
	return p.protocolFees.token1
}

func (p *Pool) PoolGetLiquidity() *u256.Uint {
	return p.liquidity
}

func mustGetPool(poolPath string) *Pool {
	pool, exist := pools[poolPath]
	if !exist {
		panic(addDetailToError(errDataNotFound,
			ufmt.Sprintf("poolPath(%s) does not exist", poolPath)))
	}
	return pool
}<|MERGE_RESOLUTION|>--- conflicted
+++ resolved
@@ -176,468 +176,6 @@
 	return amount, newTokensOwed, newPoolBalance
 }
 
-<<<<<<< HEAD
-=======
-// SwapResult encapsulates all state changes that occur as a result of a swap
-// This type ensure all state transitions are atomic and can be applied at once.
-type SwapResult struct {
-	Amount0              *i256.Int
-	Amount1              *i256.Int
-	NewSqrtPrice         *u256.Uint
-	NewTick              int32
-	NewLiquidity         *u256.Uint
-	NewProtocolFees      ProtocolFees
-	FeeGrowthGlobal0X128 *u256.Uint
-	FeeGrowthGlobal1X128 *u256.Uint
-	SwapFee              *u256.Uint
-}
-
-// SwapComputation encapsulates pure computation logic for swap
-type SwapComputation struct {
-	AmountSpecified   *i256.Int
-	SqrtPriceLimitX96 *u256.Uint
-	ZeroForOne        bool
-	ExactInput        bool
-	InitialState      SwapState
-	Cache             SwapCache
-}
-
-// Swap swaps token0 for token1, or token1 for token0
-// Returns swapped amount0, amount1 in string
-// ref: https://docs.gnoswap.io/contracts/pool/pool.gno#swap
-func Swap(
-	token0Path string,
-	token1Path string,
-	fee uint32,
-	recipient std.Address,
-	zeroForOne bool,
-	amountSpecified string,
-	sqrtPriceLimitX96 string,
-	payer std.Address, // router
-) (string, string) {
-	common.IsHalted()
-	if common.GetLimitCaller() {
-		caller := std.PrevRealm().Addr()
-		if err := common.RouterOnly(caller); err != nil {
-			panic(addDetailToError(
-				errNoPermission,
-				ufmt.Sprintf("pool.gno__Swap() || only router(%s) can call pool swap(), called from %s", consts.ROUTER_ADDR, caller.String()),
-			))
-		}
-	}
-
-	if amountSpecified == "0" {
-		panic(addDetailToError(
-			errInvalidSwapAmount,
-			ufmt.Sprintf("pool.gno__Swap() || amountSpecified == 0"),
-		))
-	}
-
-	pool := GetPool(token0Path, token1Path, fee)
-
-	slot0Start := pool.slot0
-	if !slot0Start.unlocked {
-		panic(errLockedPool)
-	}
-
-	slot0Start.unlocked = false
-	defer func() { slot0Start.unlocked = true }()
-
-	amounts := i256.MustFromDecimal(amountSpecified)
-	sqrtPriceLimit := u256.MustFromDecimal(sqrtPriceLimitX96)
-
-	validatePriceLimits(pool, zeroForOne, sqrtPriceLimit)
-
-	feeGrowthGlobalX128 := getFeeGrowthGlobal(pool, zeroForOne)
-	feeProtocol := getFeeProtocol(slot0Start, zeroForOne)
-	cache := newSwapCache(feeProtocol, pool.liquidity)
-
-	state := newSwapState(amounts, feeGrowthGlobalX128, cache.liquidityStart, pool.slot0)
-
-	comp := SwapComputation{
-		AmountSpecified:   amounts,
-		SqrtPriceLimitX96: sqrtPriceLimit,
-		ZeroForOne:        zeroForOne,
-		ExactInput:        amounts.Gt(i256.Zero()),
-		InitialState:      state,
-		Cache:             cache,
-	}
-
-	result, err := computeSwap(pool, comp)
-	if err != nil {
-		panic(err)
-	}
-
-	applySwapResult(pool, result)
-
-	// actual swap
-	pool.swapTransfers(zeroForOne, payer, recipient, result.Amount0, result.Amount1)
-
-	prevAddr, prevRealm := getPrev()
-
-	std.Emit(
-		"Swap",
-		"prevAddr", prevAddr,
-		"prevRealm", prevRealm,
-		"poolPath", GetPoolPath(token0Path, token1Path, fee),
-		"zeroForOne", ufmt.Sprintf("%t", zeroForOne),
-		"amountSpecified", amountSpecified,
-		"sqrtPriceLimitX96", sqrtPriceLimitX96,
-		"payer", payer.String(),
-		"recipient", recipient.String(),
-		"internal_amount0", result.Amount0.ToString(),
-		"internal_amount1", result.Amount1.ToString(),
-		"internal_protocolFee0", pool.protocolFees.token0.ToString(),
-		"internal_protocolFee1", pool.protocolFees.token1.ToString(),
-		"internal_swapFee", result.SwapFee.ToString(),
-		"internal_sqrtPriceX96", pool.slot0.sqrtPriceX96.ToString(),
-	)
-
-	return result.Amount0.ToString(), result.Amount1.ToString()
-}
-
-// computeSwap performs the core swap computation without modifying pool state
-// The function follows these state transitions:
-// 1. Initial State: Provided by `SwapComputation.InitialState`
-// 2. Stepping State: For each step:
-//   - Compute next tick and price target
-//   - Calculate amounts and fees
-//   - Update state (remaining amount, fees, liquidity)
-//   - Handle tick transitions if necessary
-//
-// 3. Final State: Aggregated in SwapResult
-//
-// The computation continues until either:
-// - The entire amount is consumed (`amountSpecifiedRemaining` = 0)
-// - The price limit is reached (`sqrtPriceX96` = `sqrtPriceLimitX96`)
-//
-// Returns an error if the computation fails at any step
-func computeSwap(pool *Pool, comp SwapComputation) (*SwapResult, error) {
-	state := comp.InitialState
-	swapFee := u256.Zero()
-
-	var newFee *u256.Uint
-	var err error
-
-	// Compute swap steps until completion
-	for shouldContinueSwap(state, comp.SqrtPriceLimitX96) {
-		state, newFee, err = computeSwapStep(state, pool, comp.ZeroForOne, comp.SqrtPriceLimitX96, comp.ExactInput, comp.Cache, swapFee)
-		if err != nil {
-			return nil, err
-		}
-		swapFee = newFee
-	}
-
-	// Calculate final amounts
-	amount0 := state.amountCalculated
-	amount1 := i256.Zero().Sub(comp.AmountSpecified, state.amountSpecifiedRemaining)
-	if comp.ZeroForOne == comp.ExactInput {
-		amount0, amount1 = amount1, amount0
-	}
-
-	// Prepare result
-	result := &SwapResult{
-		Amount0:      amount0,
-		Amount1:      amount1,
-		NewSqrtPrice: state.sqrtPriceX96,
-		NewTick:      state.tick,
-		NewLiquidity: state.liquidity,
-		NewProtocolFees: ProtocolFees{
-			token0: pool.protocolFees.token0,
-			token1: pool.protocolFees.token1,
-		},
-		FeeGrowthGlobal0X128: pool.feeGrowthGlobal0X128,
-		FeeGrowthGlobal1X128: pool.feeGrowthGlobal1X128,
-		SwapFee:              swapFee,
-	}
-
-	// Update protocol fees if necessary
-	if comp.ZeroForOne {
-		if state.protocolFee.Gt(u256.Zero()) {
-			result.NewProtocolFees.token0 = new(u256.Uint).Add(result.NewProtocolFees.token0, state.protocolFee)
-		}
-		result.FeeGrowthGlobal0X128 = state.feeGrowthGlobalX128
-	} else {
-		if state.protocolFee.Gt(u256.Zero()) {
-			result.NewProtocolFees.token1 = new(u256.Uint).Add(result.NewProtocolFees.token1, state.protocolFee)
-		}
-		result.FeeGrowthGlobal1X128 = state.feeGrowthGlobalX128
-	}
-
-	return result, nil
-}
-
-// applySwapResult updates pool state with computed results.
-// All state changes are applied at once to maintain consistency
-func applySwapResult(pool *Pool, result *SwapResult) {
-	pool.slot0.sqrtPriceX96 = result.NewSqrtPrice
-	pool.slot0.tick = result.NewTick
-	pool.liquidity = result.NewLiquidity
-	pool.protocolFees = result.NewProtocolFees
-	pool.feeGrowthGlobal0X128 = result.FeeGrowthGlobal0X128
-	pool.feeGrowthGlobal1X128 = result.FeeGrowthGlobal1X128
-}
-
-// validatePriceLimits ensures the provided price limit is valid for the swap direction
-// The function enforces that:
-// For zeroForOne (selling token0):
-//   - Price limit must be below current price
-//   - Price limit must be above MIN_SQRT_RATIO
-//
-// For !zeroForOne (selling token1):
-//   - Price limit must be above current price
-//   - Price limit must be below MAX_SQRT_RATIO
-func validatePriceLimits(pool *Pool, zeroForOne bool, sqrtPriceLimitX96 *u256.Uint) {
-	if zeroForOne {
-		minSqrtRatio := u256.MustFromDecimal(consts.MIN_SQRT_RATIO)
-
-		cond1 := sqrtPriceLimitX96.Lt(pool.slot0.sqrtPriceX96)
-		cond2 := sqrtPriceLimitX96.Gt(minSqrtRatio)
-		if !(cond1 && cond2) {
-			panic(addDetailToError(
-				errPriceOutOfRange,
-				ufmt.Sprintf("pool.gno__Swap() || sqrtPriceLimitX96(%s) < slot0Start.sqrtPriceX96(%s) && sqrtPriceLimitX96(%s) > consts.MIN_SQRT_RATIO(%s)",
-					sqrtPriceLimitX96.ToString(),
-					pool.slot0.sqrtPriceX96.ToString(),
-					sqrtPriceLimitX96.ToString(),
-					consts.MIN_SQRT_RATIO),
-			))
-		}
-	} else {
-		maxSqrtRatio := u256.MustFromDecimal(consts.MAX_SQRT_RATIO)
-
-		cond1 := sqrtPriceLimitX96.Gt(pool.slot0.sqrtPriceX96)
-		cond2 := sqrtPriceLimitX96.Lt(maxSqrtRatio)
-		if !(cond1 && cond2) {
-			panic(addDetailToError(
-				errPriceOutOfRange,
-				ufmt.Sprintf("pool.gno__Swap() || sqrtPriceLimitX96(%s) > slot0Start.sqrtPriceX96(%s) && sqrtPriceLimitX96(%s) < consts.MAX_SQRT_RATIO(%s)",
-					sqrtPriceLimitX96.ToString(),
-					pool.slot0.sqrtPriceX96.ToString(),
-					sqrtPriceLimitX96.ToString(),
-					consts.MAX_SQRT_RATIO),
-			))
-		}
-	}
-}
-
-// getFeeProtocol returns the appropriate fee protocol based on zero for one
-func getFeeProtocol(slot0 Slot0, zeroForOne bool) uint8 {
-	if zeroForOne {
-		return slot0.feeProtocol % 16
-	}
-	return slot0.feeProtocol / 16
-}
-
-// getFeeGrowthGlobal returns the appropriate fee growth global based on zero for one
-func getFeeGrowthGlobal(pool *Pool, zeroForOne bool) *u256.Uint {
-	if zeroForOne {
-		return pool.feeGrowthGlobal0X128
-	}
-	return pool.feeGrowthGlobal1X128
-}
-
-func shouldContinueSwap(state SwapState, sqrtPriceLimitX96 *u256.Uint) bool {
-	return !(state.amountSpecifiedRemaining.IsZero()) && !(state.sqrtPriceX96.Eq(sqrtPriceLimitX96))
-}
-
-// computeSwapStep executes a single step of swap and returns new state
-func computeSwapStep(
-	state SwapState,
-	pool *Pool,
-	zeroForOne bool,
-	sqrtPriceLimitX96 *u256.Uint,
-	exactInput bool,
-	cache SwapCache,
-	swapFee *u256.Uint,
-) (SwapState, *u256.Uint, error) {
-	step := computeSwapStepInit(state, pool, zeroForOne)
-
-	// determining the price target for this step
-	sqrtRatioTargetX96 := computeTargetSqrtRatio(step, sqrtPriceLimitX96, zeroForOne)
-
-	// computing the amounts to be swapped at this step
-	var newState SwapState
-	var err error
-
-	newState, step = computeAmounts(state, sqrtRatioTargetX96, pool, step)
-	newState = updateAmounts(step, newState, exactInput)
-
-	// if the protocol fee is on, calculate how much is owed,
-	// decrement fee amount, and increment protocol fee
-	if cache.feeProtocol > 0 {
-		newState, err = updateFeeProtocol(step, cache.feeProtocol, newState)
-		if err != nil {
-			return state, nil, err
-		}
-	}
-
-	// update global fee tracker
-	if newState.liquidity.Gt(u256.Zero()) {
-		update := u256.MulDiv(step.feeAmount, u256.MustFromDecimal(consts.Q128), newState.liquidity)
-		newState.SetFeeGrowthGlobalX128(new(u256.Uint).Add(newState.feeGrowthGlobalX128, update))
-	}
-
-	// handling tick transitions
-	if newState.sqrtPriceX96.Eq(step.sqrtPriceNextX96) {
-		newState = tickTransition(step, zeroForOne, newState, pool)
-	}
-
-	if newState.sqrtPriceX96.Neq(step.sqrtPriceStartX96) {
-		newState.SetTick(common.TickMathGetTickAtSqrtRatio(newState.sqrtPriceX96))
-	}
-
-	newSwapFee := new(u256.Uint).Add(swapFee, step.feeAmount)
-
-	return newState, newSwapFee, nil
-}
-
-// updateFeeProtocol calculates and updates protocol fees for the current step.
-func updateFeeProtocol(step StepComputations, feeProtocol uint8, state SwapState) (SwapState, error) {
-	delta := step.feeAmount
-	delta.Div(delta, u256.NewUint(uint64(feeProtocol)))
-
-	newFeeAmount, overflow := new(u256.Uint).SubOverflow(step.feeAmount, delta)
-	if overflow {
-		return state, errUnderflow
-	}
-	step.feeAmount = newFeeAmount
-	state.protocolFee.Add(state.protocolFee, delta)
-
-	return state, nil
-}
-
-// computeSwapStepInit initializes the computation for a single swap step.
-func computeSwapStepInit(state SwapState, pool *Pool, zeroForOne bool) StepComputations {
-	var step StepComputations
-	step.sqrtPriceStartX96 = state.sqrtPriceX96
-	tickNext, initialized := pool.tickBitmapNextInitializedTickWithInOneWord(
-		state.tick,
-		pool.tickSpacing,
-		zeroForOne,
-	)
-
-	step.tickNext = tickNext
-	step.initialized = initialized
-
-	// prevent overshoot the min/max tick
-	step.clampTickNext()
-
-	// get the price for the next tick
-	step.sqrtPriceNextX96 = common.TickMathGetSqrtRatioAtTick(step.tickNext)
-	return step
-}
-
-// computeTargetSqrtRatio determines the target sqrt price for the current swap step.
-func computeTargetSqrtRatio(step StepComputations, sqrtPriceLimitX96 *u256.Uint, zeroForOne bool) *u256.Uint {
-	if shouldUsePriceLimit(step.sqrtPriceNextX96, sqrtPriceLimitX96, zeroForOne) {
-		return sqrtPriceLimitX96
-	}
-	return step.sqrtPriceNextX96
-}
-
-// shouldUsePriceLimit returns true if the price limit should be used instead of the next tick price
-func shouldUsePriceLimit(sqrtPriceNext, sqrtPriceLimit *u256.Uint, zeroForOne bool) bool {
-	isLower := sqrtPriceNext.Lt(sqrtPriceLimit)
-	isHigher := sqrtPriceNext.Gt(sqrtPriceLimit)
-	if zeroForOne {
-		return isLower
-	}
-	return isHigher
-}
-
-// computeAmounts calculates the input and output amounts for the current swap step.
-func computeAmounts(state SwapState, sqrtRatioTargetX96 *u256.Uint, pool *Pool, step StepComputations) (SwapState, StepComputations) {
-	sqrtPriceX96Str, amountInStr, amountOutStr, feeAmountStr := plp.SwapMathComputeSwapStepStr(
-		state.sqrtPriceX96,
-		sqrtRatioTargetX96,
-		state.liquidity,
-		state.amountSpecifiedRemaining,
-		uint64(pool.fee),
-	)
-
-	step.amountIn = u256.MustFromDecimal(amountInStr)
-	step.amountOut = u256.MustFromDecimal(amountOutStr)
-	step.feeAmount = u256.MustFromDecimal(feeAmountStr)
-
-	state.SetSqrtPriceX96(sqrtPriceX96Str)
-
-	return state, step
-}
-
-// updateAmounts calculates new remaining and calculated amounts based on the swap step
-// For exact input swaps:
-//   - Decrements remaining input amount by (amountIn + feeAmount)
-//   - Decrements calculated amount by amountOut
-//
-// For exact output swaps:
-//   - Increments remaining output amount by amountOut
-//   - Increments calculated amount by (amountIn + feeAmount)
-func updateAmounts(step StepComputations, state SwapState, exactInput bool) SwapState {
-	amountInWithFee := i256.FromUint256(new(u256.Uint).Add(step.amountIn, step.feeAmount))
-	if exactInput {
-		state.amountSpecifiedRemaining = i256.Zero().Sub(state.amountSpecifiedRemaining, amountInWithFee)
-		state.amountCalculated = i256.Zero().Sub(state.amountCalculated, i256.FromUint256(step.amountOut))
-		return state
-	}
-	state.amountSpecifiedRemaining = i256.Zero().Add(state.amountSpecifiedRemaining, i256.FromUint256(step.amountOut))
-	state.amountCalculated = i256.Zero().Add(state.amountCalculated, amountInWithFee)
-
-	return state
-}
-
-// tickTransition handles the transition between price ticks during a swap
-func tickTransition(step StepComputations, zeroForOne bool, state SwapState, pool *Pool) SwapState {
-	// ensure existing state to keep immutability
-	newState := state
-
-	if step.initialized {
-		var fee0, fee1 *u256.Uint
-
-		if zeroForOne {
-			fee0 = state.feeGrowthGlobalX128
-			fee1 = pool.feeGrowthGlobal1X128
-		} else {
-			fee0 = pool.feeGrowthGlobal0X128
-			fee1 = state.feeGrowthGlobalX128
-		}
-
-		liquidityNet := pool.tickCross(step.tickNext, fee0, fee1)
-
-		if zeroForOne {
-			liquidityNet = i256.Zero().Neg(liquidityNet)
-		}
-
-		newState.liquidity = liquidityMathAddDelta(state.liquidity, liquidityNet)
-	}
-
-	if zeroForOne {
-		newState.tick = step.tickNext - 1
-	} else {
-		newState.tick = step.tickNext
-	}
-
-	return newState
-}
-
-func (pool *Pool) swapTransfers(zeroForOne bool, payer, recipient std.Address, amount0, amount1 *i256.Int) {
-	var targetTokenPath string
-	var amount *i256.Int
-
-	if zeroForOne {
-		targetTokenPath = pool.token0Path
-		amount = amount0
-	} else {
-		targetTokenPath = pool.token1Path
-		amount = amount1
-	}
-
-	// payer -> POOL -> recipient
-	pool.transferFromAndVerify(payer, consts.POOL_ADDR, targetTokenPath, amount.Abs(), zeroForOne)
-	pool.transferAndVerify(recipient, targetTokenPath, amount, !zeroForOne)
-}
-
->>>>>>> 78dfa752
 // SetFeeProtocolByAdmin sets the fee protocol for all pools
 // Also it will be applied to new created pools
 func SetFeeProtocolByAdmin(
