--- conflicted
+++ resolved
@@ -216,13 +216,6 @@
 		panic("[POOL] pool.gno__Swap() || slot0Start.unlocked must be unlocked(true)")
 	}
 
-<<<<<<< HEAD
-	sd := determineSwapDirection(pool, zeroForOne, slot0Start, sqrtPriceLimitX96)
-
-	defer func() {
-		pool.slot0.unlocked = true
-	}()
-=======
 	var feeProtocol uint8
 	var feeGrowthGlobalX128 *u256.Uint
 
@@ -248,7 +241,6 @@
 		feeProtocol = slot0Start.feeProtocol / 16
 		feeGrowthGlobalX128 = pool.feeGrowthGlobal1X128.Clone()
 	}
->>>>>>> 61c959c3
 
 	pool.slot0.unlocked = false
 
@@ -285,12 +277,7 @@
 		}
 	}
 
-<<<<<<< HEAD
-	return amount0, amount1
-}
-=======
 	exactInput := amountSpecified.Gt(i256.Zero())
->>>>>>> 61c959c3
 
 // determineSwapDirection determines the direction of the swap and initializes related parameters.
 func determineSwapDirection(
@@ -300,26 +287,6 @@
 	sqrtPriceLimitX96 bigint,
 ) SwapDirection {
 	if zeroForOne {
-<<<<<<< HEAD
-		require(
-			sqrtPriceLimitX96 < slot0.sqrtPriceX96 && sqrtPriceLimitX96 > consts.MIN_SQRT_RATIO,
-			ufmt.Sprintf("[POOL] pool.gno__Swap() || Invalid price limit"),
-		)
-
-		protocol := slot0.feeProtocol % 16
-		feeGrowth := pool.feeGrowthGlobal0X128
-
-		return newSwapDirection(protocol, feeGrowth)
-	}
-
-	require(
-		sqrtPriceLimitX96 > slot0.sqrtPriceX96 && sqrtPriceLimitX96 < consts.MAX_SQRT_RATIO,
-		ufmt.Sprintf("[POOL] pool.gno__Swap() || Invalid price limit"),
-	)
-
-	protocol := slot0.feeProtocol / 16
-	feeGrowth := pool.feeGrowthGlobal1X128
-=======
 		state = SwapState{
 			amountSpecifiedRemaining: amountSpecified,
 			amountCalculated:         i256.Zero(),
@@ -345,219 +312,19 @@
 	for !(state.amountSpecifiedRemaining.IsZero()) && !(state.sqrtPriceX96.Eq(sqrtPriceLimitX96)) {
 		var step StepComputations
 		step.sqrtPriceStartX96 = state.sqrtPriceX96
->>>>>>> 61c959c3
-
-	return newSwapDirection(protocol, feeGrowth)
-}
-
-<<<<<<< HEAD
-// executeSwapStep runs each step of the swap.
-//
-// it uses the given state and parameters to compute the next swap step,
-// and returns the updated result in a `StepComputations` struct.
-func executeSwapStep(
-	pool *Pool,
-	state *SwapState,
-	sqrtPriceLimitX96 bigint,
-	zeroForOne bool,
-) StepComputations {
-	var step StepComputations
-
-	step.sqrtPriceStartX96 = state.sqrtPriceX96
-	step.tickNext, step.initialized = pool.tickBitmapNextInitializedTickWithInOneWord(
-		state.tick,
-		pool.tickSpacing,
-		zeroForOne,
-	)
-
-	// adjust next tick according to price limits
-	if step.tickNext < consts.MIN_TICK {
-		step.tickNext = consts.MIN_TICK
-	} else if step.tickNext > consts.MAX_TICK {
-		step.tickNext = consts.MAX_TICK
-	}
-
-	step.sqrtPriceNextX96 = common.TickMathGetSqrtRatioAtTick(step.tickNext)
-
-	isLower := step.sqrtPriceNextX96 < sqrtPriceLimitX96
-	isHigher := step.sqrtPriceNextX96 > sqrtPriceLimitX96
-
-	var sqrtRatioTargetX96 bigint
-
-	isValidSwap := (zeroForOne && isLower) || (!zeroForOne && isHigher)
-	if isValidSwap {
-		sqrtRatioTargetX96 = sqrtPriceLimitX96
-	} else {
-		sqrtRatioTargetX96 = step.sqrtPriceNextX96
-	}
-
-	state.sqrtPriceX96, step.amountIn, step.amountOut, step.feeAmount = swapMathComputeSwapStep(
-		state.sqrtPriceX96,
-		sqrtRatioTargetX96,
-		state.liquidity,
-		state.amountSpecifiedRemaining,
-		uint32(pool.fee),
-	)
-
-	return step
-}
-
-func applySwapStep(
-	state *SwapState,
-	cache *SwapCache,
-	step StepComputations,
-	exactInput bool,
-) {
-	amounts := step.amountIn + step.feeAmount
-	if exactInput {
-		state.amountSpecifiedRemaining -= amounts
-		state.amountCalculated -= step.amountOut
-	} else {
-		state.amountSpecifiedRemaining += step.amountOut
-		state.amountCalculated += amounts
-	}
-
-	if cache.feeProtocol > 0 {
-		delta := step.feeAmount / bigint(uint64(cache.feeProtocol))
-
-		step.feeAmount -= delta
-		state.protocolFee += delta
-	}
-
-	if state.liquidity > 0 {
-		normalized := consts.Q128 / state.liquidity
-		state.feeGrowthGlobalX128 += (step.feeAmount * normalized) // check here if test fails
-	}
-
-	// update tick if needed
-	if state.sqrtPriceX96 == step.sqrtPriceNextX96 {
-		// crossed tick
-		state.tick = common.TickMathGetTickAtSqrtRatio(state.sqrtPriceX96)
-	}
-}
-
-// updatePoolState updates the pool's state after the swap.
-func updatePoolState(
-	pool *Pool,
-	state *SwapState,
-	cache *SwapCache,
-	slot0Start *Slot0,
-	zeroForOne bool,
-	amountSpecified bigint,
-	exactInput bool,
-) (bigint, bigint) {
-	// update the pool's price and tick based on the final swap state
-=======
-		// ensure that we do not overshoot the min/max tick, as the tick bitmap is not aware of these bounds
-		if step.tickNext < consts.MIN_TICK {
-			step.tickNext = consts.MIN_TICK
-		} else if step.tickNext > consts.MAX_TICK {
-			step.tickNext = consts.MAX_TICK
-		}
-
-		// get the price for the next tick
-		step.sqrtPriceNextX96 = common.TickMathGetSqrtRatioAtTick(step.tickNext)
-
-		isLower := step.sqrtPriceNextX96.Lt(sqrtPriceLimitX96)
-		isHigher := step.sqrtPriceNextX96.Gt(sqrtPriceLimitX96)
-
-		var sqrtRatioTargetX96 *u256.Uint
-		if (zeroForOne && isLower) || (!zeroForOne && isHigher) {
-			sqrtRatioTargetX96 = sqrtPriceLimitX96
-		} else {
-			sqrtRatioTargetX96 = step.sqrtPriceNextX96
-		}
-
-		state.sqrtPriceX96, step.amountIn, step.amountOut, step.feeAmount = swapMathComputeSwapStep(
-			state.sqrtPriceX96,
-			sqrtRatioTargetX96,
-			state.liquidity,
-			state.amountSpecifiedRemaining,
-			uint64(pool.fee),
-		)
-
-		amountInWithFee := i256.FromUint256(new(u256.Uint).Add(step.amountIn, step.feeAmount))
-		if exactInput {
-			state.amountSpecifiedRemaining = i256.Zero().Sub(state.amountSpecifiedRemaining, amountInWithFee)
-			state.amountCalculated = i256.Zero().Sub(state.amountCalculated, i256.FromUint256(step.amountOut))
-		} else {
-			state.amountSpecifiedRemaining = i256.Zero().Add(state.amountSpecifiedRemaining, i256.FromUint256(step.amountOut))
-			state.amountCalculated = i256.Zero().Add(state.amountCalculated, amountInWithFee)
-		}
-
-		// if the protocol fee is on, calculate how much is owed, decrement feeAmount, and increment protocolFee
-		if cache.feeProtocol > 0 {
-			delta := new(u256.Uint).Div(step.feeAmount, u256.NewUint(uint64(cache.feeProtocol)))
-			step.feeAmount = new(u256.Uint).Sub(step.feeAmount, delta)
-			state.protocolFee = new(u256.Uint).Add(state.protocolFee, delta)
-		}
-
-		// update global fee tracker
-		if state.liquidity.Gt(u256.Zero()) {
-			_q128 := u256.MustFromDecimal(consts.Q128)
-
-			value1 := new(u256.Uint).Mul(step.feeAmount, _q128)
-			value2 := new(u256.Uint).Div(value1, state.liquidity)
-
-			state.feeGrowthGlobalX128 = new(u256.Uint).Add(state.feeGrowthGlobalX128, value2)
-		}
-
-		// shift tick if we reached the next price
-		if state.sqrtPriceX96.Eq(step.sqrtPriceNextX96) {
-			// if the tick is initialized, run the tick transition
-			if step.initialized {
-				var fee0, fee1 *u256.Uint
-
-				// check for the placeholder value, which we replace with the actual value the first time the swap crosses an initialized tick
-				if zeroForOne {
-					fee0 = state.feeGrowthGlobalX128
-					fee1 = pool.feeGrowthGlobal1X128
-				} else {
-					fee0 = pool.feeGrowthGlobal0X128
-					fee1 = state.feeGrowthGlobalX128
-				}
-
-				liquidityNet := pool.tickCross(
-					step.tickNext,
-					fee0,
-					fee1,
-				)
-
-				// if we're moving leftward, we interpret liquidityNet as the opposite sign
-				if zeroForOne {
-					liquidityNet = i256.Zero().Neg(liquidityNet)
-				}
-
-				state.liquidity = liquidityMathAddDelta(state.liquidity, liquidityNet)
-			}
-
-			if zeroForOne {
-				state.tick = step.tickNext - 1
-			} else {
-				state.tick = step.tickNext
-			}
-		} else if !(state.sqrtPriceX96.Eq(step.sqrtPriceStartX96)) {
-			// recompute unless we're on a lower tick boundary (i.e. already transitioned ticks), and haven't moved
-			state.tick = common.TickMathGetTickAtSqrtRatio(state.sqrtPriceX96)
-		}
-	}
-	// END LOOP
-
->>>>>>> 61c959c3
+
+	  return newSwapDirection(protocol, feeGrowth)
+  }
+
 	pool.slot0.sqrtPriceX96 = state.sqrtPriceX96
 	if state.tick != slot0Start.tick {
 		pool.slot0.tick = state.tick
 	}
 
-<<<<<<< HEAD
-	// update the global fee growth based on the final swap state
-	// this depends on the direction of the swap
-=======
 	if !(cache.liquidityStart.Eq(state.liquidity)) {
 		pool.liquidity = state.liquidity
 	}
 
->>>>>>> 61c959c3
 	if zeroForOne {
 		pool.feeGrowthGlobal0X128 = state.feeGrowthGlobalX128
 		if state.protocolFee.Gt(u256.Zero()) {
@@ -570,65 +337,6 @@
 		}
 	}
 
-<<<<<<< HEAD
-	if state.liquidity != cache.liquidityStart {
-		pool.liquidity = state.liquidity
-	}
-
-	// determine amount0, amount1
-	amountUsed := amountSpecified - state.amountSpecifiedRemaining
-	if zeroForOne == exactInput {
-		return amountUsed, state.amountCalculated
-	}
-
-	return state.amountCalculated, amountUsed
-}
-
-// verifyTransfer is a helper function to verify the transfer result.
-func verifyTransfer(tokenPath string, from, to std.Address, amount, balanceBefore bigint) bigint {
-	balanceAfter := bigint(balanceOfByRegisterCall(tokenPath, to))
-	require(
-		balanceBefore+amount <= balanceAfter,
-		ufmt.Sprintf(
-			"[POOL] pool.gno__Swap() || Invalid balance after transfer: before %d + amount %d, after %d",
-			balanceBefore, amount, balanceAfter,
-		),
-	)
-
-	return balanceAfter
-}
-
-// transfer is a function to transfer tokens.
-func transfer(tokenPath string, from, to std.Address, amount bigint) {
-	balanceBefore := bigint(balanceOfByRegisterCall(tokenPath, from))
-
-	ok := transferByRegisterCall(tokenPath, to, uint64(amount))
-	require(
-		ok,
-		ufmt.Sprintf(
-			"[POOL] pool.gno__Swap() || transferByRegisterCall(tokenPath(%s), to(%s), uint64(amount))(%d) failed",
-			tokenPath, to.String(), uint64(amount),
-		),
-	)
-
-	verifyTransfer(tokenPath, from, to, amount, balanceBefore)
-}
-
-// transferFrom is a function to transfer tokens on behalf of another address.
-func transferFrom(tokenPath string, from, to std.Address, amount bigint) bool {
-	balanceBefore := bigint(balanceOfByRegisterCall(tokenPath, from))
-
-	ok := transferFromByRegisterCall(tokenPath, from, to, uint64(amount))
-	require(
-		ok,
-		ufmt.Sprintf(
-			"[POOL] pool.gno__Swap() || transferFromByRegisterCall(tokenPath(%s), from(%s), to(%s), uint64(amount))(%d) failed",
-			tokenPath, from.String(), to.String(), uint64(amount),
-		),
-	)
-
-	verifyTransfer(tokenPath, from, to, amount, balanceBefore)
-=======
 	var amount0, amount1 *i256.Int
 	if zeroForOne == exactInput {
 		amount0 = i256.Zero().Sub(amountSpecified, state.amountSpecifiedRemaining)
@@ -720,7 +428,6 @@
 
 	pool.slot0.unlocked = true
 	return amount0.ToString(), amount1.ToString()
->>>>>>> 61c959c3
 }
 
 // SetFeeProtocol sets the denominator of the protocol fee
@@ -792,137 +499,11 @@
 	return amount0.ToString(), amount1.ToString()
 }
 
-<<<<<<< HEAD
-func (pool *Pool) modifyPosition(params ModifyPositionParams) (PositionInfo, bigint, bigint) {
-	position := pool.updatePosition(
-		params.owner,
-		params.tickLower,
-		params.tickUpper,
-		params.liquidityDelta,
-		pool.slot0.tick,
-	)
-
-	var amount0, amount1 bigint
-
-	if params.liquidityDelta != 0 {
-		if pool.slot0.tick < params.tickLower {
-			amount0 = sqrtPriceMathGetAmount0Delta(
-				common.TickMathGetSqrtRatioAtTick(params.tickLower),
-				common.TickMathGetSqrtRatioAtTick(params.tickUpper),
-				params.liquidityDelta,
-			)
-		} else if pool.slot0.tick < params.tickUpper {
-			liquidityBefore := pool.liquidity
-
-			amount0 = sqrtPriceMathGetAmount0Delta(
-				pool.slot0.sqrtPriceX96,
-				common.TickMathGetSqrtRatioAtTick(params.tickUpper),
-				params.liquidityDelta,
-			)
-
-			amount1 = sqrtPriceMathGetAmount1Delta(
-				common.TickMathGetSqrtRatioAtTick(params.tickLower),
-				pool.slot0.sqrtPriceX96,
-				params.liquidityDelta,
-			)
-
-			pool.liquidity = liquidityMathAddDelta(liquidityBefore, params.liquidityDelta)
-
-		} else {
-			amount1 = sqrtPriceMathGetAmount1Delta(
-				common.TickMathGetSqrtRatioAtTick(params.tickLower),
-				common.TickMathGetSqrtRatioAtTick(params.tickUpper),
-				params.liquidityDelta,
-			)
-		}
-	}
-
-	return position, amount0, amount1
-}
-
-func (pool *Pool) updatePosition(
-	owner std.Address,
-	tickLower int32,
-	tickUpper int32,
-	liquidityDelta bigint,
-	tick int32,
-) PositionInfo {
-	var _feeGrowthGlobal0X128 bigint = pool.feeGrowthGlobal0X128
-	var _feeGrowthGlobal1X128 bigint = pool.feeGrowthGlobal1X128
-
-	var flippedLower, flippedUpper bool
-	if liquidityDelta != 0 {
-		flippedLower = pool.tickUpdate(
-			tickLower,
-			tick,
-			liquidityDelta,
-			_feeGrowthGlobal0X128,
-			_feeGrowthGlobal1X128,
-			false,
-			pool.maxLiquidityPerTick,
-		)
-
-		flippedUpper = pool.tickUpdate(
-			tickUpper,
-			tick,
-			liquidityDelta,
-			_feeGrowthGlobal0X128,
-			_feeGrowthGlobal1X128,
-			true,
-			pool.maxLiquidityPerTick,
-		)
-
-		if flippedLower {
-			pool.tickBitmapFlipTick(tickLower, pool.tickSpacing)
-		}
-
-		if flippedUpper {
-			pool.tickBitmapFlipTick(tickUpper, pool.tickSpacing)
-		}
-	}
-
-	// NO LIQ, ONLY BURN 0
-
-	feeGrowthInside0X128, feeGrowthInside1X128 := pool.tickGetFeeGrowthInside(
-		tickLower,
-		tickUpper,
-		tick,
-		_feeGrowthGlobal0X128,
-		_feeGrowthGlobal1X128,
-	)
-
-	positionKey := positionGetKey(owner, tickLower, tickUpper)
-
-	position := pool.positionUpdateWithKey(
-		positionKey,
-		liquidityDelta,
-		feeGrowthInside0X128,
-		feeGrowthInside1X128,
-	)
-
-	if liquidityDelta < 0 {
-		if flippedLower {
-			pool.tickClear(tickLower)
-		}
-
-		if flippedUpper {
-			pool.tickClear(tickUpper)
-		}
-	}
-
-	return position
-}
-
-func (pool *Pool) saveProtocolFees(amount0, amount1 bigint) (bigint, bigint) {
-	if amount0 > 0 && amount0 == pool.protocolFees.token0 {
-		amount0--
-=======
 func (pool *Pool) saveProtocolFees(amount0, amount1 *u256.Uint) (*u256.Uint, *u256.Uint) {
 	cond01 := amount0.Gt(u256.Zero())
 	cond02 := amount0.Eq(pool.protocolFees.token0)
 	if cond01 && cond02 {
 		amount0 = new(u256.Uint).Sub(amount0, u256.One())
->>>>>>> 61c959c3
 	}
 
 	cond11 := amount1.Gt(u256.Zero())
@@ -936,15 +517,4 @@
 
 	// return rest fee
 	return amount0, amount1
-<<<<<<< HEAD
-}
-
-func abs(x bigint) uint64 {
-	if x < 0 {
-		return uint64(-x)
-	}
-
-	return uint64(x)
-=======
->>>>>>> 61c959c3
 }