--- conflicted
+++ resolved
@@ -55,24 +55,8 @@
 	tickLower int32,
 	tickUpper int32,
 ) string {
-<<<<<<< HEAD
-	if !owner.IsValid() {
-		panic(addDetailToError(
-			errInvalidAddress,
-			ufmt.Sprintf("invalid owner address %s", owner.String()),
-		))
-	}
-
-	if tickLower > tickUpper {
-		panic(addDetailToError(
-			errInvalidTickRange,
-			ufmt.Sprintf("tickLower(%d) is greater than tickUpper(%d)", tickLower, tickUpper),
-		))
-	}
-=======
 	assertOnlyValidAddress(owner)
 	assertTickLowerLessThanUpper(tickLower, tickUpper)
->>>>>>> 7f130075
 
 	positionKey := ufmt.Sprintf("%s__%d__%d", owner.String(), tickLower, tickUpper)
 	encodedPositionKey := base64.StdEncoding.EncodeToString([]byte(positionKey))
