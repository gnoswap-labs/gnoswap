--- conflicted
+++ resolved
@@ -31,11 +31,8 @@
 	errTransferFailed            = errors.New("[GNOSWAP-POOL-021] token transfer failed")
 	errInvalidTickAndTickSpacing = errors.New("[GNOSWAP-POOL-022] invalid tick and tick spacing requested")
 	errInvalidAddress            = errors.New("[GNOSWAP-POOL-023] invalid address")
-<<<<<<< HEAD
-	errUnderflow                 = errors.New("[GNOSWAP-POOL-024] underflow") // TODO: make as common error code
-=======
 	errInvalidTickRange          = errors.New("[GNOSWAP-POOL-024] tickLower is greater than tickUpper")
->>>>>>> 66d8f5d2
+  errUnderflow                 = errors.New("[GNOSWAP-POOL-025] underflow") // TODO: make as common error code
 )
 
 // addDetailToError adds detail to an error message
