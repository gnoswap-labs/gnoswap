--- conflicted
+++ resolved
@@ -58,11 +58,7 @@
 				barPath,
 				fooPath,
 				fee500,
-<<<<<<< HEAD
 				sqrtPrice.ToString(),
-=======
-				tt.sqrtPrice,
->>>>>>> 84dbe07b
 			)
 			pool := newPool(poolParams)
 
@@ -90,16 +86,9 @@
 			barPath,
 			fooPath,
 			fee500,
-<<<<<<< HEAD
 			sp.ToString(),
 		)
 		pool := newPool(poolParams)
-
-=======
-			sqrtPrice,
-		)
-		pool := newPool(poolParams)
->>>>>>> 84dbe07b
 		params := ModifyPositionParams{
 			owner:          consts.POSITION_ADDR,
 			tickLower:      -11000,
@@ -126,11 +115,7 @@
 			barPath,
 			fooPath,
 			fee500,
-<<<<<<< HEAD
 			sp.ToString(),
-=======
-			sqrtPrice,
->>>>>>> 84dbe07b
 		)
 		pool := newPool(poolParams)
 		params := ModifyPositionParams{
