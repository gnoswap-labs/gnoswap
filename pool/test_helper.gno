package gnoswap

import (
	"testing"
)


func shouldEQ(t *testing.T, got, expected interface{}) {
	if got != expected {
		t.Errorf("got %v, expected %v", got, expected)
	}
}

func shouldNEQ(t *testing.T, got, expected interface{}) {
	if got == expected {
		t.Errorf("got %v, expected %v", got, expected)
	}
}

func shouldGT(t *testing.T, l, r interface{}) {
	if !(l < r) {
		t.Errorf("expected %v < %v", l, r)
	}
}

func shouldLT(t *testing.T, l, r interface{}) {
	if !(l > r) {
		t.Errorf("expected %v > %v", l, r)
	}
}


func shouldPanic(t *testing.T, f func()) {
	defer func() {
		if r := recover(); r == nil {
			t.Errorf("expected panic")
		}
	}()
	f()
}


// Testing
func (pool *Pool) GetMaxLiquidityPerTick() bigint {
	return pool.maxLiquidityPerTick
}

func (pool *Pool) GetLiquidity() bigint {
	return pool.liquidity
}

func (pool *Pool) GetFee() bigint {
	return pool.fee
}

func (pool *Pool) GetTickSpacing() bigint {
	return pool.tickSpacing
}

<<<<<<< HEAD
func (pool *Pool) GetFeeGrowthGlobal0() bigint {
	return pool.feeGrowthGlobal0
}

func (pool *Pool) GetFeeGrowthGlobal1() bigint {
	return pool.feeGrowthGlobal1
=======
func GetFeeGrowthGlobal0X128() bigint {
	return feeGrowthGlobal0X128
}

func GetFeeGrowthGlobal1X128() bigint {
	return feeGrowthGlobal1X128
>>>>>>> fbbe93dd
}

func (pool *Pool) GetSlot0() Slot0 {
	return pool.slot0
}

func (pool *Pool) GetProtocolFees() ProtocolFees {
	return pool.protocolFees
}

func (pool *Pool) GetPosition(key string) PositionInfo {
	return pool.positions[key]
}

<<<<<<< HEAD
func (pool *Pool) GetTicks(key bigint) TickInfo {
	return pool.ticks[key]
}

func (pool *Pool) GetTickBitmap(key bigint) bigint {
	return pool.tickBitmaps[key]
}

func (pool *Pool) GetSqrtPrice() bigint {
	return pool.slot0.sqrtPrice
=======
func GetTick(key bigint) TickInfo {
	return ticks[key]
}

func GetTicks() map[bigint]TickInfo {
	return ticks
}

func GetTickBitmap(key bigint) bigint {
	return tickBitmaps[key]
}

func GetSqrtPriceX96() bigint {
	return slot0.sqrtPriceX96
}

func Abs(x bigint) bigint {
	if x < 0 {
		return -x
	}
	return x
>>>>>>> fbbe93dd
}<|MERGE_RESOLUTION|>--- conflicted
+++ resolved
@@ -57,21 +57,12 @@
 	return pool.tickSpacing
 }
 
-<<<<<<< HEAD
-func (pool *Pool) GetFeeGrowthGlobal0() bigint {
-	return pool.feeGrowthGlobal0
+func (pool *Pool) GetFeeGrowthGlobal0X128() bigint {
+	return pool.feeGrowthGlobal0X128
 }
 
-func (pool *Pool) GetFeeGrowthGlobal1() bigint {
-	return pool.feeGrowthGlobal1
-=======
-func GetFeeGrowthGlobal0X128() bigint {
-	return feeGrowthGlobal0X128
-}
-
-func GetFeeGrowthGlobal1X128() bigint {
-	return feeGrowthGlobal1X128
->>>>>>> fbbe93dd
+func (pool *Pool) GetFeeGrowthGlobal1X128() bigint {
+	return pool.feeGrowthGlobal1X128
 }
 
 func (pool *Pool) GetSlot0() Slot0 {
@@ -86,32 +77,20 @@
 	return pool.positions[key]
 }
 
-<<<<<<< HEAD
-func (pool *Pool) GetTicks(key bigint) TickInfo {
+func (pool *Pool) GetTick(key bigint) TickInfo {
 	return pool.ticks[key]
+}
+
+func (pool *Pool) GetTicks() map[bigint]TickInfo {
+	return pool.ticks
 }
 
 func (pool *Pool) GetTickBitmap(key bigint) bigint {
 	return pool.tickBitmaps[key]
 }
 
-func (pool *Pool) GetSqrtPrice() bigint {
-	return pool.slot0.sqrtPrice
-=======
-func GetTick(key bigint) TickInfo {
-	return ticks[key]
-}
-
-func GetTicks() map[bigint]TickInfo {
-	return ticks
-}
-
-func GetTickBitmap(key bigint) bigint {
-	return tickBitmaps[key]
-}
-
-func GetSqrtPriceX96() bigint {
-	return slot0.sqrtPriceX96
+func (pool *Pool) GetSqrtPriceX96() bigint {
+	return pool.slot0.sqrtPriceX96
 }
 
 func Abs(x bigint) bigint {
@@ -119,5 +98,4 @@
 		return -x
 	}
 	return x
->>>>>>> fbbe93dd
 }