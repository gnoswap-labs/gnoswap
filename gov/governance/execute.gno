--- conflicted
+++ resolved
@@ -453,12 +453,6 @@
 			case "SetWarmUp":
 				percent, block := handleTwoInt64(params)
 				sr.SetWarmUp(percent, block)
-<<<<<<< HEAD
-			// case "GnsSetAvgBlockTimeInMs":
-			// 	ms := handleGnsSetAvgBlockTimeInMs(params)
-			// 	sr.GnsSetAvgBlockTimeInMs(ms)
-=======
->>>>>>> 5b2fb440
 			}
 
 		case consts.COMMON_PATH:
@@ -522,17 +516,12 @@
 	return int(target01), pct01, target02, pct02, target03, pct03, target04, pct04
 }
 
-<<<<<<< HEAD
-func handleGnsSetAvgBlockTimeInMs(params []string) int64 {
+func handleSetAvgBlockTimeInMs(params []string) int64 {
 	res, err := strconv.ParseInt(params[0], 10, 64)
 	if err != nil {
 		panic(err)
 	}
 	return res
-=======
-func handleSetAvgBlockTimeInMs(params []string) int64 {
-	return int64(parseUint(params[0], 10, 64))
->>>>>>> 5b2fb440
 }
 
 func handleGovernanceReconfigure(params []string) (
