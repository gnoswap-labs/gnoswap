# make -f __local/test/launchpad.mk init init-test launchpad-test

ADDR_GSA := g1lmvrrrr4er2us84h2732sru76c9zl2nvknha8c
ADDR_REGISTER := g1er355fkjksqpdtwmhf5penwa82p0rhqxkkyhk5

ADDR_LP01 := g1qf5863trkaq447zr2xdmql83g0twzl37dm9qqt
ADDR_LP02 := g1ta0w7j4f586kwqu584z5h5sjurzywz3na7qg0a

ADDR_TR01 := g14m6fj3t8005u77ku6zyzazq9vd9hwhl00ppt8j # use this as project's recipient for testing launchpad

# use this as project's recipient for testing launchpad
ADDR_QA01 := g1kcdd3n0d472g2p5l8svyg9t0wq6h5857nq992f
ADDR_QA02 := g1d598tyfatprdstalqutk62cnzpm3thvyy9mypg
ADDR_QA03 := g1w4qqmxdk59xsh3x5hnp2z78s4ymyva8pnenfem
ADDR_QA04 := g14supzhx0v5sza947sdh4x74wnws9xvcfwdecef
ADDR_QA05 := g1apl4u79zhexrxcf4h48y5qlyjncskdlrxtz6vg
ADDR_QA06 := g12g569s05c293zu2kxk0z426yylxmmthx8hcudd
ADDR_QA07 := g1dag2p05ax7s2dvmj77j0tgfez4duspdyeh48pv

ADDR_POOL := g126swhfaq2vyvvjywevhgw7lv9hg8qan93dasu8
ADDR_POSITION := g1vsm68lq9cpn7x507s6gh59anmx86kxfhzyszu2
ADDR_ROUTER := g1cnz5gm2l09pm2k6rknjjar9a2w53fdhk4yjzy5
ADDR_STAKER := g14fclvfqynndp0l6kpyxkpgn4sljw9rr96hz46l
ADDR_PROTOCOL_FEE := g1397dea8xlfv5858xzhsly7k998xm2zlvrm93t2

ADDR_GOV_STAKER := g1gt2xzjcmhp2t08yh0nkmc3q822sr87t5n92rm0
ADR_GOV_GOV := g1eudq5dvx9sem5ascp0etlpk3kpxylz8kcy8cf5

ADDR_LAUNCHPAD := g1qslhn7vn69e09zwmz5hlz0273v3c33u5z8d9j7

## TOKENS
ADDR_GNS := g1ttcyeq0u5f6npysfxvew7tzucvwqy0qjp04p95
ADDR_GNFT := g1rn4pederer0qlw2f7k72ddywde6pv3v3vl69nc

ADDR_WUGNOT := g1pf6dv9fjk3rn0m4jjcne306ga4he3mzmupfjl6


MAX_UINT64 := 18446744073709551615
TX_EXPIRE := 9999999999

MAKEFILE := $(shell realpath $(firstword $(MAKEFILE_LIST)))

GNOLAND_RPC_URL ?= http://localhost:26657
CHAINID ?= dev

<<<<<<< HEAD
#GNOLAND_RPC_URL ?= https://dev.rpc.gnoswap.io:443
#CHAINID ?= dev.gnoswap
=======
# GNOLAND_RPC_URL ?= https://dev.rpc.gnoswap.io:443
# CHAINID ?= dev.gnoswap
>>>>>>> 2668eabe

ROOT_DIR:=$(shell dirname $(MAKEFILE))/../../


## INIT
.PHONY: init
init: wait send-ugnot-must deploy-libraries deploy-base-tokens deploy-gnoswap-realms deploy-test-tokens register-token pool-create-gns-wugnot-default

.PHONY: deploy-libraries
deploy-libraries: deploy-uint256 deploy-int256 deploy-consts deploy-package-pool deploy-common 

.PHONY: deploy-base-tokens
deploy-base-tokens: deploy-gns deploy-usdc deploy-gnft

.PHONY: deploy-test-tokens
deploy-test-tokens: deploy-foo deploy-bar deploy-baz deploy-qux deploy-obl 

.PHONY: deploy-gnoswap-realms
deploy-gnoswap-realms: deploy-xgns deploy-emission deploy-pool deploy-position deploy-staker deploy-router deploy-community_pool deploy-protocol_fee deploy-gov-staker deploy-gov-governance deploy-launchpad 

### TEST AFTER INIT
.PHONY: init-test
init-test: test-pool-create test-position-mint test-stake-token 

.PHONY: test-pool-create
test-pool-create: pool-create-bar-baz pool-create-foo-qux

.PHONY: test-position-mint
test-position-mint: mint-gns-gnot 

.PHONY: test-stake-token
test-stake-token: stake-token-1 

## TEST GOV
.PHONY: gov-test
gov-test: gov-staker gov-propose-proposals gov-propose-cancel # gov-vote gov-execute

.PHONY: gov-staker
gov-staker: delegate-1 delegate-2 redelegate undelegate collect-undelegated collect-gov-reward

.PHONY: gov-propose-proposals
gov-propose-proposals: propose-text propose-community propose-param

.PHONY: gov-propose-cancel
gov-propose-cancel: cancel-text

.PHONY: gov-vote
gov-toe: vote-community vote-param

.PHONY: gov-execute
gov-execute: execute-community execute-param

## TEST LAUNCHPAD
.PHONY: launchpad-test
launchpad-test: launchpad-create-project # launchpad-deposit launchpad-collect-protocol launchpad-collect-reward # use return value from create-project(project_id) to deposit, collect-protocol, collect-reward

# wait chain to start
wait:
	$(info ************ [ETC] wait 1 seconds for chain to start ************)
	$(shell sleep 1)
	@echo


# send ugnot to necessary accounts
send-ugnot-must:
	$(info ************ send ugnot to necessary accounts ************)
	@echo "" | gnokey maketx send -send 10000000000ugnot -to $(ADDR_GSA) -insecure-password-stdin=true -remote $(GNOLAND_RPC_URL) -broadcast=true -chainid $(CHAINID) -gas-fee 1ugnot -gas-wanted 100000000 -memo "" test1
	@echo "" | gnokey maketx send -send 10000000000ugnot -to $(ADDR_PROTOCOL_FEE) -insecure-password-stdin=true -remote $(GNOLAND_RPC_URL) -broadcast=true -chainid $(CHAINID) -gas-fee 1ugnot -gas-wanted 100000000 -memo "" test1
	@echo "" | gnokey maketx send -send 10000000000ugnot -to $(ADDR_REGISTER) -insecure-password-stdin=true -remote $(GNOLAND_RPC_URL) -broadcast=true -chainid $(CHAINID) -gas-fee 1ugnot -gas-wanted 100000000 -memo "" test1
	@echo "" | gnokey maketx send -send 10000000000ugnot -to $(ADDR_TR01) -insecure-password-stdin=true -remote $(GNOLAND_RPC_URL) -broadcast=true -chainid $(CHAINID) -gas-fee 1ugnot -gas-wanted 100000000 -memo "" test1
	@echo

dummy-tx:
	@echo "" | gnokey maketx send -send 1ugnot -to $(ADDR_GSA) -insecure-password-stdin=true -remote $(GNOLAND_RPC_URL) -broadcast=true -chainid $(CHAINID) -gas-fee 1ugnot -gas-wanted 100000000 -memo "" test1

# deploy test grc20 tokens
deploy-foo:
	$(info ************ deploy foo ************)
	@echo "" | gnokey maketx addpkg -pkgdir $(ROOT_DIR)/__local/grc20_tokens/onbloc/foo -pkgpath gno.land/r/onbloc/foo -insecure-password-stdin=true -remote $(GNOLAND_RPC_URL) -broadcast=true -chainid $(CHAINID) -gas-fee 1ugnot -gas-wanted 100000000 -memo "" gnoswap_admin
	@echo

deploy-bar:
	$(info ************ deploy bar ************)
	@echo "" | gnokey maketx addpkg -pkgdir $(ROOT_DIR)/__local/grc20_tokens/onbloc/bar -pkgpath gno.land/r/onbloc/bar -insecure-password-stdin=true -remote $(GNOLAND_RPC_URL) -broadcast=true -chainid $(CHAINID) -gas-fee 1ugnot -gas-wanted 100000000 -memo "" gnoswap_admin
	@echo

deploy-baz:
	$(info ************ deploy baz ************)
	@echo "" | gnokey maketx addpkg -pkgdir $(ROOT_DIR)/__local/grc20_tokens/onbloc/baz -pkgpath gno.land/r/onbloc/baz -insecure-password-stdin=true -remote $(GNOLAND_RPC_URL) -broadcast=true -chainid $(CHAINID) -gas-fee 1ugnot -gas-wanted 100000000 -memo "" gnoswap_admin
	@echo

deploy-qux:
	$(info ************ deploy qux ************)
	@echo "" | gnokey maketx addpkg -pkgdir $(ROOT_DIR)/__local/grc20_tokens/onbloc/qux -pkgpath gno.land/r/onbloc/qux -insecure-password-stdin=true -remote $(GNOLAND_RPC_URL) -broadcast=true -chainid $(CHAINID) -gas-fee 1ugnot -gas-wanted 100000000 -memo "" gnoswap_admin
	@echo

deploy-obl:
	$(info ************ deploy obl ************)
	@echo "" | gnokey maketx addpkg -pkgdir $(ROOT_DIR)/__local/grc20_tokens/onbloc/obl -pkgpath gno.land/r/onbloc/obl -insecure-password-stdin=true -remote $(GNOLAND_RPC_URL) -broadcast=true -chainid $(CHAINID) -gas-fee 1ugnot -gas-wanted 100000000 -memo "" gnoswap_admin
	@echo


# deploy base tokens
deploy-gns:
	$(info ************ deploy gns ************)
	@echo "" | gnokey maketx addpkg -pkgdir $(ROOT_DIR)/_deploy/r/gnoswap/gns -pkgpath gno.land/r/gnoswap/v2/gns -insecure-password-stdin=true -remote $(GNOLAND_RPC_URL) -broadcast=true -chainid $(CHAINID) -gas-fee 1ugnot -gas-wanted 100000000 -memo "" gnoswap_admin
	@echo

deploy-gnft:
	$(info ************ deploy gnft ************)
	@echo "" | gnokey maketx addpkg -pkgdir $(ROOT_DIR)/_deploy/r/gnoswap/gnft -pkgpath gno.land/r/gnoswap/v2/gnft -insecure-password-stdin=true -remote $(GNOLAND_RPC_URL) -broadcast=true -chainid $(CHAINID) -gas-fee 1ugnot -gas-wanted 100000000 -memo "" gnoswap_admin
	@echo

deploy-usdc:
	$(info ************ deploy usdc ************)
	@echo "" | gnokey maketx addpkg -pkgdir $(ROOT_DIR)/__local/grc20_tokens/onbloc/usdc -pkgpath gno.land/r/onbloc/usdc -insecure-password-stdin=true -remote $(GNOLAND_RPC_URL) -broadcast=true -chainid $(CHAINID) -gas-fee 1ugnot -gas-wanted 100000000 -memo "" gnoswap_admin
	@echo


# deploy packages
deploy-uint256:
	$(info ************ deploy uint256 ************)
	@echo "" | gnokey maketx addpkg -pkgdir $(ROOT_DIR)/_deploy/p/gnoswap/uint256 -pkgpath gno.land/p/gnoswap/uint256 -insecure-password-stdin=true -remote $(GNOLAND_RPC_URL) -broadcast=true -chainid $(CHAINID) -gas-fee 1ugnot -gas-wanted 100000000 -memo "" gnoswap_admin
	@echo

deploy-int256:
	$(info ************ deploy int256 ************)
	@echo "" | gnokey maketx addpkg -pkgdir $(ROOT_DIR)/_deploy/p/gnoswap/int256 -pkgpath gno.land/p/gnoswap/int256 -insecure-password-stdin=true -remote $(GNOLAND_RPC_URL) -broadcast=true -chainid $(CHAINID) -gas-fee 1ugnot -gas-wanted 100000000 -memo "" gnoswap_admin
	@echo

deploy-package-pool:
	$(info ************ deploy package pool ************)
	@echo "" | gnokey maketx addpkg -pkgdir $(ROOT_DIR)/_deploy/p/gnoswap/pool -pkgpath gno.land/p/gnoswap/pool -insecure-password-stdin=true -remote $(GNOLAND_RPC_URL) -broadcast=true -chainid $(CHAINID) -gas-fee 1ugnot -gas-wanted 100000000 -memo "" gnoswap_admin
	@echo


# deploy common realms
deploy-consts:
	$(info ************ deploy consts ************)
	@echo "" | gnokey maketx addpkg -pkgdir $(ROOT_DIR)/_deploy/r/gnoswap/consts -pkgpath gno.land/r/gnoswap/v2/consts -insecure-password-stdin=true -remote $(GNOLAND_RPC_URL) -broadcast=true -chainid $(CHAINID) -gas-fee 1ugnot -gas-wanted 100000000 -memo "" gnoswap_admin
	@echo

deploy-common:
	$(info ************ deploy common ************)
	@echo "" | gnokey maketx addpkg -pkgdir $(ROOT_DIR)/_deploy/r/gnoswap/common -pkgpath gno.land/r/gnoswap/v2/common -insecure-password-stdin=true -remote $(GNOLAND_RPC_URL) -broadcast=true -chainid $(CHAINID) -gas-fee 1ugnot -gas-wanted 100000000 -memo "" gnoswap_admin
	@echo


# deploy gnoswap realms
deploy-xgns:
	$(info ************ deploy xgns ************)
	@echo "" | gnokey maketx addpkg -pkgdir $(ROOT_DIR)/gov/xgns -pkgpath gno.land/r/gnoswap/v2/gov/xgns -insecure-password-stdin=true -remote $(GNOLAND_RPC_URL) -broadcast=true -chainid $(CHAINID) -gas-fee 1ugnot -gas-wanted 100000000 -memo "" gnoswap_admin
	@echo
	
deploy-emission:
	$(info ************ deploy emission ************)
	@echo "" | gnokey maketx addpkg -pkgdir $(ROOT_DIR)/emission -pkgpath gno.land/r/gnoswap/v2/emission -insecure-password-stdin=true -remote $(GNOLAND_RPC_URL) -broadcast=true -chainid $(CHAINID) -gas-fee 1ugnot -gas-wanted 100000000 -memo "" gnoswap_admin
	@echo

deploy-pool:
	$(info ************ deploy pool ************)
	@echo "" | gnokey maketx addpkg -pkgdir $(ROOT_DIR)/pool -pkgpath gno.land/r/gnoswap/v2/pool -insecure-password-stdin=true -remote $(GNOLAND_RPC_URL) -broadcast=true -chainid $(CHAINID) -gas-fee 1ugnot -gas-wanted 100000000 -memo "" gnoswap_admin
	@echo

deploy-position:
	$(info ************ deploy position ************)
	@echo "" | gnokey maketx addpkg -pkgdir $(ROOT_DIR)/position -pkgpath gno.land/r/gnoswap/v2/position -insecure-password-stdin=true -remote $(GNOLAND_RPC_URL) -broadcast=true -chainid $(CHAINID) -gas-fee 1ugnot -gas-wanted 100000000 -memo "" gnoswap_admin
	@echo

deploy-router:
	$(info ************ deploy router ************)
	@echo "" | gnokey maketx addpkg -pkgdir $(ROOT_DIR)/router -pkgpath gno.land/r/gnoswap/v2/router -insecure-password-stdin=true -remote $(GNOLAND_RPC_URL) -broadcast=true -chainid $(CHAINID) -gas-fee 1ugnot -gas-wanted 100000000 -memo "" gnoswap_admin
	@echo

deploy-staker:
	$(info ************ deploy staker ************)
	@echo "" | gnokey maketx addpkg -pkgdir $(ROOT_DIR)/staker -pkgpath gno.land/r/gnoswap/v2/staker -insecure-password-stdin=true -remote $(GNOLAND_RPC_URL) -broadcast=true -chainid $(CHAINID) -gas-fee 1ugnot -gas-wanted 100000000 -memo "" gnoswap_admin
	@echo

deploy-community_pool:
	$(info ************ deploy community_pool ************)
	@echo "" | gnokey maketx addpkg -pkgdir $(ROOT_DIR)/community_pool -pkgpath gno.land/r/gnoswap/v2/community_pool -insecure-password-stdin=true -remote $(GNOLAND_RPC_URL) -broadcast=true -chainid $(CHAINID) -gas-fee 1ugnot -gas-wanted 100000000 -memo "" gnoswap_admin
	@echo

deploy-protocol_fee:
	$(info ************ deploy protocol_fee ************)
	@echo "" | gnokey maketx addpkg -pkgdir $(ROOT_DIR)/protocol_fee -pkgpath gno.land/r/gnoswap/v2/protocol_fee -insecure-password-stdin=true -remote $(GNOLAND_RPC_URL) -broadcast=true -chainid $(CHAINID) -gas-fee 1ugnot -gas-wanted 100000000 -memo "" gnoswap_admin
	@echo

deploy-gov-staker:
	$(info ************ deploy gov/staker ************)
	@echo "" | gnokey maketx addpkg -pkgdir $(ROOT_DIR)/gov/staker -pkgpath gno.land/r/gnoswap/v2/gov/staker -insecure-password-stdin=true -remote $(GNOLAND_RPC_URL) -broadcast=true -chainid $(CHAINID) -gas-fee 1ugnot -gas-wanted 100000000 -memo "" gnoswap_admin
	@echo

deploy-gov-governance:
	$(info ************ deploy gov/governance ************)
	@echo "" | gnokey maketx addpkg -pkgdir $(ROOT_DIR)/gov/governance -pkgpath gno.land/r/gnoswap/v2/gov/governance -insecure-password-stdin=true -remote $(GNOLAND_RPC_URL) -broadcast=true -chainid $(CHAINID) -gas-fee 1ugnot -gas-wanted 100000000 -memo "" gnoswap_admin
	@echo

deploy-launchpad:
	$(info ************ deploy launchpad ************)
	@echo "" | gnokey maketx addpkg -pkgdir $(ROOT_DIR)/launchpad -pkgpath gno.land/r/gnoswap/v2/launchpad -insecure-password-stdin=true -remote $(GNOLAND_RPC_URL) -broadcast=true -chainid $(CHAINID) -gas-fee 1ugnot -gas-wanted 100000000 -memo "" gnoswap_admin
	@echo

# Register
register-token:
	$(info ************ deploy register_gnodev ************)
	@echo "" | gnokey maketx addpkg -pkgdir $(ROOT_DIR)/__local/grc20_tokens/g1er355fkjksqpdtwmhf5penwa82p0rhqxkkyhk5/register_gnodev -pkgpath gno.land/r/g1er355fkjksqpdtwmhf5penwa82p0rhqxkkyhk5/v2/register_gnodev -insecure-password-stdin=true -remote $(GNOLAND_RPC_URL) -broadcast=true -chainid $(CHAINID) -gas-fee 1ugnot -gas-wanted 100000000 -memo "" register
	@echo

# default pool create
pool-create-gns-wugnot-default:
	$(info ************ create default pool (GNS:WUGNOT:0.03%) ************)
	# APPROVE
	@echo "" | gnokey maketx call -pkgpath gno.land/r/gnoswap/v2/gns -func Approve -args $(ADDR_POOL) -args $(MAX_UINT64) -insecure-password-stdin=true -remote $(GNOLAND_RPC_URL) -broadcast=true -chainid $(CHAINID) -gas-fee 1ugnot -gas-wanted 100000000 -memo "" gnoswap_admin


	# tick 0 ≈ x1 ≈ 79228162514264337593543950337
	@echo "" | gnokey maketx call -pkgpath gno.land/r/gnoswap/v2/pool -func CreatePool -args "gno.land/r/demo/wugnot" -args "gno.land/r/gnoswap/v2/gns" -args 3000 -args 79228162514264337593543950337 -insecure-password-stdin=true -remote $(GNOLAND_RPC_URL) -broadcast=true -chainid $(CHAINID) -gas-fee 1ugnot -gas-wanted 100000000 -memo "" gnoswap_admin
	@echo

# test pool create
pool-create-bar-baz:
	$(info ************ create pool bar:baz ************)
	# tick -10 ≈ x0.99900054978007157835406815138412639498710632324219 ≈ 79188560314459151373725315960
	@echo "" | gnokey maketx call -pkgpath gno.land/r/gnoswap/v2/pool -func CreatePool -args "gno.land/r/onbloc/bar" -args "gno.land/r/onbloc/baz" -args 100 -args 79188560314459151373725315960 -insecure-password-stdin=true -remote $(GNOLAND_RPC_URL) -broadcast=true -chainid $(CHAINID) -gas-fee 1ugnot -gas-wanted 100000000 -memo "" gnoswap_admin
	@echo

pool-create-foo-qux:
	$(info ************ create pool foo:qux ************)
	# tick -10 ≈ x0.99900054978007157835406815138412639498710632324219 ≈ 79188560314459151373725315960
	@echo "" | gnokey maketx call -pkgpath gno.land/r/gnoswap/v2/pool -func CreatePool -args "gno.land/r/onbloc/foo" -args "gno.land/r/onbloc/qux" -args 100 -args 79188560314459151373725315960 -insecure-password-stdin=true -remote $(GNOLAND_RPC_URL) -broadcast=true -chainid $(CHAINID) -gas-fee 1ugnot -gas-wanted 100000000 -memo "" gnoswap_admin
	@echo

mint-gns-gnot:
	$(info ************ mint position(1) to gns:wugnot // gnoswap_admin ************)
	# APPROVE FISRT
	@echo "" | gnokey maketx call -pkgpath gno.land/r/gnoswap/v2/gns -func Approve -args $(ADDR_POOL) -args $(MAX_UINT64) -insecure-password-stdin=true -remote $(GNOLAND_RPC_URL) -broadcast=true -chainid $(CHAINID) -gas-fee 1ugnot -gas-wanted 100000000 -memo "" gnoswap_admin
	@echo "" | gnokey maketx call -pkgpath gno.land/r/demo/wugnot -func Approve -args $(ADDR_POOL) -args $(MAX_UINT64) -insecure-password-stdin=true -remote $(GNOLAND_RPC_URL) -broadcast=true -chainid $(CHAINID) -gas-fee 1ugnot -gas-wanted 100000000 -memo "" gnoswap_admin
	@echo

	# APPROVE WUGNOT TO POSITION, to get refund wugnot left after wrap -> mint
	@echo "" | gnokey maketx call -pkgpath gno.land/r/demo/wugnot -func Approve -args $(ADDR_POSITION) -args $(MAX_UINT64) -insecure-password-stdin=true -remote $(GNOLAND_RPC_URL) -broadcast=true -chainid $(CHAINID) -gas-fee 1ugnot -gas-wanted 100000000 -memo "" gnoswap_admin

	# THEN MINT
	@echo "" | gnokey maketx call -pkgpath gno.land/r/gnoswap/v2/position -func Mint -send "20000000ugnot" -args "gno.land/r/gnoswap/v2/gns" -args "gnot" -args 3000 -args "-49980" -args "49980" -args 20000000 -args 20000000 -args 1 -args 1 -args $(TX_EXPIRE) -args $(ADDR_GSA) -args $(ADDR_GSA) -insecure-password-stdin=true -remote $(GNOLAND_RPC_URL) -broadcast=true -chainid $(CHAINID) -gas-fee 1ugnot -gas-wanted 100000000 -memo "" gnoswap_admin
	@echo

	# Set-Token-Uri
	@echo "" | gnokey maketx call -pkgpath gno.land/r/gnoswap/v2/gnft -func SetTokenURILast -insecure-password-stdin=true -remote $(GNOLAND_RPC_URL) -broadcast=true -chainid $(CHAINID) -gas-fee 1ugnot -gas-wanted 100000000 -memo "" gnoswap_admin
	@echo

stake-token-1:
	$(info ************ stake token 1 // gnoswap_admin ************)
	@echo "" | gnokey maketx call -pkgpath gno.land/r/gnoswap/v2/gnft -func Approve -args $(ADDR_STAKER) -args 1 -insecure-password-stdin=true -remote $(GNOLAND_RPC_URL) -broadcast=true -chainid $(CHAINID) -gas-fee 1ugnot -gas-wanted 100000000 -memo "" gnoswap_admin
	@echo "" | gnokey maketx call -pkgpath gno.land/r/gnoswap/v2/staker -func StakeToken -args 1 -insecure-password-stdin=true -remote $(GNOLAND_RPC_URL) -broadcast=true -chainid $(CHAINID) -gas-fee 1ugnot -gas-wanted 100000000 -memo "" gnoswap_admin
	@echo


delegate-1:
	$(info ************ delegate 1_000_000_000 to self // gnoswap_admin ************)
	# APPROVE FIRST
	@echo "" | gnokey maketx call -pkgpath gno.land/r/gnoswap/v2/gns -func Approve -args $(ADDR_GOV_STAKER) -args $(MAX_UINT64) -insecure-password-stdin=true -remote $(GNOLAND_RPC_URL) -broadcast=true -chainid $(CHAINID) -gas-fee 1ugnot -gas-wanted 100000000 -memo "" gnoswap_admin

	# DELEGATE
	@echo "" | gnokey maketx call -pkgpath gno.land/r/gnoswap/v2/gov/staker -func Delegate -args $(ADDR_GSA) -args 1000000000 -insecure-password-stdin=true -remote $(GNOLAND_RPC_URL) -broadcast=true -chainid $(CHAINID) -gas-fee 1ugnot -gas-wanted 100000000 -memo "" gnoswap_admin
	@echo

delegate-2:
	$(info ************ delegate 1_500_000_000 to lp_01 // gnoswap_admin ************)
	# APPROVE FIRST
	@echo "" | gnokey maketx call -pkgpath gno.land/r/gnoswap/v2/gns -func Approve -args $(ADDR_GOV_STAKER) -args $(MAX_UINT64) -insecure-password-stdin=true -remote $(GNOLAND_RPC_URL) -broadcast=true -chainid $(CHAINID) -gas-fee 1ugnot -gas-wanted 100000000 -memo "" gnoswap_admin

	# DELEGATE
	@echo "" | gnokey maketx call -pkgpath gno.land/r/gnoswap/v2/gov/staker -func Delegate -args $(ADDR_LP01) -args 1500000000 -insecure-password-stdin=true -remote $(GNOLAND_RPC_URL) -broadcast=true -chainid $(CHAINID) -gas-fee 1ugnot -gas-wanted 100000000 -memo "" gnoswap_admin
	@echo

redelegate:
	$(info ************ redelegate 1_000_000_000 from lp_01 to self // gnoswap_admin ************)
	@echo "" | gnokey maketx call -pkgpath gno.land/r/gnoswap/v2/gov/staker -func Redelegate -args $(ADDR_LP01) -args $(ADDR_GSA) -args 1000000000 -insecure-password-stdin=true -remote $(GNOLAND_RPC_URL) -broadcast=true -chainid $(CHAINID) -gas-fee 1ugnot -gas-wanted 100000000 -memo "" gnoswap_admin
	@echo

undelegate:
	$(info ************ undelegate 1_000_000_000 from self // gnoswap_admin ************)
	@echo "" | gnokey maketx call -pkgpath gno.land/r/gnoswap/v2/gov/staker -func Undelegate -args $(ADDR_GSA) -args 1000000000 -insecure-password-stdin=true -remote $(GNOLAND_RPC_URL) -broadcast=true -chainid $(CHAINID) -gas-fee 1ugnot -gas-wanted 100000000 -memo "" gnoswap_admin
	@echo

collect-undelegated:
	$(info ************ collect undelegated // gnoswap_admin ************)
	@echo "" | gnokey maketx call -pkgpath gno.land/r/gnoswap/v2/gov/staker -func CollectUndelegated -insecure-password-stdin=true -remote $(GNOLAND_RPC_URL) -broadcast=true -chainid $(CHAINID) -gas-fee 1ugnot -gas-wanted 100000000 -memo "" gnoswap_admin
	@echo

collect-gov-reward:
	# GRC20 TRANSFER TO PF
	@echo "" | gnokey maketx call -pkgpath gno.land/r/onbloc/bar -func Transfer -args $(ADDR_PROTOCOL_FEE) -args "1000000000" -insecure-password-stdin=true -remote $(GNOLAND_RPC_URL) -broadcast=true -chainid $(CHAINID) -gas-fee 1ugnot -gas-wanted 100000000 -memo "" gnoswap_admin
	@echo "" | gnokey maketx call -pkgpath gno.land/r/onbloc/baz -func Transfer -args $(ADDR_PROTOCOL_FEE) -args "1000000000" -insecure-password-stdin=true -remote $(GNOLAND_RPC_URL) -broadcast=true -chainid $(CHAINID) -gas-fee 1ugnot -gas-wanted 100000000 -memo "" gnoswap_admin
	@echo "" | gnokey maketx call -pkgpath gno.land/r/onbloc/foo -func Transfer -args $(ADDR_PROTOCOL_FEE) -args "1000000000" -insecure-password-stdin=true -remote $(GNOLAND_RPC_URL) -broadcast=true -chainid $(CHAINID) -gas-fee 1ugnot -gas-wanted 100000000 -memo "" gnoswap_admin
	@echo "" | gnokey maketx call -pkgpath gno.land/r/onbloc/obl -func Transfer -args $(ADDR_PROTOCOL_FEE) -args "1000000000" -insecure-password-stdin=true -remote $(GNOLAND_RPC_URL) -broadcast=true -chainid $(CHAINID) -gas-fee 1ugnot -gas-wanted 100000000 -memo "" gnoswap_admin
	@echo "" | gnokey maketx call -pkgpath gno.land/r/onbloc/qux -func Transfer -args $(ADDR_PROTOCOL_FEE) -args "1000000000" -insecure-password-stdin=true -remote $(GNOLAND_RPC_URL) -broadcast=true -chainid $(CHAINID) -gas-fee 1ugnot -gas-wanted 100000000 -memo "" gnoswap_admin
	@echo "" | gnokey maketx call -pkgpath gno.land/r/onbloc/usdc -func Transfer -args $(ADDR_PROTOCOL_FEE) -args "1000000000" -insecure-password-stdin=true -remote $(GNOLAND_RPC_URL) -broadcast=true -chainid $(CHAINID) -gas-fee 1ugnot -gas-wanted 100000000 -memo "" gnoswap_admin
	@echo ""

	$(info ************ collect reward // gnoswap_admin ************)
	@echo "" | gnokey maketx call -pkgpath gno.land/r/gnoswap/v2/gov/staker -func CollectReward -insecure-password-stdin=true -remote $(GNOLAND_RPC_URL) -broadcast=true -chainid $(CHAINID) -gas-fee 1ugnot -gas-wanted 100000000 -memo "" gnoswap_admin
	@echo


propose-text:
	$(info ************ propose text // gnoswap_admin ************)
	@echo "" | gnokey maketx call -pkgpath gno.land/r/gnoswap/v2/gov/governance -func ProposeText -args "title_for_text" -args "desc_for_text" -insecure-password-stdin=true -remote $(GNOLAND_RPC_URL) -broadcast=true -chainid $(CHAINID) -gas-fee 1ugnot -gas-wanted 100000000 -memo "" gnoswap_admin
	@echo

cancel-text:
	$(info ************ cancel text // gnoswap_admin ************)
	@echo "" | gnokey maketx call -pkgpath gno.land/r/gnoswap/v2/gov/governance -func Cancel -args 1 -insecure-password-stdin=true -remote $(GNOLAND_RPC_URL) -broadcast=true -chainid $(CHAINID) -gas-fee 1ugnot -gas-wanted 100000000 -memo "" gnoswap_admin
	@echo


propose-community:
	$(info ************ propose community pool spend // gnoswap_admin ************)
	@echo "" | gnokey maketx call -pkgpath gno.land/r/gnoswap/v2/gov/governance -func ProposeCommunityPoolSpend -args "title_for_spend" -args "desc_for_spend" -args $(ADDR_GSA) -args "gno.land/r/gnoswap/v2/gns" -args 1 -insecure-password-stdin=true -remote $(GNOLAND_RPC_URL) -broadcast=true -chainid $(CHAINID) -gas-fee 1ugnot -gas-wanted 100000000 -memo "" gnoswap_admin
	@echo

vote-community:
	$(info ************ vote community pool spend // gnoswap_admin ************)
	@echo "" | gnokey maketx call -pkgpath gno.land/r/gnoswap/v2/gov/governance -func Vote -args 2 -args true -insecure-password-stdin=true -remote $(GNOLAND_RPC_URL) -broadcast=true -chainid $(CHAINID) -gas-fee 1ugnot -gas-wanted 100000000 -memo "" gnoswap_admin
	@echo

execute-community:
	$(info ************ execute community pool spend // gnoswap_admin ************)
	@echo "" | gnokey maketx call -pkgpath gno.land/r/gnoswap/v2/gov/governance -func Execute -args 2 -insecure-password-stdin=true -remote $(GNOLAND_RPC_URL) -broadcast=true -chainid $(CHAINID) -gas-fee 1ugnot -gas-wanted 100000000 -memo "" gnoswap_admin
	@echo


propose-param:
	$(info ************ propose param change // gnoswap_admin ************)
	@echo "" | gnokey maketx call -pkgpath gno.land/r/gnoswap/v2/gov/governance -func ProposeParameterChange -args "title param change" -args "desc param change" -args "2" -args "gno.land/r/gnoswap/v2/gns*EXE*SetAvgBlockTimeInMs*EXE*123*GOV*gno.land/r/gnoswap/v2/community_pool*EXE*TransferToken*EXE*gno.land/r/gnoswap/v2/gns,g1lmvrrrr4er2us84h2732sru76c9zl2nvknha8c,905" -insecure-password-stdin=true -remote $(GNOLAND_RPC_URL) -broadcast=true -chainid $(CHAINID) -gas-fee 1ugnot -gas-wanted 100000000 -memo "" gnoswap_admin
	@echo

vote-param:
	$(info ************ vote param change // gnoswap_admin ************)
	@echo "" | gnokey maketx call -pkgpath gno.land/r/gnoswap/v2/gov/governance -func Vote -args 3 -args true -insecure-password-stdin=true -remote $(GNOLAND_RPC_URL) -broadcast=true -chainid $(CHAINID) -gas-fee 1ugnot -gas-wanted 100000000 -memo "" gnoswap_admin
	@echo

execute-param:
	$(info ************ execute param change // gnoswap_admin ************)
	@echo "" | gnokey maketx call -pkgpath gno.land/r/gnoswap/v2/gov/governance -func Execute -args 3 -insecure-password-stdin=true -remote $(GNOLAND_RPC_URL) -broadcast=true -chainid $(CHAINID) -gas-fee 1ugnot -gas-wanted 100000000 -memo "" gnoswap_admin
	@echo

gov-reconfigure:
	$(info ************ change governance config // gnoswap_admin ************)
	@echo "" | gnokey maketx call -pkgpath gno.land/r/gnoswap/v2/gov/governance -func Reconfigure -args 123 -args 456 -args 789 -args 1234 -args 5678 -args 9012 -args 3456 -insecure-password-stdin=true -remote $(GNOLAND_RPC_URL) -broadcast=true -chainid $(CHAINID) -gas-fee 1ugnot -gas-wanted 100000000 -memo "" gnoswap_admin
	@echo

## LAUNCHPAD QA
launchpad-qa:
	## APPROVE
	@echo "" | gnokey maketx call -pkgpath gno.land/r/onbloc/obl -func Approve -args $(ADDR_LAUNCHPAD) -args $(MAX_UINT64) -insecure-password-stdin=true -remote $(GNOLAND_RPC_URL) -broadcast=true -chainid $(CHAINID) -gas-fee 1ugnot -gas-wanted 100000000 -memo "" gnoswap_admin

	## CREATE PROJECT
	$(info ************ create project // gnoswap_admin ************)
	@echo "" | gnokey maketx call -pkgpath gno.land/r/gnoswap/v2/launchpad -func CreateProject -args "gno.land/r/onbloc/obl" -args $(ADDR_QA01) -args 1000000000000 -args "" -args "" -args 50 -args 30 -args 20 -args 1728975600 -insecure-password-stdin=true -remote $(GNOLAND_RPC_URL) -broadcast=true -chainid $(CHAINID) -gas-fee 1ugnot -gas-wanted 100000000 -memo "" gnoswap_admin

	## APPROVE
	@echo "" | gnokey maketx call -pkgpath gno.land/r/onbloc/foo -func Approve -args $(ADDR_LAUNCHPAD) -args $(MAX_UINT64) -insecure-password-stdin=true -remote $(GNOLAND_RPC_URL) -broadcast=true -chainid $(CHAINID) -gas-fee 1ugnot -gas-wanted 100000000 -memo "" gnoswap_admin

	## CREATE PROJECT
	$(info ************ create project // gnoswap_admin ************)
	@echo "" | gnokey maketx call -pkgpath gno.land/r/gnoswap/v2/launchpad -func CreateProject -args "gno.land/r/onbloc/foo" -args $(ADDR_QA02) -args 2000000000000 -args "" -args "" -args 50 -args 25 -args 25 -args 1728975600 -insecure-password-stdin=true -remote $(GNOLAND_RPC_URL) -broadcast=true -chainid $(CHAINID) -gas-fee 1ugnot -gas-wanted 100000000 -memo "" gnoswap_admin

	## APPROVE
	@echo "" | gnokey maketx call -pkgpath gno.land/r/onbloc/baz -func Approve -args $(ADDR_LAUNCHPAD) -args $(MAX_UINT64) -insecure-password-stdin=true -remote $(GNOLAND_RPC_URL) -broadcast=true -chainid $(CHAINID) -gas-fee 1ugnot -gas-wanted 100000000 -memo "" gnoswap_admin

	## CREATE PROJECT
	$(info ************ create project // gnoswap_admin ************)
	@echo "" | gnokey maketx call -pkgpath gno.land/r/gnoswap/v2/launchpad -func CreateProject -args "gno.land/r/onbloc/baz" -args $(ADDR_QA03) -args 2500000000000 -args "" -args "" -args 60 -args 25 -args 15 -args 1728975600 -insecure-password-stdin=true -remote $(GNOLAND_RPC_URL) -broadcast=true -chainid $(CHAINID) -gas-fee 1ugnot -gas-wanted 100000000 -memo "" gnoswap_admin

	## APPROVE
	@echo "" | gnokey maketx call -pkgpath gno.land/r/onbloc/bar -func Approve -args $(ADDR_LAUNCHPAD) -args $(MAX_UINT64) -insecure-password-stdin=true -remote $(GNOLAND_RPC_URL) -broadcast=true -chainid $(CHAINID) -gas-fee 1ugnot -gas-wanted 100000000 -memo "" gnoswap_admin

	## CREATE PROJECT
	$(info ************ create project // gnoswap_admin ************)
	@echo "" | gnokey maketx call -pkgpath gno.land/r/gnoswap/v2/launchpad -func CreateProject -args "gno.land/r/onbloc/bar" -args $(ADDR_QA04) -args 1000000000000 -args "" -args "" -args 40 -args 40 -args 20 -args 1728975600 -insecure-password-stdin=true -remote $(GNOLAND_RPC_URL) -broadcast=true -chainid $(CHAINID) -gas-fee 1ugnot -gas-wanted 100000000 -memo "" gnoswap_admin

	## APPROVE
	@echo "" | gnokey maketx call -pkgpath gno.land/r/onbloc/qux -func Approve -args $(ADDR_LAUNCHPAD) -args $(MAX_UINT64) -insecure-password-stdin=true -remote $(GNOLAND_RPC_URL) -broadcast=true -chainid $(CHAINID) -gas-fee 1ugnot -gas-wanted 100000000 -memo "" gnoswap_admin

	## CREATE PROJECT
	$(info ************ create project // gnoswap_admin ************)
	@echo "" | gnokey maketx call -pkgpath gno.land/r/gnoswap/v2/launchpad -func CreateProject -args "gno.land/r/onbloc/qux" -args $(ADDR_QA05) -args 2000000000000 -args "" -args "" -args 50 -args 30 -args 20 -args 1729040400 -insecure-password-stdin=true -remote $(GNOLAND_RPC_URL) -broadcast=true -chainid $(CHAINID) -gas-fee 1ugnot -gas-wanted 100000000 -memo "" gnoswap_admin

	## APPROVE
	@echo "" | gnokey maketx call -pkgpath gno.land/r/onbloc/qux -func Approve -args $(ADDR_LAUNCHPAD) -args $(MAX_UINT64) -insecure-password-stdin=true -remote $(GNOLAND_RPC_URL) -broadcast=true -chainid $(CHAINID) -gas-fee 1ugnot -gas-wanted 100000000 -memo "" gnoswap_admin

	## CREATE PROJECT
	$(info ************ create project // gnoswap_admin ************)
	@echo "" | gnokey maketx call -pkgpath gno.land/r/gnoswap/v2/launchpad -func CreateProject -args "gno.land/r/onbloc/qux" -args $(ADDR_QA06) -args 5000000000000 -args "gno.land/r/gnoswap/v2/gov/xgns*PAD*gno.land/r/onbloc/usdc" -args "100000000*PAD*200000000" -args 50 -args 30 -args 20 -args 1729047600 -insecure-password-stdin=true -remote $(GNOLAND_RPC_URL) -broadcast=true -chainid $(CHAINID) -gas-fee 1ugnot -gas-wanted 100000000 -memo "" gnoswap_admin

	## APPROVE
	@echo "" | gnokey maketx call -pkgpath gno.land/r/onbloc/obl -func Approve -args $(ADDR_LAUNCHPAD) -args $(MAX_UINT64) -insecure-password-stdin=true -remote $(GNOLAND_RPC_URL) -broadcast=true -chainid $(CHAINID) -gas-fee 1ugnot -gas-wanted 100000000 -memo "" gnoswap_admin

	## CREATE PROJECT
	$(info ************ create project // gnoswap_admin ************)
	@echo "" | gnokey maketx call -pkgpath gno.land/r/gnoswap/v2/launchpad -func CreateProject -args "gno.land/r/onbloc/obl" -args $(ADDR_QA07) -args 1500000000000 -args "gno.land/r/gnoswap/v2/gov/xgns" -args "500000000" -args 50 -args 30 -args 20 -args 1729126800 -insecure-password-stdin=true -remote $(GNOLAND_RPC_URL) -broadcast=true -chainid $(CHAINID) -gas-fee 1ugnot -gas-wanted 100000000 -memo "" gnoswap_admin


## LAUNCHPAD
launchpad-create-project:
	## APPROVE
	@echo "" | gnokey maketx call -pkgpath gno.land/r/onbloc/obl -func Approve -args $(ADDR_LAUNCHPAD) -args $(MAX_UINT64) -insecure-password-stdin=true -remote $(GNOLAND_RPC_URL) -broadcast=true -chainid $(CHAINID) -gas-fee 1ugnot -gas-wanted 100000000 -memo "" gnoswap_admin

	## CREATE PROJECT
	$(info ************ create project // gnoswap_admin ************)
	@echo "" | gnokey maketx call -pkgpath gno.land/r/gnoswap/v2/launchpad -func CreateProject -args "gno.land/r/onbloc/obl" -args $(ADDR_TR01) -args 1000000000 -args "" -args "" -args 10 -args 20 -args 70 -args $(shell echo $$(($(shell date +%s) + 10))) -insecure-password-stdin=true -remote $(GNOLAND_RPC_URL) -broadcast=true -chainid $(CHAINID) -gas-fee 1ugnot -gas-wanted 100000000 -memo "" gnoswap_admin

launchpad-deposit:
	## APPROVE 
	@echo "" | gnokey maketx call -pkgpath gno.land/r/gnoswap/v2/gns -func Approve -args $(ADDR_LAUNCHPAD) -args $(MAX_UINT64) -insecure-password-stdin=true -remote $(GNOLAND_RPC_URL) -broadcast=true -chainid $(CHAINID) -gas-fee 1ugnot -gas-wanted 100000000 -memo "" gnoswap_admin

	## DEPOSIT TO PROJECT ( tier 30 )
	$(info ************ deposit to project // gnoswap_admin ************)
	@echo "" | gnokey maketx call -pkgpath gno.land/r/gnoswap/v2/launchpad -func DepositGns -args "gno.land/r/onbloc/obl:62:30" -args 1000000 -insecure-password-stdin=true -remote $(GNOLAND_RPC_URL) -broadcast=true -chainid $(CHAINID) -gas-fee 1ugnot -gas-wanted 100000000 -memo "" gnoswap_admin

launchpad-collect-protocol:
	$(info ************ collect protocol fee by projects recipients // tr01 ************)
	@echo "" | gnokey maketx call -pkgpath gno.land/r/gnoswap/v2/launchpad -func CollectProtocolFee -insecure-password-stdin=true -remote $(GNOLAND_RPC_URL) -broadcast=true -chainid $(CHAINID) -gas-fee 1ugnot -gas-wanted 100000000 -memo "" gnoswap_tr01

launchpad-collect-reward:
	$(info ************ collect reward bt project id // gnoswap_admin ************)
	@echo "" | gnokey maketx call -pkgpath gno.land/r/gnoswap/v2/launchpad -func CollectRewardByProjectId -args "gno.land/r/onbloc/obl:62" -insecure-password-stdin=true -remote $(GNOLAND_RPC_URL) -broadcast=true -chainid $(CHAINID) -gas-fee 1ugnot -gas-wanted 100000000 -memo "" gnoswap_admin

## TRANSFER FOR QA
ADDR_ROH := g16a7etgm9z2r653ucl36rj0l2yqcxgrz2jyegzx
transfer-roh:
	$(info ************ TO roh account // transfer COIN(ugnot), GRC20(bar, baz, foo, obl, qux, usdc) ************)
	@echo "" | gnokey maketx send -send 10000000000ugnot -to $(ADDR_ROH) -insecure-password-stdin=true -remote $(GNOLAND_RPC_URL) -broadcast=true -chainid $(CHAINID) -gas-fee 1ugnot -gas-wanted 100000000 -memo "" test1
	@echo "" | gnokey maketx call -pkgpath gno.land/r/onbloc/bar -func Transfer -args $(ADDR_ROH) -args "1000000000" -insecure-password-stdin=true -remote $(GNOLAND_RPC_URL) -broadcast=true -chainid $(CHAINID) -gas-fee 1ugnot -gas-wanted 100000000 -memo "" gnoswap_admin
	@echo "" | gnokey maketx call -pkgpath gno.land/r/onbloc/baz -func Transfer -args $(ADDR_ROH) -args "1000000000" -insecure-password-stdin=true -remote $(GNOLAND_RPC_URL) -broadcast=true -chainid $(CHAINID) -gas-fee 1ugnot -gas-wanted 100000000 -memo "" gnoswap_admin
	@echo "" | gnokey maketx call -pkgpath gno.land/r/onbloc/foo -func Transfer -args $(ADDR_ROH) -args "1000000000" -insecure-password-stdin=true -remote $(GNOLAND_RPC_URL) -broadcast=true -chainid $(CHAINID) -gas-fee 1ugnot -gas-wanted 100000000 -memo "" gnoswap_admin
	@echo "" | gnokey maketx call -pkgpath gno.land/r/onbloc/obl -func Transfer -args $(ADDR_ROH) -args "1000000000" -insecure-password-stdin=true -remote $(GNOLAND_RPC_URL) -broadcast=true -chainid $(CHAINID) -gas-fee 1ugnot -gas-wanted 100000000 -memo "" gnoswap_admin
	@echo "" | gnokey maketx call -pkgpath gno.land/r/onbloc/qux -func Transfer -args $(ADDR_ROH) -args "1000000000" -insecure-password-stdin=true -remote $(GNOLAND_RPC_URL) -broadcast=true -chainid $(CHAINID) -gas-fee 1ugnot -gas-wanted 100000000 -memo "" gnoswap_admin
	@echo "" | gnokey maketx call -pkgpath gno.land/r/onbloc/usdc -func Transfer -args $(ADDR_ROH) -args "1000000000" -insecure-password-stdin=true -remote $(GNOLAND_RPC_URL) -broadcast=true -chainid $(CHAINID) -gas-fee 1ugnot -gas-wanted 100000000 -memo "" gnoswap_admin
	@echo ""

ADDR_TEST1 := g1jg8mtutu9khhfwc4nxmuhcpftf0pajdhfvsqf5
transfer-test1:
	$(info ************ TO test1 account // transfer COIN(ugnot), GRC20(bar, baz, foo, obl, qux, usdc) ************)
	@echo "" | gnokey maketx send -send 10000000000ugnot -to $(ADDR_TEST1) -insecure-password-stdin=true -remote $(GNOLAND_RPC_URL) -broadcast=true -chainid $(CHAINID) -gas-fee 1ugnot -gas-wanted 100000000 -memo "" test1
	@echo "" | gnokey maketx call -pkgpath gno.land/r/onbloc/bar -func Transfer -args $(ADDR_TEST1) -args "1000000000" -insecure-password-stdin=true -remote $(GNOLAND_RPC_URL) -broadcast=true -chainid $(CHAINID) -gas-fee 1ugnot -gas-wanted 100000000 -memo "" gnoswap_admin
	@echo "" | gnokey maketx call -pkgpath gno.land/r/onbloc/baz -func Transfer -args $(ADDR_TEST1) -args "1000000000" -insecure-password-stdin=true -remote $(GNOLAND_RPC_URL) -broadcast=true -chainid $(CHAINID) -gas-fee 1ugnot -gas-wanted 100000000 -memo "" gnoswap_admin
	@echo "" | gnokey maketx call -pkgpath gno.land/r/onbloc/foo -func Transfer -args $(ADDR_TEST1) -args "1000000000" -insecure-password-stdin=true -remote $(GNOLAND_RPC_URL) -broadcast=true -chainid $(CHAINID) -gas-fee 1ugnot -gas-wanted 100000000 -memo "" gnoswap_admin
	@echo "" | gnokey maketx call -pkgpath gno.land/r/onbloc/obl -func Transfer -args $(ADDR_TEST1) -args "1000000000" -insecure-password-stdin=true -remote $(GNOLAND_RPC_URL) -broadcast=true -chainid $(CHAINID) -gas-fee 1ugnot -gas-wanted 100000000 -memo "" gnoswap_admin
	@echo "" | gnokey maketx call -pkgpath gno.land/r/onbloc/qux -func Transfer -args $(ADDR_TEST1) -args "1000000000" -insecure-password-stdin=true -remote $(GNOLAND_RPC_URL) -broadcast=true -chainid $(CHAINID) -gas-fee 1ugnot -gas-wanted 100000000 -memo "" gnoswap_admin
	@echo "" | gnokey maketx call -pkgpath gno.land/r/onbloc/usdc -func Transfer -args $(ADDR_TEST1) -args "1000000000" -insecure-password-stdin=true -remote $(GNOLAND_RPC_URL) -broadcast=true -chainid $(CHAINID) -gas-fee 1ugnot -gas-wanted 100000000 -memo "" gnoswap_admin
	@echo ""<|MERGE_RESOLUTION|>--- conflicted
+++ resolved
@@ -43,13 +43,9 @@
 GNOLAND_RPC_URL ?= http://localhost:26657
 CHAINID ?= dev
 
-<<<<<<< HEAD
-#GNOLAND_RPC_URL ?= https://dev.rpc.gnoswap.io:443
-#CHAINID ?= dev.gnoswap
-=======
+
 # GNOLAND_RPC_URL ?= https://dev.rpc.gnoswap.io:443
 # CHAINID ?= dev.gnoswap
->>>>>>> 2668eabe
 
 ROOT_DIR:=$(shell dirname $(MAKEFILE))/../../
 
