package pool

import (
	i256 "gno.land/p/gnoswap/int256"
	u256 "gno.land/p/gnoswap/uint256"
)

<<<<<<< HEAD
const Q96_RESOLUTION = uint(96)

=======
var (
	Q96_RESOLUTION  = uint(96)
	Q160_RESOLUTION = uint(160)
)

// sqrtPriceMathGetNextSqrtPriceFromAmount0RoundingUp calculates the next square root price
// based on the amount of token0 added or removed from the pool.
// NOTE: Always rounds up, because in the exact output case (increasing price) we need to move the price at least
// far enough to get the desired output amount, and in the exact input case (decreasing price) we need to move the
// price less in order to not send too much output.
// The most precise formula for this is liquidity * sqrtPX96 / (liquidity +- amount * sqrtPX96),
// if this is impossible because of overflow, we calculate liquidity / (liquidity / sqrtPX96 +- amount).
//
// Parameters:
// - sqrtPX96: The current square root price as a Q96 fixed-point number (uint160).
// - liquidity: The pool's active liquidity as a Q128 fixed-point number (uint128).
// - amount: The amount of token0 to be added or removed from the pool (uint256).
// - add: A boolean indicating whether the amount of token0 is being added (true) or removed (false).
//
// Returns:
// - The price after adding or removing amount, depending on add
//
// Notes:
// - When `add` is true, the function calculates the new square root price after adding `amount` of token0.
// - When `add` is false, the function calculates the new square root price after removing `amount` of token0.
// - The function uses high-precision math (MulDivRoundingUp, DivRoundingUp) to handle division rounding issues.
// - The function validates input conditions and panics if the state is invalid.
>>>>>>> 5aadc0cc
func sqrtPriceMathGetNextSqrtPriceFromAmount0RoundingUp(
	sqrtPX96 *u256.Uint,
	liquidity *u256.Uint,
	amount *u256.Uint,
	add bool,
) *u256.Uint {
	// we short circuit amount == 0 because the result is otherwise not guaranteed to equal the input price
	if amount.IsZero() {
		return sqrtPX96
	}

	numerator1 := new(u256.Uint).Lsh(liquidity, Q96_RESOLUTION)
	product := new(u256.Uint).Mul(amount, sqrtPX96)

	if add {
		if new(u256.Uint).Div(product, amount).Eq(sqrtPX96) {
			denominator := new(u256.Uint).Add(numerator1, product)

			if denominator.Gte(numerator1) {
				return u256.MulDivRoundingUp(numerator1, sqrtPX96, denominator)
			}
		}

		divValue := new(u256.Uint).Div(numerator1, sqrtPX96)
		addValue := new(u256.Uint).Add(divValue, amount)
		return u256.DivRoundingUp(numerator1, addValue)
	} else {
		cond1 := new(u256.Uint).Div(product, amount).Eq(sqrtPX96)
		cond2 := numerator1.Gt(product)

		if !(cond1 && cond2) {
			panic("invalid pool sqrt price calculation: product/amount != sqrtPX96 or numerator1 <= product")
		}

		denominator := new(u256.Uint).Sub(numerator1, product)
		nextSqrtPrice := u256.MulDivRoundingUp(numerator1, sqrtPX96, denominator)
		max160 := u256.MustFromDecimal(MAX_UINT160)
		if nextSqrtPrice.Gt(max160) {
			panic("nextSqrtPrice overflows uint160")
		}
		return nextSqrtPrice
	}
}

// sqrtPriceMathGetNextSqrtPriceFromAmount1RoundingDown calculates the next square root price
// based on the amount of token1 added or removed from the pool, with rounding down.
// NOTE: Always rounds down, because in the exact output case (decreasing price) we need to move the price at least
// far enough to get the desired output amount, and in the exact input case (increasing price) we need to move the
// price less in order to not send too much output.
// The formula we compute is within <1 wei of the lossless version: sqrtPX96 +- amount / liquidity
//
// Parameters:
// - sqrtPX96: The current square root price as a Q96 fixed-point number (uint160).
// - liquidity: The pool's active liquidity as a Q128 fixed-point number (uint128).
// - amount: The amount of token1 to be added or removed from the pool (uint256).
// - add: A boolean indicating whether the amount of token1 is being added (true) or removed (false).
//
// Returns:
// - The next square root price as a Q96 fixed-point number (uint160).
//
// Notes:
// - When `add` is true, the function calculates the new square root price after adding `amount` of token1.
// - When `add` is false, the function calculates the new square root price after removing `amount` of token1.
// - The function uses high-precision math (MulDiv and DivRoundingUp) to handle division and prevent precision loss.
// - The function validates input conditions and panics if the state is invalid.
func sqrtPriceMathGetNextSqrtPriceFromAmount1RoundingDown(
	sqrtPX96 *u256.Uint, // uint160
	liquidity *u256.Uint, // uint1288
	amount *u256.Uint, // uint256
	add bool,
) *u256.Uint { // uint160
	quotient := u256.Zero()
	max160 := u256.MustFromDecimal(MAX_UINT160)

	// if we're adding (subtracting), rounding down requires rounding the quotient down (up)
	// in both cases, avoid a mulDiv for most inputs
	if add {
		if amount.Lte(u256.MustFromDecimal(MAX_UINT160)) {
			value := new(u256.Uint).Lsh(amount, Q96_RESOLUTION)
			quotient = new(u256.Uint).Div(value, liquidity)
		} else {
			quotient = u256.MulDiv(amount, u256.MustFromDecimal(Q96), liquidity)
		}

		res := new(u256.Uint).Add(sqrtPX96, quotient)
<<<<<<< HEAD
		max160 := u256.MustFromDecimal(MAX_UINT160)

		if res.Gt(max160) {
			panic("GetNextSqrtPriceFromAmount1RoundingDown sqrtPx96 + quotient overflow uint160")
=======
		if res.Gt(max160) {
			panic("sqrtPx96 + quotient overflow uint160")
>>>>>>> 5aadc0cc
		}
		return res
	} else {
		if amount.Lte(u256.MustFromDecimal(MAX_UINT160)) {
			value := new(u256.Uint).Lsh(amount, Q96_RESOLUTION)
			quotient = u256.DivRoundingUp(value, liquidity)
		} else {
			quotient = u256.MulDivRoundingUp(amount, u256.MustFromDecimal(Q96), liquidity)
		}

		if !(sqrtPX96.Gt(quotient)) {
			panic("sqrt price exceeds calculated quotient")
		}

		res := new(u256.Uint).Sub(sqrtPX96, quotient)
		if res.Gt(max160) {
			mask := new(u256.Uint).Lsh(u256.One(), Q160_RESOLUTION)
			mask = mask.Sub(mask, u256.One())
			res = res.And(res, mask)
		}
		return res
	}
}

// sqrtPriceMathGetNextSqrtPriceFromInput calculates the next square root price
// based on the amount of token0 or token1 added to the pool.
// NOTE: Always rounds up, because in the exact output case (increasing price) we need to move the price at least
// far enough to get the desired output amount, and in the exact input case (decreasing price) we need to move the
// price less in order to not send too much output.
// The most precise formula for this is liquidity * sqrtPX96 / (liquidity +- amount * sqrtPX96),
// if this is impossible because of overflow, we calculate liquidity / (liquidity / sqrtPX96 +- amount).
//
// Parameters:
// - sqrtPX96: The current square root price as a Q96 fixed-point number (uint160).
// - liquidity: The pool's active liquidity as a Q128 fixed-point number (uint128).
// - amountIn: The amount of token0 or token1 to be added to the pool (uint256).
// - zeroForOne: A boolean indicating whether the amount is being added to token0 (true) or token1 (false).
//
// Returns:
// - The price after adding amountIn, depending on zeroForOne
func sqrtPriceMathGetNextSqrtPriceFromInput(
	sqrtPX96 *u256.Uint,
	liquidity *u256.Uint,
	amountIn *u256.Uint,
	zeroForOne bool,
) *u256.Uint {
	if sqrtPX96.IsZero() {
		panic("sqrtPX96 should not be zero")
	}

	if liquidity.IsZero() {
		panic("liquidity should not be zero")
	}

	if zeroForOne {
		return sqrtPriceMathGetNextSqrtPriceFromAmount0RoundingUp(sqrtPX96, liquidity, amountIn, true)
	} else {
		return sqrtPriceMathGetNextSqrtPriceFromAmount1RoundingDown(sqrtPX96, liquidity, amountIn, true)
	}
}

// sqrtPriceMathGetNextSqrtPriceFromOutput calculates the next square root price
// based on the amount of token0 or token1 removed from the pool.
//
// NOTE:
// - For zeroForOne == true (Token0 -> Token1): The calculation uses rounding down.
// - For zeroForOne == false (Token1 -> Token0): The calculation uses rounding up.
//
// The most precise formula for this is:
// - liquidity * sqrtPX96 / (liquidity ± amount * sqrtPX96)
// If overflow occurs, it falls back to:
// - liquidity / (liquidity / sqrtPX96 ± amount)
//
// Parameters:
// - sqrtPX96: The current square root price as a Q96 fixed-point number (uint160).
// - liquidity: The pool's active liquidity as a Q128 fixed-point number (uint128).
// - amountOut: The amount of token0 or token1 to be removed from the pool (uint256).
// - zeroForOne: A boolean indicating whether the amount is being removed from token0 (true) or token1 (false).
//
// Returns:
// - The price after removing amountOut, depending on zeroForOne.
//
// Notes:
// - Rounding direction depends on the swap direction (zeroForOne).
// - Relies on helper functions:
//   - `sqrtPriceMathGetNextSqrtPriceFromAmount1RoundingDown` for Token0 -> Token1.
//   - `sqrtPriceMathGetNextSqrtPriceFromAmount0RoundingUp` for Token1 -> Token0.
func sqrtPriceMathGetNextSqrtPriceFromOutput(
	sqrtPX96 *u256.Uint,
	liquidity *u256.Uint,
	amountOut *u256.Uint,
	zeroForOne bool,
) *u256.Uint {
	if sqrtPX96.IsZero() {
		panic("sqrtPX96 should not be zero")
	}

	if liquidity.IsZero() {
		panic("liquidity should not be zero")
	}

	if zeroForOne {
		return sqrtPriceMathGetNextSqrtPriceFromAmount1RoundingDown(sqrtPX96, liquidity, amountOut, false)
	} else {
		return sqrtPriceMathGetNextSqrtPriceFromAmount0RoundingUp(sqrtPX96, liquidity, amountOut, false)
	}
}

// sqrtPriceMathGetAmount0DeltaHelper calculates the absolute difference between the amounts of token0 in two
// liquidity ranges defined by the square root prices sqrtRatioAX96 and sqrtRatioBX96. The difference is
// calculated relative to the range [sqrtRatioAX96, sqrtRatioBX96].
//
// If sqrtRatioAX96 > sqrtRatioBX96, their values are swapped to ensure sqrtRatioAX96 is the lower bound.
//
// Parameters:
// - sqrtRatioAX96: The lower bound of the range as a Q96 fixed-point number (uint160).
// - sqrtRatioBX96: The upper bound of the range as a Q96 fixed-point number (uint160).
// - liquidity: The pool's active liquidity as a Q128 fixed-point number (uint128).
// - roundUp: A boolean indicating whether the result should be rounded up (true) or down (false).
//
// Returns:
// - The absolute difference between the amounts of token0 in the two ranges as a uint256.
//
// Notes:
// - If sqrtRatioAX96 is zero or negative, the function panics.
// - The result is calculated using high-precision fixed-point arithmetic.
// - Rounding is applied based on the roundUp parameter.
func sqrtPriceMathGetAmount0DeltaHelper(
	sqrtRatioAX96 *u256.Uint,
	sqrtRatioBX96 *u256.Uint,
	liquidity *u256.Uint,
	roundUp bool,
) *u256.Uint {
	if sqrtRatioAX96.Gt(sqrtRatioBX96) {
		sqrtRatioAX96, sqrtRatioBX96 = sqrtRatioBX96, sqrtRatioAX96
	}

	numerator1 := new(u256.Uint).Lsh(liquidity, Q96_RESOLUTION)
	numerator2 := new(u256.Uint).Sub(sqrtRatioBX96, sqrtRatioAX96)

	if !(sqrtRatioAX96.Gt(u256.Zero())) {
		panic("sqrtRatioAX96 must be greater than zero")
	}

	if roundUp {
		value := u256.MulDivRoundingUp(numerator1, numerator2, sqrtRatioBX96)
		return u256.DivRoundingUp(value, sqrtRatioAX96)
	} else {
		value := u256.MulDiv(numerator1, numerator2, sqrtRatioBX96)
		return new(u256.Uint).Div(value, sqrtRatioAX96)
	}
}

// sqrtPriceMathGetAmount1DeltaHelper calculates the absolute difference between the amounts of token1 in two
// liquidity ranges defined by the square root prices sqrtRatioAX96 and sqrtRatioBX96. The difference is
// calculated relative to the range [sqrtRatioAX96, sqrtRatioBX96].
//
// If sqrtRatioAX96 > sqrtRatioBX96, their values are swapped to ensure sqrtRatioAX96 is the lower bound.
//
// Parameters:
// - sqrtRatioAX96: The lower bound of the range as a Q96 fixed-point number (uint160).
// - sqrtRatioBX96: The upper bound of the range as a Q96 fixed-point number (uint160).
// - liquidity: The pool's active liquidity as a Q128 fixed-point number (uint128).
// - roundUp: A boolean indicating whether the result should be rounded up (true) or down (false).
//
// Returns:
// - The absolute difference between the amounts of token1 in the two ranges as a uint256.
//
// Notes:
// - Rounding is applied based on the roundUp parameter.
// - The function swaps sqrtRatioAX96 and sqrtRatioBX96 if sqrtRatioAX96 > sqrtRatioBX96.
func sqrtPriceMathGetAmount1DeltaHelper(
	sqrtRatioAX96 *u256.Uint,
	sqrtRatioBX96 *u256.Uint,
	liquidity *u256.Uint,
	roundUp bool,
) *u256.Uint {
	if sqrtRatioAX96.Gt(sqrtRatioBX96) {
		sqrtRatioAX96, sqrtRatioBX96 = sqrtRatioBX96, sqrtRatioAX96
	}

	diff := new(u256.Uint).Sub(sqrtRatioBX96, sqrtRatioAX96)
	if roundUp {
		return u256.MulDivRoundingUp(liquidity, diff, u256.MustFromDecimal(Q96))
	} else {
		return u256.MulDiv(liquidity, diff, u256.MustFromDecimal(Q96))
	}
}

// SqrtPriceMathGetAmount0DeltaStr calculates the difference in the amount of token0
// within a specified liquidity range defined by two square root prices (sqrtRatioAX96 and sqrtRatioBX96).
// This function returns the result as a string representation of an int256 value.
//
// If the liquidity is negative, the result is also negative.
//
// Parameters:
// - sqrtRatioAX96: The lower bound of the range as a Q96 fixed-point number (uint160).
// - sqrtRatioBX96: The upper bound of the range as a Q96 fixed-point number (uint160).
// - liquidity: The pool's active liquidity as a signed Q128 fixed-point number (int128).
//
// Returns:
//   - A string representation of the int256 value representing the difference in token0 amounts
//     within the specified range. The value is negative if the liquidity is negative.
//
// Notes:
// - This function relies on the helper function `sqrtPriceMathGetAmount0DeltaHelper` to perform the core calculation.
//   - The helper function calculates the absolute difference between token0 amounts within the range.
//   - If the computed result exceeds the maximum allowable value for int256 (2**255 - 1), the function will panic
//     with an appropriate overflow error.
//   - The rounding behavior of the result is controlled by the `roundUp` parameter passed to the helper function:
//   - For negative liquidity, rounding is always down.
//   - For positive liquidity, rounding is always up.
func SqrtPriceMathGetAmount0DeltaStr(
	sqrtRatioAX96 *u256.Uint,
	sqrtRatioBX96 *u256.Uint,
	liquidity *i256.Int,
) string {
	if liquidity.IsNeg() {
		u := sqrtPriceMathGetAmount0DeltaHelper(sqrtRatioAX96, sqrtRatioBX96, liquidity.Abs(), false)
		if u.Gt(u256.MustFromDecimal(MAX_INT256)) {
			// if u > (2**255 - 1), cannot cast to int256
			panic("SqrtPriceMathGetAmount0DeltaStr: overflow")
		}
		i := i256.FromUint256(u)
		return i256.Zero().Neg(i).ToString()
	} else {
		u := sqrtPriceMathGetAmount0DeltaHelper(sqrtRatioAX96, sqrtRatioBX96, liquidity.Abs(), true)
		if u.Gt(u256.MustFromDecimal(MAX_INT256)) {
			// if u > (2**255 - 1), cannot cast to int256
			panic("SqrtPriceMathGetAmount0DeltaStr: overflow")
		}
		return i256.FromUint256(u).ToString()
	}
}

// SqrtPriceMathGetAmount1DeltaStr calculates the difference in the amount of token1
// within a specified liquidity range defined by two square root prices (sqrtRatioAX96 and sqrtRatioBX96).
// This function returns the result as a string representation of an int256 value.
//
// If the liquidity is negative, the result is also negative.
//
// Parameters:
// - sqrtRatioAX96: The lower bound of the range as a Q96 fixed-point number (uint160).
// - sqrtRatioBX96: The upper bound of the range as a Q96 fixed-point number (uint160).
// - liquidity: The pool's active liquidity as a signed Q128 fixed-point number (int128).
//
// Returns:
//   - A string representation of the int256 value representing the difference in token1 amounts
//     within the specified range. The value is negative if the liquidity is negative.
//
// Notes:
// - This function relies on the helper function `sqrtPriceMathGetAmount1DeltaHelper` to perform the core calculation.
// - The rounding behavior of the result is controlled by the `roundUp` parameter passed to the helper function:
//   - For negative liquidity, rounding is always down.
//   - For positive liquidity, rounding is always up.
func SqrtPriceMathGetAmount1DeltaStr(
	sqrtRatioAX96 *u256.Uint,
	sqrtRatioBX96 *u256.Uint,
	liquidity *i256.Int,
) string {
	if liquidity.IsNeg() {
		u := sqrtPriceMathGetAmount1DeltaHelper(sqrtRatioAX96, sqrtRatioBX96, liquidity.Abs(), false)
		if u.Gt(u256.MustFromDecimal(MAX_INT256)) {
			// if u > (2**255 - 1), cannot cast to int256
			panic("SqrtPriceMathGetAmount1DeltaStr: overflow")
		}
		i := i256.FromUint256(u)
		return i256.Zero().Neg(i).ToString()
	} else {
		u := sqrtPriceMathGetAmount1DeltaHelper(sqrtRatioAX96, sqrtRatioBX96, liquidity.Abs(), true)
		if u.Gt(u256.MustFromDecimal(MAX_INT256)) {
			// if u > (2**255 - 1), cannot cast to int256
			panic("SqrtPriceMathGetAmount1DeltaStr: overflow")
		}
		return i256.FromUint256(u).ToString()
	}
}<|MERGE_RESOLUTION|>--- conflicted
+++ resolved
@@ -5,10 +5,6 @@
 	u256 "gno.land/p/gnoswap/uint256"
 )
 
-<<<<<<< HEAD
-const Q96_RESOLUTION = uint(96)
-
-=======
 var (
 	Q96_RESOLUTION  = uint(96)
 	Q160_RESOLUTION = uint(160)
@@ -36,7 +32,6 @@
 // - When `add` is false, the function calculates the new square root price after removing `amount` of token0.
 // - The function uses high-precision math (MulDivRoundingUp, DivRoundingUp) to handle division rounding issues.
 // - The function validates input conditions and panics if the state is invalid.
->>>>>>> 5aadc0cc
 func sqrtPriceMathGetNextSqrtPriceFromAmount0RoundingUp(
 	sqrtPX96 *u256.Uint,
 	liquidity *u256.Uint,
@@ -122,15 +117,8 @@
 		}
 
 		res := new(u256.Uint).Add(sqrtPX96, quotient)
-<<<<<<< HEAD
-		max160 := u256.MustFromDecimal(MAX_UINT160)
-
 		if res.Gt(max160) {
 			panic("GetNextSqrtPriceFromAmount1RoundingDown sqrtPx96 + quotient overflow uint160")
-=======
-		if res.Gt(max160) {
-			panic("sqrtPx96 + quotient overflow uint160")
->>>>>>> 5aadc0cc
 		}
 		return res
 	} else {
