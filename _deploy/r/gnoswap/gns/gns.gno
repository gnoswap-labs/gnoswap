--- conflicted
+++ resolved
@@ -176,17 +176,8 @@
 		if isLastBlockOfHalvingYear(mintUntilHeight) {
 			yearAmountToMint += handleLeftEmissionAmount(year, yearAmountToMint)
 		}
-<<<<<<< HEAD
-		for i := fromYear; i < toYear; i++ {
-			amount := GetAmountByYear(i+1)
-			halvingHeight := halvingYearBlock[i]
-			addPerBlockMintUpdate(uint64(halvingHeight), amount)
-		}
-	}
-=======
 		totalAmountToMint += yearAmountToMint
 		setHalvingYearMintAmount(year, GetHalvingYearMintAmount(year)+yearAmountToMint)
->>>>>>> 0753ab55
 
 		// update fromHeight for next year (if necessary)
 		fromHeight = mintUntilHeight + 1
@@ -204,24 +195,11 @@
 	return height == lastBlock
 }
 
-<<<<<<< HEAD
-func checkAndHandleIfLastBlockOfHalvingYear(height int64, amount uint64) uint64 {
-	year := GetHalvingYearByHeight(height)
-	lastBlock := halvingYearBlock[year]
-	if height == lastBlock {
-		leftForThisYear := halvingYearAmount[year] - halvingYearMintAmount[year]
-		amount = leftForThisYear
-		addPerBlockMintUpdate(uint64(height), amount)
-		addPerBlockMintUpdate(uint64(height+1), amountPerBlockPerHalvingYear[year+1])
-		return amount
-	}
-=======
 // handleLeftEmissionAmount handles the left emission amount for a halving year.
 // It calculates the left emission amount by subtracting the halving year mint amount from the halving year amount.
 func handleLeftEmissionAmount(year int64, amount uint64) uint64 {
 	return GetHalvingYearMaxAmount(year) - GetHalvingYearMintAmount(year) - amount
 }
->>>>>>> 0753ab55
 
 // skipIfSameHeight returns true if the current block height is the same as the last minted height.
 // This prevents multiple gns minting inside the same block.
