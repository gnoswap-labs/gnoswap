--- conflicted
+++ resolved
@@ -15,7 +15,6 @@
 	return prev.Addr().String(), prev.PkgPath()
 }
 
-<<<<<<< HEAD
 func EncodeUint(num uint64) string {
 	// Convert the value to a decimal string.
 	s := strconv.FormatUint(num, 10)
@@ -31,7 +30,7 @@
 		panic(err)
 	}
 	return num
-=======
+}
 func a2u(addr std.Address) pusers.AddressOrName {
 	return pusers.AddressOrName(addr)
 }
@@ -52,5 +51,4 @@
 		return x
 	}
 	return y
->>>>>>> 0753ab55
 }